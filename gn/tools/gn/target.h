// Copyright (c) 2013 The Chromium Authors. All rights reserved.
// Use of this source code is governed by a BSD-style license that can be
// found in the LICENSE file.

#ifndef TOOLS_GN_TARGET_H_
#define TOOLS_GN_TARGET_H_

#include <set>
#include <string>
#include <vector>

#include "base/gtest_prod_util.h"
#include "base/logging.h"
#include "base/macros.h"
#include "tools/gn/action_values.h"
#include "tools/gn/bundle_data.h"
#include "tools/gn/config_values.h"
#include "tools/gn/inherited_libraries.h"
#include "tools/gn/item.h"
#include "tools/gn/label_pattern.h"
#include "tools/gn/label_ptr.h"
#include "tools/gn/lib_file.h"
#include "tools/gn/metadata.h"
#include "tools/gn/ordered_set.h"
#include "tools/gn/output_file.h"
#include "tools/gn/rust_values.h"
#include "tools/gn/source_file.h"
#include "tools/gn/toolchain.h"
#include "tools/gn/unique_vector.h"

class DepsIteratorRange;
class Settings;
class Toolchain;

class Target : public Item {
 public:
  enum OutputType {
    UNKNOWN,
    GROUP,
    EXECUTABLE,
    SHARED_LIBRARY,
    LOADABLE_MODULE,
    STATIC_LIBRARY,
    SOURCE_SET,
    COPY_FILES,
    ACTION,
    ACTION_FOREACH,
    BUNDLE_DATA,
    CREATE_BUNDLE,
    GENERATED_FILE,
    RUST_LIBRARY,
  };

  enum DepsIterationType {
    DEPS_ALL,     // Iterates through all public, private, and data deps.
    DEPS_LINKED,  // Iterates through all non-data dependencies.
  };

  typedef std::vector<SourceFile> FileList;
  typedef std::vector<std::string> StringVector;

  // We track the set of build files that may affect this target, please refer
  // to Scope for how this is determined.
  Target(const Settings* settings,
         const Label& label,
         const std::set<SourceFile>& build_dependency_files = {});
  ~Target() override;

  // Returns a string naming the output type.
  static const char* GetStringForOutputType(OutputType type);

  // Item overrides.
  Target* AsTarget() override;
  const Target* AsTarget() const override;
  bool OnResolved(Err* err) override;

  OutputType output_type() const { return output_type_; }
  void set_output_type(OutputType t) { output_type_ = t; }

  // True for targets that compile source code (all types of libaries and
  // executables).
  bool IsBinary() const;

  // Can be linked into other targets.
  bool IsLinkable() const;

  // True if the target links dependencies rather than propogated up the graph.
  // This is also true of action and copy steps even though they don't link
  // dependencies, because they also don't propogate libraries up.
  bool IsFinal() const;

  // Will be the empty string to use the target label as the output name.
  // See GetComputedOutputName().
  const std::string& output_name() const { return output_name_; }
  void set_output_name(const std::string& name) { output_name_ = name; }

  // Returns the output name for this target, which is the output_name if
  // specified, or the target label if not.
  //
  // Because this depends on the tool for this target, the toolchain must
  // have been set before calling.
  std::string GetComputedOutputName() const;

  bool output_prefix_override() const { return output_prefix_override_; }
  void set_output_prefix_override(bool prefix_override) {
    output_prefix_override_ = prefix_override;
  }

  // Desired output directory for the final output. This will be used for
  // the {{output_dir}} substitution in the tool if it is specified. If
  // is_null, the tool default will be used.
  const SourceDir& output_dir() const { return output_dir_; }
  void set_output_dir(const SourceDir& dir) { output_dir_ = dir; }

  // The output extension is really a tri-state: unset (output_extension_set
  // is false and the string is empty, meaning the default extension should be
  // used), the output extension is set but empty (output should have no
  // extension) and the output extension is set but nonempty (use the given
  // extension).
  const std::string& output_extension() const { return output_extension_; }
  void set_output_extension(const std::string& extension) {
    output_extension_ = extension;
    output_extension_set_ = true;
  }
  bool output_extension_set() const { return output_extension_set_; }

  const FileList& sources() const { return sources_; }
  FileList& sources() { return sources_; }

  const SourceFileTypeSet& source_types_used() const {
    return source_types_used_;
  }
  SourceFileTypeSet& source_types_used() { return source_types_used_; }

  // Set to true when all sources are public. This is the default. In this case
  // the public headers list should be empty.
  bool all_headers_public() const { return all_headers_public_; }
  void set_all_headers_public(bool p) { all_headers_public_ = p; }

  // When all_headers_public is false, this is the list of public headers. It
  // could be empty which would mean no headers are public.
  const FileList& public_headers() const { return public_headers_; }
  FileList& public_headers() { return public_headers_; }

  // Whether this target's includes should be checked by "gn check".
  bool check_includes() const { return check_includes_; }
  void set_check_includes(bool ci) { check_includes_ = ci; }

  // Whether this static_library target should have code linked in.
  bool complete_static_lib() const { return complete_static_lib_; }
  void set_complete_static_lib(bool complete) {
    DCHECK_EQ(STATIC_LIBRARY, output_type_);
    complete_static_lib_ = complete;
  }

  // Metadata. Target takes ownership of the resulting scope.
  const Metadata& metadata() const { return metadata_; }
  Metadata& metadata() { return metadata_; }

  // Get metadata from this target and its dependencies. This is intended to
  // be called after the target is resolved.
  bool GetMetadata(const std::vector<std::string>& keys_to_extract,
                   const std::vector<std::string>& keys_to_walk,
                   const SourceDir& rebase_dir,
                   bool deps_only,
                   std::vector<Value>* result,
                   std::set<const Target*>* targets_walked,
                   Err* err) const;

  // GeneratedFile-related methods.
  bool GenerateFile(Err* err) const;

  const Value& contents() const { return contents_; }
  void set_contents(const Value& value) { contents_ = value; }
  const Value& output_conversion() const { return output_conversion_; }
  void set_output_conversion(const Value& value) { output_conversion_ = value; }

  // Metadata collection methods for GeneratedFile targets.
  const SourceDir& rebase() const { return rebase_; }
  void set_rebase(const SourceDir& value) { rebase_ = value; }
  const std::vector<std::string>& data_keys() const { return data_keys_; }
  std::vector<std::string>& data_keys() { return data_keys_; }
  const std::vector<std::string>& walk_keys() const { return walk_keys_; }
  std::vector<std::string>& walk_keys() { return walk_keys_; }

  bool testonly() const { return testonly_; }
  void set_testonly(bool value) { testonly_ = value; }

  // Wether to only create linking information for the target instead of linking
  bool create_pri_file() const { return create_pri_file_; }
  void set_create_pri_file(bool value) { create_pri_file_ = value; }

  OutputFile write_runtime_deps_output() const {
    return write_runtime_deps_output_;
  }
  void set_write_runtime_deps_output(const OutputFile& value) {
    write_runtime_deps_output_ = value;
  }

  // Runtime dependencies. These are "file-like things" that can either be
  // directories or files. They do not need to exist, these are just passed as
  // runtime dependencies to external test systems as necessary.
  const std::vector<std::string>& data() const { return data_; }
  std::vector<std::string>& data() { return data_; }

  // Information about the bundle. Only valid for CREATE_BUNDLE target after
  // they have been resolved.
  const BundleData& bundle_data() const { return bundle_data_; }
  BundleData& bundle_data() { return bundle_data_; }

  // Returns true if targets depending on this one should have an order
  // dependency.
  bool hard_dep() const {
    return output_type_ == ACTION || output_type_ == ACTION_FOREACH ||
           output_type_ == COPY_FILES || output_type_ == CREATE_BUNDLE ||
           output_type_ == BUNDLE_DATA || output_type_ == GENERATED_FILE;
  }

  // Returns the iterator range which can be used in range-based for loops
  // to iterate over multiple types of deps in one loop:
  //   for (const auto& pair : target->GetDeps(Target::DEPS_ALL)) ...
  DepsIteratorRange GetDeps(DepsIterationType type) const;

  // Linked private dependencies.
  const LabelTargetVector& private_deps() const { return private_deps_; }
  LabelTargetVector& private_deps() { return private_deps_; }

  // Linked public dependencies.
  const LabelTargetVector& public_deps() const { return public_deps_; }
  LabelTargetVector& public_deps() { return public_deps_; }

  // Non-linked dependencies.
  const LabelTargetVector& data_deps() const { return data_deps_; }
  LabelTargetVector& data_deps() { return data_deps_; }

  // List of configs that this class inherits settings from. Once a target is
  // resolved, this will also list all-dependent and public configs.
  const UniqueVector<LabelConfigPair>& configs() const { return configs_; }
  UniqueVector<LabelConfigPair>& configs() { return configs_; }

  // List of configs that all dependencies (direct and indirect) of this
  // target get. These configs are not added to this target. Note that due
  // to the way this is computed, there may be duplicates in this list.
  const UniqueVector<LabelConfigPair>& all_dependent_configs() const {
    return all_dependent_configs_;
  }
  UniqueVector<LabelConfigPair>& all_dependent_configs() {
    return all_dependent_configs_;
  }

  // List of configs that targets depending directly on this one get. These
  // configs are also added to this target.
  const UniqueVector<LabelConfigPair>& public_configs() const {
    return public_configs_;
  }
  UniqueVector<LabelConfigPair>& public_configs() { return public_configs_; }

  // Dependencies that can include files from this target.
  const std::set<Label>& allow_circular_includes_from() const {
    return allow_circular_includes_from_;
  }
  std::set<Label>& allow_circular_includes_from() {
    return allow_circular_includes_from_;
  }

  const InheritedLibraries& inherited_libraries() const {
    return inherited_libraries_;
  }

  // This config represents the configuration set directly on this target.
  ConfigValues& config_values() { return config_values_; }
  const ConfigValues& config_values() const { return config_values_; }

  ActionValues& action_values() { return action_values_; }
  const ActionValues& action_values() const { return action_values_; }

  RustValues& rust_values() { return rust_values_; }
  const RustValues& rust_values() const { return rust_values_; }

  const OrderedSet<SourceDir>& all_lib_dirs() const { return all_lib_dirs_; }
  const OrderedSet<LibFile>& all_libs() const { return all_libs_; }

  const std::set<const Target*>& recursive_hard_deps() const {
    return recursive_hard_deps_;
  }

  std::vector<LabelPattern>& friends() { return friends_; }
  const std::vector<LabelPattern>& friends() const { return friends_; }

  std::vector<LabelPattern>& assert_no_deps() { return assert_no_deps_; }
  const std::vector<LabelPattern>& assert_no_deps() const {
    return assert_no_deps_;
  }

  // The toolchain is only known once this target is resolved (all if its
  // dependencies are known). They will be null until then. Generally, this can
  // only be used during target writing.
  const Toolchain* toolchain() const { return toolchain_; }

  // Sets the toolchain. The toolchain must include a tool for this target
  // or the error will be set and the function will return false. Unusually,
  // this function's "err" output is optional since this is commonly used
  // frequently by unit tests which become needlessly verbose.
  bool SetToolchain(const Toolchain* toolchain, Err* err = nullptr);

  // Once this target has been resolved, all outputs from the target will be
  // listed here. This will include things listed in the "outputs" for an
  // action or a copy step, and the output library or executable file(s) from
  // binary targets.
  //
  // It will NOT include stamp files and object files.
  const std::vector<OutputFile>& computed_outputs() const {
    return computed_outputs_;
  }

  // Returns outputs from this target. The link output file is the one that
  // other targets link to when they depend on this target. This will only be
  // valid for libraries and will be empty for all other target types.
  //
  // The dependency output file is the file that should be used to express
  // a dependency on this one. It could be the same as the link output file
  // (this will be the case for static libraries). For shared libraries it
  // could be the same or different than the link output file, depending on the
  // system. For actions this will be the stamp file.
  //
  // These are only known once the target is resolved and will be empty before
  // that. This is a cache of the files to prevent every target that depends on
  // a given library from recomputing the same pattern.
  const OutputFile& link_output_file() const { return link_output_file_; }
  const OutputFile& dependency_output_file() const {
    return dependency_output_file_;
  }

  // The subset of computed_outputs that are considered runtime outputs.
  const std::vector<OutputFile>& runtime_outputs() const {
    return runtime_outputs_;
  }

  // Computes the set of output files resulting from compiling the given source
  // file. If the file can be compiled and the tool exists, fills the outputs
  // in and writes the tool type to computed_tool_type. If the file is not
  // compilable, returns false.
  //
  // The function can succeed with a "NONE" tool type for object files which
  // are just passed to the output. The output will always be overwritten, not
  // appended to.
  bool GetOutputFilesForSource(const SourceFile& source,
                               const char** computed_tool_type,
                               std::vector<OutputFile>* outputs) const;

 private:
  FRIEND_TEST_ALL_PREFIXES(TargetTest, ResolvePrecompiledHeaders);

  // Pulls necessary information from dependencies to this one when all
  // dependencies have been resolved.
  void PullDependentTargetConfigs();
  void PullDependentTargetLibsFrom(const Target* dep, bool is_public);
  void PullDependentTargetLibs();
  void PullRecursiveHardDeps();
  void PullRecursiveBundleData();

  // Fills the link and dependency output files when a target is resolved.
  bool FillOutputFiles(Err* err);

  // Checks precompiled headers from configs and makes sure the resulting
  // values are in config_values_.
  bool ResolvePrecompiledHeaders(Err* err);

  // Validates the given thing when a target is resolved.
  bool CheckVisibility(Err* err) const;
  bool CheckTestonly(Err* err) const;
  bool CheckAssertNoDeps(Err* err) const;
  void CheckSourcesGenerated() const;
  void CheckSourceGenerated(const SourceFile& source) const;

  OutputType output_type_ = UNKNOWN;
  std::string output_name_;
  bool output_prefix_override_ = false;
  SourceDir output_dir_;
  std::string output_extension_;
  bool output_extension_set_ = false;

  FileList sources_;
  SourceFileTypeSet source_types_used_;
  bool all_headers_public_ = true;
  FileList public_headers_;
<<<<<<< HEAD
  bool check_includes_;
  bool complete_static_lib_;
  bool testonly_;
  bool create_pri_file_;
=======
  bool check_includes_ = true;
  bool complete_static_lib_ = false;
  bool testonly_ = false;
>>>>>>> cfab9198
  std::vector<std::string> data_;
  BundleData bundle_data_;
  OutputFile write_runtime_deps_output_;

  LabelTargetVector private_deps_;
  LabelTargetVector public_deps_;
  LabelTargetVector data_deps_;

  // See getters for more info.
  UniqueVector<LabelConfigPair> configs_;
  UniqueVector<LabelConfigPair> all_dependent_configs_;
  UniqueVector<LabelConfigPair> public_configs_;

  std::set<Label> allow_circular_includes_from_;

  // Static libraries, shared libraries, and source sets from transitive deps
  // that need to be linked.
  InheritedLibraries inherited_libraries_;

  // These libs and dirs are inherited from statically linked deps and all
  // configs applying to this target.
  OrderedSet<SourceDir> all_lib_dirs_;
  OrderedSet<LibFile> all_libs_;

  // All hard deps from this target and all dependencies. Filled in when this
  // target is marked resolved. This will not include the current target.
  std::set<const Target*> recursive_hard_deps_;

  std::vector<LabelPattern> friends_;
  std::vector<LabelPattern> assert_no_deps_;

  // Used for all binary targets, and for inputs in regular targets. The
  // precompiled header values in this struct will be resolved to the ones to
  // use for this target, if precompiled headers are used.
  ConfigValues config_values_;

  // Used for action[_foreach] targets.
  ActionValues action_values_;

  // Used for Rust targets.
  RustValues rust_values_;

  // Toolchain used by this target. Null until target is resolved.
  const Toolchain* toolchain_ = nullptr;

  // Output files. Empty until the target is resolved.
  std::vector<OutputFile> computed_outputs_;
  OutputFile link_output_file_;
  OutputFile dependency_output_file_;
  std::vector<OutputFile> runtime_outputs_;

  Metadata metadata_;

  // GeneratedFile values.
  Value output_conversion_;
  Value contents_;  // Value::NONE if metadata collection should occur.

  // GeneratedFile as metadata collection values.
  SourceDir rebase_;
  std::vector<std::string> data_keys_;
  std::vector<std::string> walk_keys_;

  DISALLOW_COPY_AND_ASSIGN(Target);
};

extern const char kExecution_Help[];

#endif  // TOOLS_GN_TARGET_H_<|MERGE_RESOLUTION|>--- conflicted
+++ resolved
@@ -384,16 +384,10 @@
   SourceFileTypeSet source_types_used_;
   bool all_headers_public_ = true;
   FileList public_headers_;
-<<<<<<< HEAD
-  bool check_includes_;
-  bool complete_static_lib_;
-  bool testonly_;
-  bool create_pri_file_;
-=======
   bool check_includes_ = true;
   bool complete_static_lib_ = false;
   bool testonly_ = false;
->>>>>>> cfab9198
+  bool create_pri_file_ = false;
   std::vector<std::string> data_;
   BundleData bundle_data_;
   OutputFile write_runtime_deps_output_;
