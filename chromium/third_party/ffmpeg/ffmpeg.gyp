# Copyright (c) 2011 The Chromium Authors. All rights reserved.
# Use of this source code is governed by a BSD-style license that can be
# found in the LICENSE file.

# There's a couple key GYP variables that control how FFmpeg is built:
#   ffmpeg_branding
#     Controls whether we build the Chromium or Google Chrome version of
#     FFmpeg.  The Google Chrome version contains additional codecs.
#     Typical values are Chromium, Chrome, ChromiumOS, and ChromeOS.
#   ffmpeg_component
#     Set true to build ffmpeg as a shared library. NOTE: this means we should
#     always consult the value of 'ffmpeg_component' instead of 'component' for
#     this file. This helps linux chromium packagers that swap out our
#     ffmpeg.so with their own. See discussion here
#     https://groups.google.com/a/chromium.org/forum/#!msg/chromium-packagers/R5rcZXWxBEQ/B6k0zzmJbvcJ
#

{
  'variables': {
    'use_system_ffmpeg%': 0,
  },
  'conditions' : [
    ['use_system_ffmpeg == 0', {
  'target_defaults': {
    'variables': {
      # Since we are not often debugging FFmpeg, and performance is
      # unacceptable without optimization, freeze the optimizations to -O2.
      # If someone really wants -O1 , they can change these in their checkout.
      # If you want -O0, see the Gotchas in README.Chromium for why that
      # won't work.
      'release_optimize': '2',
      'debug_optimize': '2',
      'mac_debug_optimization': '2',
      # In addition to the above reasons, /Od optimization won't remove symbols
      # that are under "if (0)" style sections.  Which lead to link time errors
      # when for example it tries to link an ARM symbol on X86.
      'win_debug_Optimization': '2',
      # Run time checks are incompatible with any level of optimizations.
      'win_debug_RuntimeChecks': '0',
      'conditions': [
        ['OS == "win"', {
          # Setting the optimizations to 'speed' or to 'max' results in a lot of
          # unresolved symbols. The only supported mode is 'size_no_ltcg' (see
          # crbug.com/264459).
          'optimize' :'size_no_ltcg',
        }],
      ],
    },
  },
  'variables': {
    # Make sure asm_sources is always defined even if an arch doesn't have any
    # asm sources (e.g. mips or x86 with forcefully disabled asm).
    'asm_sources': [
    ],

    # Allow overriding the selection of which FFmpeg binaries to copy via an
    # environment variable.  Affects the ffmpeg_binaries target.
    'conditions': [
      ['target_arch == "arm" and arm_version == 7 and arm_neon == 1', {
        # Need a separate config for arm+neon vs arm
        'ffmpeg_config%': 'arm-neon',
      }, {
        'ffmpeg_config%': '<(target_arch)',
      }],
      ['OS == "mac" or OS == "win" or OS == "openbsd" or OS == "android"', {
        'os_config%': '<(OS)',
      }, {  # all other Unix OS's use the linux config
        'conditions': [
          ['msan==1', {
            # MemorySanitizer doesn't like assembly code.
            'os_config%': 'linux-noasm',
          }, {
            'os_config%': 'linux',
          }]
        ],
      }],
      ['chromeos == 1', {
        'ffmpeg_branding%': '<(branding)OS',
      }, {  # otherwise, assume Chrome/Chromium.
        'ffmpeg_branding%': '<(branding)',
      }],
    ],

    'ffmpeg_component%': '<(component)',

    # Locations for generated artifacts.
    'shared_generated_dir': '<(SHARED_INTERMEDIATE_DIR)/third_party/ffmpeg',

    # Stub generator script and signatures of all functions used by Chrome.
    'generate_stubs_script': '../../tools/generate_stubs/generate_stubs.py',
    'sig_files': ['chromium/ffmpeg.sigs'],
  },
  'conditions': [
    ['chromeos == 1', {
      # This short-lived hack allows chromium changes to statically link ffmpeg to be independent
      # from chrome-os changes to ebuild files that explicitly mention libffmpegsumo.so as a target.
      # TODO(chcunningham): Remove this once ebuilds are patched.
      'targets': [
        {
          'target_name': 'ffmpegsumo',
          'type': 'loadable_module',
          'sources': [
            # Reusing an existing dummy file.
            'xcode_hack.c',
          ],
        },
      ], # targets
    }], # (chromeos == 1)
    ['(target_arch == "ia32" or target_arch == "x64") and os_config != "linux-noasm"', {
      'targets': [
        {
          'target_name': 'ffmpeg_yasm',
          'type': 'static_library',
          'includes': [
            'ffmpeg_generated.gypi',
            '../yasm/yasm_compile.gypi',
          ],
          'sources': [
            '<@(asm_sources)',
            # XCode doesn't want to link a pure assembly target and will fail
            # to link when it creates an empty file list.  So add a dummy file
            # keep the linker happy.  See http://crbug.com/157073
            'xcode_hack.c',
          ],
          'variables': {
            # Path to platform configuration files.
            'platform_config_root': 'chromium/config/<(ffmpeg_branding)/<(os_config)/<(ffmpeg_config)',

            'conditions': [
              ['target_arch == "ia32"', {
                'more_yasm_flags': [
                  '-DARCH_X86_32',
                 ],
              }, {
                'more_yasm_flags': [
                  '-DARCH_X86_64',
                ],
              }],
              ['OS == "mac"', {
                'more_yasm_flags': [
                  # Necessary to ensure symbols end up with a _ prefix; added by
                  # yasm_compile.gypi for Windows, but not Mac.
                  '-DPREFIX',
                ]
              }],
            ],
            'yasm_flags': [
              '-DPIC',
              '>@(more_yasm_flags)',
              '-I', '<(platform_config_root)',
              '-I', 'libavcodec/x86/',
              '-I', 'libavutil/x86/',
              '-I', '.',
              # Disable warnings, prevents log spam for things we won't fix.
              '-w',
              '-P', 'config.asm',
            ],
            'yasm_includes': [
              # Sets visibility hidden for cglobal functions. Explicitly included
              # to avoid overlooking changes to this file in incremental builds.
              'libavutil/x86/x86inc.asm',
            ],
            'yasm_output_path': '<(shared_generated_dir)/yasm'
          },
        },
      ] # targets
    }], # (target_arch == "ia32" or target_arch == "x64")
  ],

  'targets': [{
    'target_name': 'ffmpeg',
    'type': '<(ffmpeg_component)',
    'variables': {
      # Path to platform configuration files.
      'platform_config_root': 'chromium/config/<(ffmpeg_branding)/<(os_config)/<(ffmpeg_config)',
    },
    'conditions': [
      # This looks crazy, but it seems to be the only way to make this work. Without this
      # conditions block, platform_config_root will be undefined when expanded below.
      ['1 == 1',
        {
          'direct_dependent_settings': {
            'include_dirs': [
              '../..',  # The chromium 'src' directory.
              '<(platform_config_root)',
              '.',
            ],
          },
          'includes': [
            'ffmpeg_generated.gypi',
            '../../build/util/version.gypi',
          ],
          'sources': [
            '<@(c_sources)',
            '<(platform_config_root)/config.h',
            '<(platform_config_root)/libavutil/avconfig.h',
          ],
          'include_dirs': [
            '<(platform_config_root)',
            '.',
          ],
          'defines': [
            'HAVE_AV_CONFIG_H',
            '_POSIX_C_SOURCE=200112',
            '_XOPEN_SOURCE=600',
            'PIC',
            # Disable deprecated features which generate spammy warnings.
            'FF_API_PIX_FMT_DESC=0',
            'FF_API_OLD_DECODE_AUDIO=0',
            'FF_API_DESTRUCT_PACKET=0',
            'FF_API_GET_BUFFER=0',
          ],
          'variables': {
            'clang_warning_flags': [
              '-Wno-absolute-value',
              # ffmpeg uses its own deprecated functions.
              '-Wno-deprecated-declarations',
              # ffmpeg doesn't care about pointer constness.
              '-Wno-incompatible-pointer-types',
              # ffmpeg doesn't follow usual parentheses conventions.
              '-Wno-parentheses',
              # ffmpeg doesn't care about pointer signedness.
              '-Wno-pointer-sign',
              # ffmpeg doesn't believe in exhaustive switch statements.
              '-Wno-switch',
              # matroskadec.c has a "failed:" label that's only used if some
              # CONFIG_ flags we don't set are set.
              '-Wno-unused-label',
              # ffmpeg has a lot of unused variables.
              '-Wno-unused-variable',
              # This fires on `av_assert0(!"valid element size")` in utils.c
              '-Wno-string-conversion',
              # This fires on `pos_min` and `pos_max` in
              # autorename_libavformat_utils.c
              '-Wno-sometimes-uninitialized',
            ],
          },
          'cflags': [
            '-fPIC',
            '-fomit-frame-pointer',
            # ffmpeg uses its own deprecated functions.
            '-Wno-deprecated-declarations',
          ],
          # Silence a warning in libc++ builds (C code doesn't need this flag).
          'ldflags!': [ '-stdlib=libc++', ],
          'conditions': [
            ['(target_arch == "ia32" or target_arch == "x64") and os_config != "linux-noasm"', {
              'dependencies': [
                'ffmpeg_yasm',
              ],
            }],
            ['clang != 1', {
              'cflags': [
                # gcc doesn't have flags for specific warnings, so disable them
                # all.
                '-w',
              ],
            }],
            ['target_arch == "ia32"', {
              # Turn off valgrind build option that breaks ffmpeg builds.
              'cflags!': [
                '-fno-omit-frame-pointer',
              ],
              'debug_extra_cflags!': [
                '-fno-omit-frame-pointer',
              ],
              'release_extra_cflags!': [
                '-fno-omit-frame-pointer',
              ],
            }],  # target_arch == "ia32"
            ['target_arch == "arm"', {
              # On arm we use gcc to compile the assembly.
              'sources': [
                '<@(asm_sources)',
              ],
              'conditions': [
                ['arm_float_abi == "hard"', {
                  'cflags': [
                    '-DHAVE_VFP_ARGS=1'
                  ],
                }, {
                  'cflags': [
                    '-DHAVE_VFP_ARGS=0'
                  ],
                }],
              ],
            }],
            ['os_posix == 1 and OS != "mac"', {
              'defines': [
                '_ISOC99_SOURCE',
                '_LARGEFILE_SOURCE',
                # BUG(ihf): ffmpeg compiles with this define. But according to
                # ajwong: I wouldn't change _FILE_OFFSET_BITS.  That's a scary change
                # because it affects the default length of off_t, and fpos_t,
                # which can cause strange problems if the loading code doesn't
                # have it set and you start passing FILE*s or file descriptors
                # between symbol contexts.
                # '_FILE_OFFSET_BITS=64',
              ],
              'cflags': [
                '-std=c99',
                '-pthread',
                '-fno-math-errno',
                '-fno-signed-zeros',
                '-fno-tree-vectorize',
              ],
              'link_settings': {
                'libraries': [
                  '-lm',
                  '-lz',
                ],
              },
              'conditions': [
                ['OS != "android"', {
                  'link_settings': {
                    'libraries': [
                      '-lrt',
                    ],
                  },
                }],
                ['ffmpeg_component == "shared_library"', {
                  # Export all symbols when building as component.
                  'cflags!': [
                    '-fvisibility=hidden',
                  ],
                  # Fixes warnings PIC relocation when building as component.
                  # *WARNING* -- DO NOT put this inside of a link_settings
                  # section or these flags will be propagated outside of the
                  # ffmpeg target and cause debug allocator crashes.
                  'ldflags': [
                    '-Wl,-Bsymbolic',
                    '-L<(shared_generated_dir)',
                  ],
                }],
              ],
            }],  # os_posix == 1 and OS != "mac"
            ['OS == "openbsd"', {
              # OpenBSD's gcc (4.2.1) does not support this flag
              'cflags!': [
                '-fno-signed-zeros',
              ],
            }],
            ['OS == "mac"', {
              'defines': [
                '_DARWIN_C_SOURCE',
              ],
              'conditions': [
                ['mac_breakpad == 1', {
                  'variables': {
                    # A real .dSYM is needed for dump_syms to operate on.
                    'mac_real_dsym': 1,
                  },
                }],
                ['target_arch != "x64"', {
                  # -read_only_relocs cannot be used with x86_64
                  'xcode_settings': {
                    'OTHER_LDFLAGS': [
                      # This is needed because even though FFmpeg now builds
                      # with -fPIC, it's not quite a complete PIC build, only
                      # partial :( Thus we need to instruct the linker to allow
                      # relocations for read-only segments for this target to be
                      # able to generated the shared library on Mac.
                      #
                      # This makes Mark sad, but he's okay with it since it is
                      # isolated to this module. When Mark finds this in the
                      # future, and has forgotten this conversation, this
                      # comment should remind him that the world is still nice
                      # and butterflies still exist...as do rainbows, sunshine,
                      # tulips, etc., etc...but not kittens. Those went away
                      # with this flag.
                      '-Wl,-read_only_relocs,suppress',
                    ],
                  },
                }],
                ['ffmpeg_component == "shared_library"', {
                  'xcode_settings': {
                    # GCC version of no -fvisiliity=hidden. Ensures that all
                    # symbols are exported for component builds.
                    'GCC_SYMBOLS_PRIVATE_EXTERN': 'NO',
                  },
                }],
              ],
              'link_settings': {
                'libraries': [
                  '$(SDKROOT)/usr/lib/libz.dylib',
                ],
              },
              'xcode_settings': {
                'DYLIB_INSTALL_NAME_BASE': '@loader_path',
                'LIBRARY_SEARCH_PATHS': [
                  '<(shared_generated_dir)'
                ],
              },
            }],  # OS == "mac"
            ['OS == "win"', {
              # TODO(dalecurtis): We should fix these.  http://crbug.com/154421
              'msvs_disabled_warnings': [
                4996, 4018, 4090, 4305, 4133, 4146, 4554, 4028, 4334, 4101, 4102,
                4116, 4307, 4273, 4005, 4056, 4756,
              ],
              'conditions': [
                ['clang == 1', {
                  'msvs_settings': {
                    'VCCLCompilerTool': {
                      # This corresponds to msvs_disabled_warnings 4273 above.
                      'AdditionalOptions': [ '-Wno-inconsistent-dllimport' ],
                    },
                  },
                }],
                ['clang == 1 or (MSVS_VERSION == "2013" or MSVS_VERSION == "2013e")', {
                  'defines': [
                    'inline=__inline',
                    'strtoll=_strtoi64',
                    '_ISOC99_SOURCE',
                    '_LARGEFILE_SOURCE',
                    'HAVE_AV_CONFIG_H',
                    'strtod=avpriv_strtod',
                    'snprintf=avpriv_snprintf',
                    '_snprintf=avpriv_snprintf',
                    'vsnprintf=avpriv_vsnprintf',
                  ],
<<<<<<< HEAD
                }],
                ['target_arch == "x64"', {
                  # TODO(wolenetz): We should fix this.  http://crbug.com/171009
                  'msvs_disabled_warnings' : [
                    4267
                  ],
                }],
                ['ffmpeg_component == "shared_library"', {
=======
>>>>>>> 76827135
                  # Fix warnings about a local symbol being inefficiently imported.
                  'msvs_settings': {
                    'VCCLCompilerTool': {
                      'AdditionalOptions': [
                        '/FIcompat/msvcrt/snprintf.h',
                        '/FIcompat/msvcrt/strtod.h',
                      ],
                    },
                  },
                }],
                ['target_arch == "x64"', {
                  # TODO(wolenetz): We should fix this.  http://crbug.com/171009
                  'msvs_disabled_warnings' : [
                    4267
                  ],
                }],
                ['component == "shared_library"', {
                  'sources': [
                    '<(shared_generated_dir)/ffmpeg.def',
                  ],
                  'actions': [
                    {
                      'action_name': 'generate_def',
                      'inputs': [
                        '<(generate_stubs_script)',
                        '<@(sig_files)',
                      ],
                      'outputs': [
                        '<(shared_generated_dir)/ffmpeg.def',
                      ],
                      'action': ['python',
                                 '<(generate_stubs_script)',
                                 '-i', '<(INTERMEDIATE_DIR)',
                                 '-o', '<(shared_generated_dir)',
                                 '-t', 'windows_def',
                                 '-m', 'ffmpeg.dll',
                                 '<@(_inputs)',
                      ],
                      'message': 'Generating FFmpeg export definitions',
                    },
                  ],
                }],
              ],
            }],
          ],
        },
      ],
    ],
  }],
  }, #  'use_system_ffmpeg == 0'
  {
  'targets': [
    {
      'target_name': 'ffmpeg',
      'type': 'none',
      'direct_dependent_settings': {
        'cflags': [
          '<!@(pkg-config --cflags libavcodec libavformat libavutil)',

          '<!(python <(DEPTH)/tools/compile_test/compile_test.py '
              '--code "#define __STDC_CONSTANT_MACROS\n'
              '#include <libavcodec/avcodec.h>\n'
              'int test() { return AV_CODEC_ID_OPUS; }" '
              '--on-failure -DCHROMIUM_OMIT_AV_CODEC_ID_OPUS=1)',

          '<!(python <(DEPTH)/tools/compile_test/compile_test.py '
              '--code "#define __STDC_CONSTANT_MACROS\n'
              '#include <libavcodec/avcodec.h>\n'
              'int test() { return AV_CODEC_ID_VP9; }" '
              '--on-failure -DCHROMIUM_OMIT_AV_CODEC_ID_VP9=1)',

          '<!(python <(DEPTH)/tools/compile_test/compile_test.py '
              '--code "#define __STDC_CONSTANT_MACROS\n'
              '#include <libavcodec/avcodec.h>\n'
              'int test() { return AV_PKT_DATA_MATROSKA_BLOCKADDITIONAL; }" '
              '--on-failure -DCHROMIUM_OMIT_AV_PKT_DATA_MATROSKA_BLOCKADDITIONAL=1)',

          '<!(python <(DEPTH)/tools/compile_test/compile_test.py '
              '--code "#define __STDC_CONSTANT_MACROS\n'
              '#include <libavutil/frame.h>\n'
              'int test() { struct AVFrame frame;\n'
              'return av_frame_get_channels(&frame); }" '
              '--on-failure -DCHROMIUM_NO_AVFRAME_CHANNELS=1)',
        ],
        'defines': [
          '__STDC_CONSTANT_MACROS',
          'USE_SYSTEM_FFMPEG',
        ],
      },
      'link_settings': {
        'ldflags': [
          '<!@(pkg-config --libs-only-L --libs-only-other libavcodec libavformat libavutil)',
        ],
        'libraries': [
          '<!@(pkg-config --libs-only-l libavcodec libavformat libavutil)',
        ],
      },
    },
  ],
  }
  ]]
}<|MERGE_RESOLUTION|>--- conflicted
+++ resolved
@@ -419,17 +419,6 @@
                     '_snprintf=avpriv_snprintf',
                     'vsnprintf=avpriv_vsnprintf',
                   ],
-<<<<<<< HEAD
-                }],
-                ['target_arch == "x64"', {
-                  # TODO(wolenetz): We should fix this.  http://crbug.com/171009
-                  'msvs_disabled_warnings' : [
-                    4267
-                  ],
-                }],
-                ['ffmpeg_component == "shared_library"', {
-=======
->>>>>>> 76827135
                   # Fix warnings about a local symbol being inefficiently imported.
                   'msvs_settings': {
                     'VCCLCompilerTool': {
@@ -446,7 +435,7 @@
                     4267
                   ],
                 }],
-                ['component == "shared_library"', {
+                ['ffmpeg_component == "shared_library"', {
                   'sources': [
                     '<(shared_generated_dir)/ffmpeg.def',
                   ],
