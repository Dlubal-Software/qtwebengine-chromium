--- conflicted
+++ resolved
@@ -73,14 +73,10 @@
   ]
   if (remove_webcore_debug_symbols) {
     configs -= [ "//build/config/compiler:default_symbols" ]
-<<<<<<< HEAD
-    configs += [ "//build/config/compiler:no_symbols" ]
+    configs += remove_webcore_symbols_config
     if (is_debug) {
       configs -= [ "//build/config/compiler:default_optimization" ]
       configs += [ "//build/config/compiler:optimize_size_only" ]
     }
-=======
-    configs += remove_webcore_symbols_config
->>>>>>> e6430e57
   }
 }