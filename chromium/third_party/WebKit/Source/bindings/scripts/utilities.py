# Copyright 2014 The Chromium Authors. All rights reserved.
# Use of this source code is governed by a BSD-style license that can be
# found in the LICENSE file.

"""Utility functions (file reading, simple IDL parsing by regexes) for IDL build.

Design doc: http://www.chromium.org/developers/design-documents/idl-build
"""

import os
import cPickle as pickle
import re
import shlex
import string
import subprocess


KNOWN_COMPONENTS = frozenset(['core', 'modules'])
KNOWN_COMPONENTS_WITH_TESTING = frozenset(['core', 'modules', 'testing'])


def idl_filename_to_interface_name(idl_filename):
    # interface name is the root of the basename: InterfaceName.idl
    return os.path.splitext(os.path.basename(idl_filename))[0]


def idl_filename_to_component_with_known_components(idl_filename, known_components):
    path = os.path.dirname(os.path.realpath(idl_filename))
    while path:
        dirname, basename = os.path.split(path)
        if not basename:
            break
        if basename.lower() in known_components:
            return basename.lower()
        path = dirname
    raise Exception('Unknown component type for %s' % idl_filename)


def idl_filename_to_component(idl_filename):
    return idl_filename_to_component_with_known_components(idl_filename, KNOWN_COMPONENTS)


def is_testing_target(idl_filename):
    component = idl_filename_to_component_with_known_components(idl_filename, KNOWN_COMPONENTS_WITH_TESTING)
    return component == 'testing'


# See whether "component" can depend on "dependency" or not:
# Suppose that we have interface X and Y:
# - if X is a partial interface and Y is the original interface,
#   use is_valid_component_dependency(X, Y).
# - if X implements Y, use is_valid_component_dependency(X, Y)
# Suppose that X is a cpp file and Y is a header file:
# - if X includes Y, use is_valid_component_dependency(X, Y)
def is_valid_component_dependency(component, dependency):
    assert component in KNOWN_COMPONENTS
    assert dependency in KNOWN_COMPONENTS
    if component == 'core' and dependency == 'modules':
        return False
    return True


class ComponentInfoProvider(object):
    """Base class of information provider which provides component-specific
    information.
    """
    def __init__(self):
        pass

    @property
    def interfaces_info(self):
        return {}

    @property
    def component_info(self):
        return {}

    @property
    def enumerations(self):
        return {}

    @property
    def typedefs(self):
        return {}

    @property
    def union_types(self):
        return set()

    @property
    def include_path_for_union_types(self, union_type):
        return None

    @property
    def callback_functions(self):
        return {}


class ComponentInfoProviderCore(ComponentInfoProvider):
    def __init__(self, interfaces_info, component_info):
        super(ComponentInfoProviderCore, self).__init__()
        self._interfaces_info = interfaces_info
        self._component_info = component_info

    @property
    def interfaces_info(self):
        return self._interfaces_info

    @property
    def component_info(self):
        return self._component_info

    @property
    def enumerations(self):
        return self._component_info['enumerations']

    @property
    def typedefs(self):
        return self._component_info['typedefs']

    @property
    def union_types(self):
        return self._component_info['union_types']

    def include_path_for_union_types(self, union_type):
        name = shorten_union_name(union_type)
        return 'bindings/core/v8/%s.h' % name

    @property
    def callback_functions(self):
        return self._component_info['callback_functions']

    @property
    def specifier_for_export(self):
        return 'CORE_EXPORT '

    @property
    def include_path_for_export(self):
        return 'core/CoreExport.h'


class ComponentInfoProviderModules(ComponentInfoProvider):
    def __init__(self, interfaces_info, component_info_core,
                 component_info_modules):
        super(ComponentInfoProviderModules, self).__init__()
        self._interfaces_info = interfaces_info
        self._component_info_core = component_info_core
        self._component_info_modules = component_info_modules

    @property
    def interfaces_info(self):
        return self._interfaces_info

    @property
    def component_info(self):
        return self._component_info_modules

    @property
    def enumerations(self):
        enums = self._component_info_core['enumerations'].copy()
        enums.update(self._component_info_modules['enumerations'])
        return enums

    @property
    def typedefs(self):
        typedefs = self._component_info_core['typedefs'].copy()
        typedefs.update(self._component_info_modules['typedefs'])
        return typedefs

    @property
    def union_types(self):
        # Remove duplicate union types from component_info_modules to avoid
        # generating multiple container generation.
        return self._component_info_modules['union_types'] - self._component_info_core['union_types']

    def include_path_for_union_types(self, union_type):
        core_union_type_names = [core_union_type.name for core_union_type
                                 in self._component_info_core['union_types']]
        name = shorten_union_name(union_type)
        if union_type.name in core_union_type_names:
            return 'bindings/core/v8/%s.h' % name
        return 'bindings/modules/v8/%s.h' % name

    @property
    def callback_functions(self):
        return dict(self._component_info_core['callback_functions'].items() +
                    self._component_info_modules['callback_functions'].items())

    @property
    def specifier_for_export(self):
        return 'MODULES_EXPORT '

    @property
    def include_path_for_export(self):
        return 'modules/ModulesExport.h'


def load_interfaces_info_overall_pickle(info_dir):
    with open(os.path.join(info_dir, 'modules', 'InterfacesInfoOverall.pickle')) as interface_info_file:
        return pickle.load(interface_info_file)


def merge_dict_recursively(target, diff):
    """Merges two dicts into one.
    |target| will be updated with |diff|.  Part of |diff| may be re-used in
    |target|.
    """
    for key, value in diff.iteritems():
        if key not in target:
            target[key] = value
        elif type(value) == dict:
            merge_dict_recursively(target[key], value)
        elif type(value) == list:
            target[key].extend(value)
        elif type(value) == set:
            target[key].update(value)
        else:
            # Testing IDLs want to overwrite the values.  Production code
            # doesn't need any overwriting.
            target[key] = value


def create_component_info_provider_core(info_dir):
    interfaces_info = load_interfaces_info_overall_pickle(info_dir)
    with open(os.path.join(info_dir, 'core', 'ComponentInfoCore.pickle')) as component_info_file:
        component_info = pickle.load(component_info_file)
    return ComponentInfoProviderCore(interfaces_info, component_info)


def create_component_info_provider_modules(info_dir):
    interfaces_info = load_interfaces_info_overall_pickle(info_dir)
    with open(os.path.join(info_dir, 'core', 'ComponentInfoCore.pickle')) as component_info_file:
        component_info_core = pickle.load(component_info_file)
    with open(os.path.join(info_dir, 'modules', 'ComponentInfoModules.pickle')) as component_info_file:
        component_info_modules = pickle.load(component_info_file)
    return ComponentInfoProviderModules(
        interfaces_info, component_info_core, component_info_modules)


def create_component_info_provider(info_dir, component):
    if component == 'core':
        return create_component_info_provider_core(info_dir)
    elif component == 'modules':
        return create_component_info_provider_modules(info_dir)
    else:
        return ComponentInfoProvider()


################################################################################
# Basic file reading/writing
################################################################################

def abs(filename):
    # open, abspath, etc. are all limited to the 260 char MAX_PATH and this causes
    # problems when we try to resolve long relative paths in the WebKit directory structure.
    return os.path.normpath(os.path.join(os.getcwd(), filename))

def get_file_contents(filename):
    filename = abs(filename)
    with open(filename) as f:
        return f.read()


def read_file_to_list(filename):
    """Returns a list of (stripped) lines for a given filename."""
    filename = abs(filename)
    with open(filename) as f:
        return [line.rstrip('\n') for line in f]


def resolve_cygpath(cygdrive_names):
    if not cygdrive_names:
        return []
    cmd = ['cygpath', '-f', '-', '-wa']
    process = subprocess.Popen(cmd, stdin=subprocess.PIPE, stdout=subprocess.PIPE, stderr=subprocess.STDOUT)
    idl_file_names = []
    for file_name in cygdrive_names:
        process.stdin.write('%s\n' % file_name)
        process.stdin.flush()
        idl_file_names.append(process.stdout.readline().rstrip())
    process.stdin.close()
    process.wait()
    return idl_file_names


def read_idl_files_list_from_file(filename, is_gyp_format):
    """Similar to read_file_to_list, but also resolves cygpath.

    If is_gyp_format is True, the file is treated as a newline-separated list
    with no quoting or escaping. When False, the file is interpreted as a
    Posix-style quoted and space-separated list."""
    with open(abs(filename)) as input_file:
        if is_gyp_format:
            file_names = sorted([os.path.realpath(line.rstrip('\n'))
                                 for line in input_file])
        else:
            file_names = sorted(shlex.split(input_file))

        idl_file_names = [file_name for file_name in file_names
                          if not file_name.startswith('/cygdrive')]
        cygdrive_names = [file_name for file_name in file_names
                          if file_name.startswith('/cygdrive')]
        idl_file_names.extend(resolve_cygpath(cygdrive_names))
        return idl_file_names


def read_pickle_files(pickle_filenames):
    for pickle_filename in pickle_filenames:
<<<<<<< HEAD
        pickle_filename = abs(pickle_filename)
        with open(pickle_filename) as pickle_file:
            yield pickle.load(pickle_file)
=======
        yield read_pickle_file(pickle_filename)


def read_pickle_file(pickle_filename):
    with open(pickle_filename) as pickle_file:
        return pickle.load(pickle_file)
>>>>>>> e733310d


def write_file(new_text, destination_filename):
    destination_filename = abs(destination_filename)
    # If |new_text| is same with the file content, we skip updating.
    if os.path.isfile(destination_filename):
        with open(destination_filename) as destination_file:
            if destination_file.read() == new_text:
                return

    destination_dirname = os.path.dirname(destination_filename)
    if not os.path.exists(destination_dirname):
        os.makedirs(destination_dirname)
    with open(destination_filename, 'w') as destination_file:
        destination_file.write(new_text)


def write_pickle_file(pickle_filename, data):
    pickle_filename = abs(pickle_filename)
    # If |data| is same with the file content, we skip updating.
    if os.path.isfile(pickle_filename):
        with open(pickle_filename) as pickle_file:
            try:
                if pickle.load(pickle_file) == data:
                    return
            except Exception:
                # If trouble unpickling, overwrite
                pass
    with open(pickle_filename, 'w') as pickle_file:
        pickle.dump(data, pickle_file)


################################################################################
# IDL parsing
#
# TODO(bashi): We use regular expressions for parsing; this is incorrect
# (Web IDL is not a regular language) and broken. Remove these functions and
# always use the parser and ASTs.
# Leading and trailing context (e.g. following '{') used to avoid false matches.
################################################################################

def is_callback_interface_from_idl(file_contents):
    match = re.search(r'callback\s+interface\s+\w+\s*{', file_contents)
    return bool(match)


def should_generate_impl_file_from_idl(file_contents):
    """True when a given IDL file contents could generate .h/.cpp files."""
    # FIXME: This would be error-prone and we should use AST rather than
    # improving the regexp pattern.
    match = re.search(r'(interface|dictionary|exception)\s+\w+', file_contents)
    return bool(match)


def match_interface_extended_attributes_from_idl(file_contents):
    # Strip comments
    # re.compile needed b/c Python 2.6 doesn't support flags in re.sub
    single_line_comment_re = re.compile(r'//.*$', flags=re.MULTILINE)
    block_comment_re = re.compile(r'/\*.*?\*/', flags=re.MULTILINE | re.DOTALL)
    file_contents = re.sub(single_line_comment_re, '', file_contents)
    file_contents = re.sub(block_comment_re, '', file_contents)

    match = re.search(
        r'\[([^[]*)\]\s*'
        r'(interface|callback\s+interface|partial\s+interface|exception)\s+'
        r'\w+\s*'
        r'(:\s*\w+\s*)?'
        r'{',
        file_contents, flags=re.DOTALL)
    return match

def get_interface_extended_attributes_from_idl(file_contents):
    match = match_interface_extended_attributes_from_idl(file_contents)
    if not match:
        return {}

    extended_attributes_string = match.group(1)
    extended_attributes = {}
    # FIXME: this splitting is WRONG: it fails on extended attributes where lists of
    # multiple values are used, which are seperated by a comma and a space.
    parts = [extended_attribute.strip()
             for extended_attribute in re.split(',\s+', extended_attributes_string)
             # Discard empty parts, which may exist due to trailing comma
             if extended_attribute.strip()]
    for part in parts:
        name, _, value = map(string.strip, part.partition('='))
        extended_attributes[name] = value
    return extended_attributes


def get_interface_exposed_arguments(file_contents):
    match = match_interface_extended_attributes_from_idl(file_contents)
    if not match:
        return None

    extended_attributes_string = match.group(1)
    match = re.search(r'[^=]\bExposed\(([^)]*)\)', file_contents)
    if not match:
        return None
    arguments = []
    for argument in map(string.strip, match.group(1).split(',')):
        exposed, runtime_enabled = argument.split()
        arguments.append({'exposed': exposed, 'runtime_enabled': runtime_enabled})

    return arguments


# Workaround for http://crbug.com/611437
# TODO(bashi): Remove this hack once we resolve too-long generated file names.
def shorten_union_name(union_type):
    aliases = {
        'CanvasRenderingContext2DOrWebGLRenderingContextOrWebGL2RenderingContextOrImageBitmapRenderingContext': 'RenderingContext',
    }

    idl_type = union_type
    if union_type.is_nullable:
        idl_type = union_type.inner_type
    name = idl_type.cpp_type or idl_type.name
    alias = aliases.get(name)
    if alias:
        return alias
    return name


def format_remove_duplicates(text, patterns):
    """Removes duplicated line-basis patterns.

    Based on simple pattern matching, removes duplicated lines in a block
    of lines.  Lines that match with a same pattern are considered as
    duplicates.

    Designed to be used as a filter function for Jinja2.

    Args:
        text: A str of multi-line text.
        patterns: A list of str where each str represents a simple
            pattern.  The patterns are not considered as regexp, and
            exact match is applied.

    Returns:
        A formatted str with duplicates removed.
    """
    pattern_founds = [False] * len(patterns)
    output = []
    for line in text.split('\n'):
        to_be_removed = False
        for i, pattern in enumerate(patterns):
            if pattern not in line:
                continue
            if pattern_founds[i]:
                to_be_removed = True
            else:
                pattern_founds[i] = True
        if to_be_removed:
            continue
        output.append(line)

    # Let |'\n'.join| emit the last newline.
    if output:
        output.append('')

    return '\n'.join(output)


def format_blink_cpp_source_code(text):
    """Formats C++ source code.

    Supported modifications are:
    - Reduces successive empty lines into a single empty line.
    - Removes empty lines just after an open brace or before closing brace.
      This rule does not apply to namespaces.

    Designed to be used as a filter function for Jinja2.

    Args:
        text: A str of C++ source code.

    Returns:
        A formatted str of the source code.
    """
    re_empty_line = re.compile(r'^\s*$')
    re_first_brace = re.compile(r'(?P<first>[{}])')
    re_last_brace = re.compile(r'.*(?P<last>[{}]).*?$')
    was_open_brace = True  # Trick to remove the empty lines at the beginning.
    was_empty_line = False
    output = []
    for line in text.split('\n'):
        # Skip empty lines.
        if re_empty_line.match(line):
            was_empty_line = True
            continue

        # Emit a single empty line if needed.
        if was_empty_line:
            was_empty_line = False
            match = re_first_brace.search(line)
            if was_open_brace:
                # No empty line just after an open brace.
                pass
            elif match and match.group('first') == '}' and 'namespace' not in line:
                # No empty line just before a closing brace.
                pass
            else:
                # Preserve a single empty line.
                output.append('')

        # Emit the line itself.
        output.append(line)

        # Remember an open brace.
        match = re_last_brace.search(line)
        was_open_brace = (match and match.group('last') == '{' and 'namespace' not in line)

    # Let |'\n'.join| emit the last newline.
    if output:
        output.append('')

    return '\n'.join(output)<|MERGE_RESOLUTION|>--- conflicted
+++ resolved
@@ -306,18 +306,13 @@
 
 def read_pickle_files(pickle_filenames):
     for pickle_filename in pickle_filenames:
-<<<<<<< HEAD
-        pickle_filename = abs(pickle_filename)
-        with open(pickle_filename) as pickle_file:
-            yield pickle.load(pickle_file)
-=======
         yield read_pickle_file(pickle_filename)
 
 
 def read_pickle_file(pickle_filename):
+    pickle_filename = abs(pickle_filename)
     with open(pickle_filename) as pickle_file:
         return pickle.load(pickle_file)
->>>>>>> e733310d
 
 
 def write_file(new_text, destination_filename):
