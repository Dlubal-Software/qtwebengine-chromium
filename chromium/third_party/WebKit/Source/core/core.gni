--- conflicted
+++ resolved
@@ -32,15 +32,11 @@
 
 if (remove_webcore_debug_symbols) {
   core_config_remove += [ "//build/config/compiler:default_symbols" ]
-<<<<<<< HEAD
-  core_config_add += [ "//build/config/compiler:no_symbols" ]
+  core_config_add += remove_webcore_symbols_config
   if (is_debug) {
     core_config_remove += [ "//build/config/compiler:default_optimization" ]
     core_config_add += [ "//build/config/compiler:optimize_size_only" ]
   }
-=======
-  core_config_add += remove_webcore_symbols_config
->>>>>>> e6430e57
 }
 
 # Use this target type to link core targets.
