/*
 * Copyright (C) 2009 Google Inc. All rights reserved.
 *
 * Redistribution and use in source and binary forms, with or without
 * modification, are permitted provided that the following conditions are
 * met:
 *
 *     * Redistributions of source code must retain the above copyright
 * notice, this list of conditions and the following disclaimer.
 *     * Redistributions in binary form must reproduce the above
 * copyright notice, this list of conditions and the following disclaimer
 * in the documentation and/or other materials provided with the
 * distribution.
 *     * Neither the name of Google Inc. nor the names of its
 * contributors may be used to endorse or promote products derived from
 * this software without specific prior written permission.
 *
 * THIS SOFTWARE IS PROVIDED BY THE COPYRIGHT HOLDERS AND CONTRIBUTORS
 * "AS IS" AND ANY EXPRESS OR IMPLIED WARRANTIES, INCLUDING, BUT NOT
 * LIMITED TO, THE IMPLIED WARRANTIES OF MERCHANTABILITY AND FITNESS FOR
 * A PARTICULAR PURPOSE ARE DISCLAIMED. IN NO EVENT SHALL THE COPYRIGHT
 * OWNER OR CONTRIBUTORS BE LIABLE FOR ANY DIRECT, INDIRECT, INCIDENTAL,
 * SPECIAL, EXEMPLARY, OR CONSEQUENTIAL DAMAGES (INCLUDING, BUT NOT
 * LIMITED TO, PROCUREMENT OF SUBSTITUTE GOODS OR SERVICES; LOSS OF USE,
 * DATA, OR PROFITS; OR BUSINESS INTERRUPTION) HOWEVER CAUSED AND ON ANY
 * THEORY OF LIABILITY, WHETHER IN CONTRACT, STRICT LIABILITY, OR TORT
 * (INCLUDING NEGLIGENCE OR OTHERWISE) ARISING IN ANY WAY OUT OF THE USE
 * OF THIS SOFTWARE, EVEN IF ADVISED OF THE POSSIBILITY OF SUCH DAMAGE.
 */

#ifndef WebLocalFrameImpl_h
#define WebLocalFrameImpl_h

#include "core/editing/VisiblePosition.h"
#include "core/exported/WebInputMethodControllerImpl.h"
#include "core/frame/ContentSettingsClient.h"
#include "core/frame/LocalFrame.h"
#include "core/frame/WebFrameWidgetBase.h"
#include "core/frame/WebLocalFrameBase.h"
#include "platform/geometry/FloatRect.h"
#include "platform/heap/SelfKeepAlive.h"
#include "platform/wtf/Compiler.h"
#include "platform/wtf/text/WTFString.h"
#include "public/platform/WebFileSystemType.h"
#include "public/web/WebLocalFrame.h"
#include "web/WebExport.h"

#include <memory>

namespace blink {

class ChromePrintContext;
class IntSize;
class KURL;
class LocalFrameClient;
class ScrollableArea;
class SharedWorkerRepositoryClientImpl;
class TextCheckerClient;
class TextCheckerClientImpl;
class TextFinder;
class WebAssociatedURLLoader;
struct WebAssociatedURLLoaderOptions;
class WebAutofillClient;
class WebDataSourceImpl;
class WebDevToolsAgentImpl;
class WebDevToolsFrontendImpl;
class WebFrameClient;
class WebInputMethodControllerImpl;
class WebNode;
class WebPerformance;
class WebPlugin;
class WebScriptExecutionCallback;
class WebSpellCheckPanelHostClient;
class WebView;
class WebViewBase;
enum class WebFrameLoadType;
struct WebContentSecurityPolicyViolation;
struct WebPrintParams;

template <typename T>
class WebVector;

// Implementation of WebFrame, note that this is a reference counted object.
class WEB_EXPORT WebLocalFrameImpl final
    : NON_EXPORTED_BASE(public WebLocalFrameBase) {
 public:
  // WebFrame methods:
  // TODO(dcheng): Fix sorting here; a number of method have been moved to
  // WebLocalFrame but not correctly updated here.
  void Close() override;
  WebString AssignedName() const override;
  void SetName(const WebString&) override;
  WebVector<WebIconURL> IconURLs(int icon_types_mask) const override;
  void SetSharedWorkerRepositoryClient(
      WebSharedWorkerRepositoryClient*) override;
  WebSize GetScrollOffset() const override;
  void SetScrollOffset(const WebSize&) override;
  WebSize ContentsSize() const override;
  bool HasVisibleContent() const override;
  WebRect VisibleContentRect() const override;
  WebView* View() const override;
  WebDocument GetDocument() const override;
  WebPerformance Performance() const override;
  void DispatchUnloadEvent() override;
  void ExecuteScript(const WebScriptSource&) override;
  void ExecuteScriptInIsolatedWorld(int world_id,
                                    const WebScriptSource* sources,
                                    unsigned num_sources) override;
  void SetIsolatedWorldSecurityOrigin(int world_id,
                                      const WebSecurityOrigin&) override;
  void SetIsolatedWorldContentSecurityPolicy(int world_id,
                                             const WebString&) override;
  void SetIsolatedWorldHumanReadableName(int world_id,
                                         const WebString&) override;
  void AddMessageToConsole(const WebConsoleMessage&) override;
  void CollectGarbage() override;
  v8::Local<v8::Value> ExecuteScriptAndReturnValue(
      const WebScriptSource&) override;
  void RequestExecuteScriptAndReturnValue(const WebScriptSource&,
                                          bool user_gesture,
                                          WebScriptExecutionCallback*) override;
  void RequestExecuteV8Function(v8::Local<v8::Context>,
                                v8::Local<v8::Function>,
                                v8::Local<v8::Value> receiver,
                                int argc,
                                v8::Local<v8::Value> argv[],
                                WebScriptExecutionCallback*) override;
  void ExecuteScriptInIsolatedWorld(
      int world_id,
      const WebScriptSource* sources_in,
      unsigned num_sources,
      WebVector<v8::Local<v8::Value>>* results) override;
  void RequestExecuteScriptInIsolatedWorld(
      int world_id,
      const WebScriptSource* source_in,
      unsigned num_sources,
      bool user_gesture,
      ScriptExecutionType,
      WebScriptExecutionCallback*) override;
  v8::Local<v8::Value> CallFunctionEvenIfScriptDisabled(
      v8::Local<v8::Function>,
      v8::Local<v8::Value>,
      int argc,
      v8::Local<v8::Value> argv[]) override;
  v8::Local<v8::Context> MainWorldScriptContext() const override;
<<<<<<< HEAD
  v8::Local<v8::Context> IsolatedWorldScriptContext(int worldID) const override;
=======
  v8::Local<v8::Object> GlobalProxy() const override;
>>>>>>> e6430e57
  void Reload(WebFrameLoadType) override;
  void ReloadWithOverrideURL(const WebURL& override_url,
                             WebFrameLoadType) override;
  void ReloadImage(const WebNode&) override;
  void ReloadLoFiImages() override;
  void LoadRequest(const WebURLRequest&) override;
  void LoadHTMLString(const WebData& html,
                      const WebURL& base_url,
                      const WebURL& unreachable_url,
                      bool replace) override;
  void StopLoading() override;
  WebDataSource* ProvisionalDataSource() const override;
  WebDataSource* DataSource() const override;
  void EnableViewSourceMode(bool enable) override;
  bool IsViewSourceModeEnabled() const override;
  void SetReferrerForRequest(WebURLRequest&, const WebURL& referrer) override;
  WebAssociatedURLLoader* CreateAssociatedURLLoader(
      const WebAssociatedURLLoaderOptions&) override;
  void SetMarkedText(const WebString&,
                     unsigned location,
                     unsigned length) override;
  void UnmarkText() override;
  bool HasMarkedText() const override;
  WebRange MarkedRange() const override;
  bool FirstRectForCharacterRange(unsigned location,
                                  unsigned length,
                                  WebRect&) const override;
  size_t CharacterIndexForPoint(const WebPoint&) const override;
  bool ExecuteCommand(const WebString&) override;
  bool ExecuteCommand(const WebString&, const WebString& value) override;
  bool IsCommandEnabled(const WebString&) const override;
  void SetTextCheckClient(WebTextCheckClient*) override;
  void SetSpellCheckPanelHostClient(WebSpellCheckPanelHostClient*) override;
  void EnableSpellChecking(bool) override;
  bool IsSpellCheckingEnabled() const override;
  void ReplaceMisspelledRange(const WebString&) override;
  void RemoveSpellingMarkers() override;
  void RemoveSpellingMarkersUnderWords(
      const WebVector<WebString>& words) override;
  void SetContentSettingsClient(WebContentSettingsClient*) override;
  bool HasSelection() const override;
  WebRange SelectionRange() const override;
  WebString SelectionAsText() const override;
  WebString SelectionAsMarkup() const override;
  bool SelectWordAroundCaret() override;
  void SelectRange(const WebPoint& base, const WebPoint& extent) override;
  void SelectRange(const WebRange&,
                   HandleVisibilityBehavior = kHideSelectionHandle) override;
  WebString RangeAsText(const WebRange&) override;
  void MoveRangeSelectionExtent(const WebPoint&) override;
  void MoveRangeSelection(
      const WebPoint& base,
      const WebPoint& extent,
      WebFrame::TextGranularity = kCharacterGranularity) override;
  void MoveCaretSelection(const WebPoint&) override;
  bool SetEditableSelectionOffsets(int start, int end) override;
  bool SetCompositionFromExistingText(
      int composition_start,
      int composition_end,
      const WebVector<WebCompositionUnderline>& underlines) override;
  void ExtendSelectionAndDelete(int before, int after) override;
  void DeleteSurroundingText(int before, int after) override;
  void DeleteSurroundingTextInCodePoints(int before, int after) override;
  void SetCaretVisible(bool) override;
  int PrintBegin(const WebPrintParams&,
                 const WebNode& constrain_to_node) override;
  float PrintPage(int page_to_print, WebCanvas*) override;
  float GetPrintPageShrink(int page) override;
  void PrintEnd() override;
  bool IsPrintScalingDisabledForPlugin(const WebNode&) override;
  bool GetPrintPresetOptionsForPlugin(const WebNode&,
                                      WebPrintPresetOptions*) override;
  bool HasCustomPageSizeStyle(int page_index) override;
  bool IsPageBoxVisible(int page_index) override;
  void PageSizeAndMarginsInPixels(int page_index,
                                  WebDoubleSize& page_size,
                                  int& margin_top,
                                  int& margin_right,
                                  int& margin_bottom,
                                  int& margin_left) override;
  WebString PageProperty(const WebString& property_name,
                         int page_index) override;
  void PrintPagesForTesting(WebCanvas*, const WebSize&) override;

  void DispatchMessageEventWithOriginCheck(
      const WebSecurityOrigin& intended_target_origin,
      const WebDOMEvent&) override;

  WebRect GetSelectionBoundsRectForTesting() const override;

  WebString GetLayerTreeAsTextForTesting(
      bool show_debug_info = false) const override;

  // WebLocalFrame methods:
  WebLocalFrameImpl* CreateLocalChild(WebTreeScopeType,
                                      WebFrameClient*,
                                      blink::InterfaceRegistry*) override;
  void SetAutofillClient(WebAutofillClient*) override;
  WebAutofillClient* AutofillClient() override;
  void SetDevToolsAgentClient(WebDevToolsAgentClient*) override;
  WebDevToolsAgent* DevToolsAgent() override;
  WebLocalFrameImpl* LocalRoot() override;
  WebFrame* FindFrameByName(const WebString& name) override;
  void SendPings(const WebURL& destination_url) override;
  bool DispatchBeforeUnloadEvent(bool) override;
  WebURLRequest RequestFromHistoryItem(const WebHistoryItem&,
                                       WebCachePolicy) const override;
  WebURLRequest RequestForReload(WebFrameLoadType,
                                 const WebURL&) const override;
  void Load(const WebURLRequest&,
            WebFrameLoadType,
            const WebHistoryItem&,
            WebHistoryLoadType,
            bool is_client_redirect) override;
  void LoadData(const WebData&,
                const WebString& mime_type,
                const WebString& text_encoding,
                const WebURL& base_url,
                const WebURL& unreachable_url,
                bool replace,
                WebFrameLoadType,
                const WebHistoryItem&,
                WebHistoryLoadType,
                bool is_client_redirect) override;
  FallbackContentResult MaybeRenderFallbackContent(
      const WebURLError&) const override;
  void ReportContentSecurityPolicyViolation(
      const blink::WebContentSecurityPolicyViolation&) override;
  bool IsLoading() const override;
  bool IsNavigationScheduledWithin(double interval) const override;
  void SetCommittedFirstRealLoad() override;
  void SetHasReceivedUserGesture() override;
  void BlinkFeatureUsageReport(const std::set<int>& features) override;
  void MixedContentFound(const WebURL& main_resource_url,
                         const WebURL& mixed_content_url,
                         WebURLRequest::RequestContext,
                         bool was_allowed,
                         bool had_redirect,
                         const WebSourceLocation&) override;
  void ClientDroppedNavigation() override;
  void SendOrientationChangeEvent() override;
  WebSandboxFlags EffectiveSandboxFlags() const override;
  void DidCallAddSearchProvider() override;
  void DidCallIsSearchProviderInstalled() override;
  void ReplaceSelection(const WebString&) override;
  void RequestFind(int identifier,
                   const WebString& search_text,
                   const WebFindOptions&) override;
  bool Find(int identifier,
            const WebString& search_text,
            const WebFindOptions&,
            bool wrap_within_frame,
            bool* active_now = nullptr) override;
  void StopFinding(StopFindAction) override;
  void IncreaseMatchCount(int count, int identifier) override;
  int FindMatchMarkersVersion() const override;
  WebFloatRect ActiveFindMatchRect() override;
  void FindMatchRects(WebVector<WebFloatRect>&) override;
  int SelectNearestFindMatch(const WebFloatPoint&,
                             WebRect* selection_rect) override;
  float DistanceToNearestFindMatch(const WebFloatPoint&) override;
  void SetTickmarks(const WebVector<WebRect>&) override;
  WebFrameWidgetBase* FrameWidget() const override;
  void CopyImageAt(const WebPoint&) override;
  void SaveImageAt(const WebPoint&) override;
  void SetEngagementLevel(mojom::EngagementLevel) override;
  void ClearActiveFindMatch() override;
  void UsageCountChromeLoadTimes(const WebString& metric) override;
  WebFrameScheduler* Scheduler() const override;
  base::SingleThreadTaskRunner* TimerTaskRunner() override;
  base::SingleThreadTaskRunner* LoadingTaskRunner() override;
  base::SingleThreadTaskRunner* UnthrottledTaskRunner() override;
  WebInputMethodController* GetInputMethodController() override;

  void ExtractSmartClipData(WebRect rect_in_viewport,
                            WebString& clip_text,
                            WebString& clip_html) override;

  void AdvanceFocusInForm(WebFocusType) override;

  void InitializeCoreFrame(Page&,
                           FrameOwner*,
                           const AtomicString& name) override;
  LocalFrame* GetFrame() const override { return frame_.Get(); }

  void WillBeDetached() override;
  void WillDetachParent() override;

  static WebLocalFrameImpl* Create(WebTreeScopeType,
                                   WebFrameClient*,
                                   InterfaceRegistry*,
                                   WebFrame* opener);
  static WebLocalFrameImpl* CreateMainFrame(WebView*,
                                            WebFrameClient*,
                                            InterfaceRegistry*,
                                            WebFrame* opener,
                                            const WebString& name,
                                            WebSandboxFlags);
  static WebLocalFrameImpl* CreateProvisional(WebFrameClient*,
                                              InterfaceRegistry*,
                                              WebRemoteFrame*,
                                              WebSandboxFlags,
                                              WebParsedFeaturePolicy);

  ~WebLocalFrameImpl() override;

  LocalFrame* CreateChildFrame(const AtomicString& name,
                               HTMLFrameOwnerElement*) override;

  void DidChangeContentsSize(const IntSize&);

  void CreateFrameView() override;

  static WebLocalFrameImpl* FromFrame(LocalFrame*);
  static WebLocalFrameImpl* FromFrame(LocalFrame&);
  static WebLocalFrameImpl* FromFrameOwnerElement(Element*);

  WebViewBase* ViewImpl() const override;

  LocalFrameView* GetFrameView() const override {
    return GetFrame() ? GetFrame()->View() : 0;
  }

  WebDevToolsAgentImpl* DevToolsAgentImpl() const override {
    return dev_tools_agent_.Get();
  }

  // Getters for the impls corresponding to Get(Provisional)DataSource. They
  // may return 0 if there is no corresponding data source.
  WebDataSourceImpl* DataSourceImpl() const;
  WebDataSourceImpl* ProvisionalDataSourceImpl() const;

  // When a Find operation ends, we want to set the selection to what was active
  // and set focus to the first focusable node we find (starting with the first
  // node in the matched range and going up the inheritance chain). If we find
  // nothing to focus we focus the first focusable node in the range. This
  // allows us to set focus to a link (when we find text inside a link), which
  // allows us to navigate by pressing Enter after closing the Find box.
  void SetFindEndstateFocusAndSelection();

  void DidFail(const ResourceError&,
               bool was_provisional,
               HistoryCommitType) override;
  void DidFinish() override;

  // Sets whether the WebLocalFrameImpl allows its document to be scrolled.
  // If the parameter is true, allow the document to be scrolled.
  // Otherwise, disallow scrolling.
  void SetCanHaveScrollbars(bool) override;

  WebFrameClient* Client() const override { return client_; }
  void SetClient(WebFrameClient* client) override { client_ = client; }

  ContentSettingsClient& GetContentSettingsClient() override {
    return content_settings_client_;
  };

  SharedWorkerRepositoryClientImpl* SharedWorkerRepositoryClient()
      const override {
    return shared_worker_repository_client_.get();
  }

  void SetInputEventsScaleForEmulation(float) override;

  static void SelectWordAroundPosition(LocalFrame*, VisiblePosition);

  TextCheckerClient& GetTextCheckerClient() const override;
  WebTextCheckClient* TextCheckClient() const override {
    return text_check_client_;
  }

  WebSpellCheckPanelHostClient* SpellCheckPanelHostClient() const override {
    return spell_check_panel_host_client_;
  }

  TextFinder* GetTextFinder() const override;
  // Returns the text finder object if it already exists.
  // Otherwise creates it and then returns.
  TextFinder& EnsureTextFinder() override;

  // Returns a hit-tested VisiblePosition for the given point
  VisiblePosition VisiblePositionForViewportPoint(const WebPoint&);

  void SetFrameWidget(WebFrameWidgetBase*) override;

  // DevTools front-end bindings.
  void SetDevToolsFrontend(WebDevToolsFrontendImpl* frontend) override {
    web_dev_tools_frontend_ = frontend;
  }
  WebDevToolsFrontendImpl* DevToolsFrontend() override {
    return web_dev_tools_frontend_;
  }

  WebNode ContextMenuNode() const { return context_menu_node_.Get(); }
  void SetContextMenuNode(Node* node) override { context_menu_node_ = node; }
  void ClearContextMenuNode() override { context_menu_node_.Clear(); }

  std::unique_ptr<WebURLLoader> CreateURLLoader(
      const WebURLRequest&,
      base::SingleThreadTaskRunner*) override;

  WebFrameWidgetBase* LocalRootFrameWidget() override;

  DECLARE_VIRTUAL_TRACE();

 private:

  WebLocalFrameImpl(WebTreeScopeType,
                    WebFrameClient*,
                    blink::InterfaceRegistry*);
  WebLocalFrameImpl(WebRemoteFrame*,
                    WebFrameClient*,
                    blink::InterfaceRegistry*);

  // Inherited from WebFrame, but intentionally hidden: it never makes sense
  // to call these on a WebLocalFrameImpl.
  bool IsWebLocalFrame() const override;
  WebLocalFrame* ToWebLocalFrame() override;
  bool IsWebRemoteFrame() const override;
  WebRemoteFrame* ToWebRemoteFrame() override;

  // Sets the local core frame and registers destruction observers.
  void SetCoreFrame(LocalFrame*) override;

  void LoadJavaScriptURL(const KURL&);

  HitTestResult HitTestResultForVisualViewportPos(const IntPoint&);

  WebPlugin* FocusedPluginIfInputMethodSupported();
  ScrollableArea* LayoutViewportScrollableArea() const;

  // Returns true if the frame is focused.
  bool IsFocused() const;

  Member<LocalFrameClient> local_frame_client_;

  // The embedder retains a reference to the WebCore LocalFrame while it is
  // active in the DOM. This reference is released when the frame is removed
  // from the DOM or the entire page is closed.  FIXME: These will need to
  // change to WebFrame when we introduce WebFrameProxy.
  Member<LocalFrame> frame_;

  Member<WebDevToolsAgentImpl> dev_tools_agent_;

  // This is set if the frame is the root of a local frame tree, and requires a
  // widget for layout.
  Member<WebFrameWidgetBase> frame_widget_;

  WebFrameClient* client_;
  WebAutofillClient* autofill_client_;
  ContentSettingsClient content_settings_client_;
  std::unique_ptr<SharedWorkerRepositoryClientImpl>
      shared_worker_repository_client_;

  // Will be initialized after first call to ensureTextFinder().
  Member<TextFinder> text_finder_;

  // Valid between calls to BeginPrint() and EndPrint(). Containts the print
  // information. Is used by PrintPage().
  Member<ChromePrintContext> print_context_;

  // Stores the additional input events scale when device metrics
  // emulation is enabled.
  float input_events_scale_factor_for_emulation_;

  // Borrowed pointers to Mojo objects.
  blink::InterfaceRegistry* interface_registry_;

  WebDevToolsFrontendImpl* web_dev_tools_frontend_;

  Member<Node> context_menu_node_;

  WebInputMethodControllerImpl input_method_controller_;

  // Stores the TextCheckerClient to bridge SpellChecker and WebTextCheckClient.
  Member<TextCheckerClientImpl> text_checker_client_;
  WebTextCheckClient* text_check_client_;

  WebSpellCheckPanelHostClient* spell_check_panel_host_client_;

  // Oilpan: WebLocalFrameImpl must remain alive until close() is called.
  // Accomplish that by keeping a self-referential Persistent<>. It is
  // cleared upon close().
  SelfKeepAlive<WebLocalFrameImpl> self_keep_alive_;
};

DEFINE_TYPE_CASTS(WebLocalFrameImpl,
                  WebFrame,
                  frame,
                  frame->IsWebLocalFrame(),
                  frame.IsWebLocalFrame());

}  // namespace blink

#endif<|MERGE_RESOLUTION|>--- conflicted
+++ resolved
@@ -143,11 +143,8 @@
       int argc,
       v8::Local<v8::Value> argv[]) override;
   v8::Local<v8::Context> MainWorldScriptContext() const override;
-<<<<<<< HEAD
   v8::Local<v8::Context> IsolatedWorldScriptContext(int worldID) const override;
-=======
   v8::Local<v8::Object> GlobalProxy() const override;
->>>>>>> e6430e57
   void Reload(WebFrameLoadType) override;
   void ReloadWithOverrideURL(const WebURL& override_url,
                              WebFrameLoadType) override;
