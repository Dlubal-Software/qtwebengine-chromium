--- conflicted
+++ resolved
@@ -842,8 +842,6 @@
 	      grep "MORY ALLO" .memdump  | grep -v "MEMORY ALLOCATED : 0";\
 	      diff $(srcdir)/result/$$name.sax2 result.$$name` ; \
 	      if [ -n "$$log" ] ; then echo $$name result ; echo "$$log" ; fi ; \
-<<<<<<< HEAD
-=======
 	      rm result.$$name ; \
 	  fi ; fi ; done)
 	@echo "## SAX2 callbacks regression tests with entity substitution"
@@ -859,7 +857,6 @@
 	      grep "MORY ALLO" .memdump  | grep -v "MEMORY ALLOCATED : 0";\
 	      diff $(srcdir)/result/noent/$$name.sax2 result.$$name` ; \
 	      if [ -n "$$log" ] ; then echo $$name result ; echo "$$log" ; fi ; \
->>>>>>> e6430e57
 	      rm result.$$name ; \
 	  fi ; fi ; done)
 
