--- conflicted
+++ resolved
@@ -91,7 +91,12 @@
   }
 // For unit tests, data file is located on disk, so try there as a fallback.
 #endif  // defined(OS_ANDROID)
-#if !defined(OS_MACOSX)
+#if defined(TOOLKIT_QT)
+  FilePath data_path;
+  bool path_ok = PathService::Get(base::DIR_QT_LIBRARY_DATA, &data_path);
+  DCHECK(path_ok);
+  data_path = data_path.AppendASCII(kIcuDataFileName);
+#elif !defined(OS_MACOSX)
   FilePath data_path;
 #if defined(OS_WIN)
   // The data file will be in the same directory as the current module.
@@ -218,71 +223,9 @@
   // it is needed.  This can fail if the process is sandboxed at that time.
   // Instead, we map the file in and hand off the data so the sandbox won't
   // cause any problems.
-<<<<<<< HEAD
   LazyInitIcuDataFile();
   result =
       InitializeICUWithFileDescriptorInternal(g_icudtl_pf, g_icudtl_region);
-=======
-
-  // Chrome doesn't normally shut down ICU, so the mapped data shouldn't ever
-  // be released.
-  CR_DEFINE_STATIC_LOCAL(MemoryMappedFile, mapped_file, ());
-  if (!mapped_file.IsValid()) {
-#if defined(TOOLKIT_QT)
-    FilePath data_path;
-    bool path_ok = PathService::Get(base::DIR_QT_LIBRARY_DATA, &data_path);
-    DCHECK(path_ok);
-    data_path = data_path.AppendASCII(kIcuDataFileName);
-#elif !defined(OS_MACOSX)
-    FilePath data_path;
-#if defined(OS_WIN)
-    // The data file will be in the same directory as the current module.
-    bool path_ok = PathService::Get(DIR_MODULE, &data_path);
-    wchar_t tmp_buffer[_MAX_PATH] = {0};
-    wcscpy_s(tmp_buffer, data_path.value().c_str());
-    debug::Alias(tmp_buffer);
-    CHECK(path_ok);  // TODO(scottmg): http://crbug.com/445616
-#elif defined(OS_ANDROID)
-    bool path_ok = PathService::Get(DIR_ANDROID_APP_DATA, &data_path);
-#else
-    // For now, expect the data file to be alongside the executable.
-    // This is sufficient while we work on unit tests, but will eventually
-    // likely live in a data directory.
-    bool path_ok = PathService::Get(DIR_EXE, &data_path);
-#endif
-    DCHECK(path_ok);
-    data_path = data_path.AppendASCII(kIcuDataFileName);
-
-#if defined(OS_WIN)
-    // TODO(scottmg): http://crbug.com/445616
-    wchar_t tmp_buffer2[_MAX_PATH] = {0};
-    wcscpy_s(tmp_buffer2, data_path.value().c_str());
-    debug::Alias(tmp_buffer2);
-#endif
-
-#else
-    // Assume it is in the framework bundle's Resources directory.
-    ScopedCFTypeRef<CFStringRef> data_file_name(
-        SysUTF8ToCFStringRef(kIcuDataFileName));
-    FilePath data_path =
-      mac::PathForFrameworkBundleResource(data_file_name);
-    if (data_path.empty()) {
-      LOG(ERROR) << kIcuDataFileName << " not found in bundle";
-      return false;
-    }
-#endif  // OS check
-    if (!mapped_file.Initialize(data_path)) {
-#if defined(OS_WIN)
-      CHECK(false);  // TODO(scottmg): http://crbug.com/445616
-#endif
-      LOG(ERROR) << "Couldn't mmap " << data_path.AsUTF8Unsafe();
-      return false;
-    }
-  }
-  UErrorCode err = U_ZERO_ERROR;
-  udata_setCommonData(const_cast<uint8*>(mapped_file.data()), &err);
-  result = (err == U_ZERO_ERROR);
->>>>>>> 76827135
 #if defined(OS_WIN)
   CHECK(result);  // TODO(scottmg): http://crbug.com/445616
 #endif
