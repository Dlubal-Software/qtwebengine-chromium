# Copyright (c) 2013 The Chromium Authors. All rights reserved.
# Use of this source code is governed by a BSD-style license that can be
# found in the LICENSE file.

# This is the root build file for GN. GN will start processing by loading this
# file, and recursively load all dependencies until all dependencies are either
# resolved or known not to exist (which will cause the build to fail). So if
# you add a new build file, there must be some path of dependencies from this
# file to your new one or GN won't know about it.

import("//build/config/compiler/compiler.gni")
import("//build/config/features.gni")
import("//build/config/sanitizers/sanitizers.gni")
import("//build/config/ui.gni")
import("//build_overrides/v8.gni")
import("//extensions/features/features.gni")
import("//media/media_options.gni")
import("//remoting/remoting_enable.gni")
import("//third_party/openh264/openh264_args.gni")
import("//tools/ipc_fuzzer/ipc_fuzzer.gni")
import("//v8/gni/v8.gni")
import("//v8/snapshot_toolchain.gni")

if (is_android) {
  import("//build/config/android/config.gni")
}

declare_args() {
  # A list of extra dependencies to add to the root target. This allows a
  # checkout to add additional targets without explicitly changing any checked-
  # in files.
  root_extra_deps = []
  qtwebengine_target = "//tools/gn"
}

if (is_official_build) {
  # An official (maximally optimized!) component (optimized for build times)
  # build doesn't make sense and usually doesn't work.
  assert(!is_component_build)
}

# This file defines the following five main targets:
#
# "both_gn_and_gyp" should list every root target (target that nothing else
# depends on) built by GN that is also built in the GYP build.
#
# "gn_all" should (transitively) cause everything to be built; if you run
# 'ninja gn_all' and then 'ninja all', the second build should do no work.
#
# "gn_only" should list every root target that is *not* intended to be built in
# a GYP build. Because GN has different rules for deciding what an 'all' build
# is, this may end up including targets that are actually defined in a GYP
# build but not dependencies of GYP's "all" (and so not actually built).
#
# "gn_visibility": targets that are normally not visible to top-level targets,
# but are built anyway by "all". Since we don't want any such targets, we have
# this placeholder to make sure hidden targets that aren't otherwise depended
# on yet are accounted for.
#
# "All" is an alias for "gn_all". It exists for bot compatibility w/ GYP for
# the iOS bots and the official builders, but should not be generally used
# during the GYP->GN migration.  We cannot guarantee that GN's "All" builds the
# same set of targets as GYP's "All" does, because GYP's "All" supports
# wildcards.
#
# Lastly, none of these targets are guaranteed to be the same as what ninja
# will build with "all". For more on how "all" works and the differences in how
# GYP and GN determine "all", see crbug.com/503241.
#
# TODO(GYP_GONE): crbug.com/481694. Make sure that the above is true and there
# are scripts run on the bots that enforce this. Once the GYP migration is
# over, we can collapse all of these targets as desired.

group("gn_all") {
  testonly = true

  deps = [
    ":both_gn_and_gyp",
    ":gn_only",
    ":gn_visibility",
  ]

  if (!is_ios) {
    deps += [ "//v8:gn_all" ]
  }
}

# TODO(GYP_GONE): This target exists for compatibility with GYP, specifically
# for the iOS bots and the official builders.
group("All") {
  testonly = true

  deps = [
    ":gn_all",
  ]
}

# TODO(GYP_GONE): This target exists for compatibility with GYP for the
# builders that specify targets in the recipes directly.
# Ideally it should not exist, and the builders should be specifying
# more specific targets (or 'All') via the source-side
# //testing/buildbot/*.json files. We should simply delete this target
# and update any recipes that are using it.
group("chromium_builder_tests") {
  testonly = true
  deps = []
}

# TODO(GYP_GONE): Figure out if we really need this target or if there's
# some better way to specify things.
if (is_win && !use_qt) {
  group("chrome_official_builder_no_unittests") {
    deps = [
      "//chrome/installer/gcapi",
      "//chrome/installer/mini_installer",
      "//components/policy:pack_policy_templates",
      "//courgette",
      "//courgette:copy_courgette_binaries",
      "//remoting/webapp",
    ]

    if (target_cpu == "x86") {
      if (is_clang) {
        deps += [ "//courgette(//build/toolchain/win:clang_x64)" ]
      } else {
        deps += [ "//courgette(//build/toolchain/win:x64)" ]
      }
    }
    if (is_chrome_branded) {
      deps += [ "//remoting/host:remoting_host_installation" ]
    }
  }

  group("chrome_official_builder") {
    testonly = true

    deps = [
      ":chrome_official_builder_no_unittests",
      "//base:base_unittests",
      "//chrome/test:browser_tests",
      "//chrome/test:sync_integration_tests",
      "//ipc:ipc_tests",
      "//media:media_unittests",
      "//media/midi:midi_unittests",
      "//net:net_unittests",
      "//printing:printing_unittests",
      "//sql:sql_unittests",
      "//ui/base:ui_base_unittests",
      "//ui/gfx:gfx_unittests",
      "//ui/touch_selection:ui_touch_selection_unittests",
      "//ui/views:views_unittests",
      "//url:url_unittests",
    ]
  }

  group("All_syzygy") {
    if (is_syzyasan) {
      deps = [
        "//chrome/installer/mini_installer:mini_installer",
        "//chrome/installer/mini_installer:mini_installer_syzygy",
      ]
    }
  }

  if (is_syzyasan) {
    group("chrome_official_syzyasan_builder") {
      deps = [
        ":All_syzygy",
        ":chrome_official_builder_no_unittests",
      ]
    }
  }
}

if (is_chromeos) {
  group("chromiumos_preflight") {
    testonly = true
    deps = [
      "//breakpad:minidump_stackwalk($host_toolchain)",
      "//chrome",
      "//chrome/test/chromedriver",
      "//media:media_unittests",
      "//media/gpu:video_decode_accelerator_unittest",
      "//media/gpu:video_encode_accelerator_unittest",
      "//ppapi/examples/video_decode",
      "//sandbox/linux:chrome_sandbox",
      "//sandbox/linux:sandbox_linux_unittests",

      # Blocked on https://github.com/catapult-project/catapult/issues/2297
      #"//third_party/catapult/telemetry:bitmaptools",
      "//tools/perf/clear_system_cache",
    ]
  }
}

# The "both_gn_and_gyp" target should reflect every target that is built
# in both the GN and GYP builds, and ideally it should match the
# "both_gn_and_gyp" target in build/gn_migration.gypi line-for-line.
group("both_gn_and_gyp") {
  testonly = true
  deps = [
    "//base:base_unittests",
    "//chrome/installer",
    "//components:components_unittests",
    "//net:net_unittests",
    "//skia:skia_unittests",
    "//sql:sql_unittests",
    "//tools/ipc_fuzzer:ipc_fuzzer_all",
    "//ui/base:ui_base_unittests",
    "//ui/gfx:gfx_unittests",
    "//url:url_unittests",
  ]

  if (!is_android && !is_chromecast) {
    deps += [
      "//crypto:crypto_unittests",
      "//google_apis/gcm:gcm_unit_tests",
    ]
  }

  if (!is_ios && !is_android && !is_chromecast) {
    deps += [
      "//chrome",
      "//chrome/test:browser_tests",
      "//chrome/test:interactive_ui_tests",
      "//chrome/test:sync_integration_tests",
      "//chrome/test/chromedriver:chromedriver_unittests",
      "//components/sync/tools:sync_client",
      "//components/sync/tools:sync_listen_notifications",
      "//extensions:extensions_browsertests",
      "//extensions:extensions_unittests",
      "//gpu/gles2_conform_support:gles2_conform_test",
      "//gpu/khronos_glcts_support:khronos_glcts_test",
      "//jingle:jingle_unittests",
      "//net:hpack_example_generator",
      "//net:hpack_fuzz_mutator",
      "//net:hpack_fuzz_wrapper",
      "//ppapi:ppapi_unittests",
      "//ppapi/examples/2d",
      "//ppapi/examples/audio",
      "//ppapi/examples/audio_input",
      "//ppapi/examples/compositor",
      "//ppapi/examples/crxfs",
      "//ppapi/examples/enumerate_devices",
      "//ppapi/examples/file_chooser",
      "//ppapi/examples/flash_topmost",
      "//ppapi/examples/font",
      "//ppapi/examples/gamepad",
      "//ppapi/examples/gles2",
      "//ppapi/examples/gles2_spinning_cube",
      "//ppapi/examples/ime",
      "//ppapi/examples/input",
      "//ppapi/examples/media_stream_audio",
      "//ppapi/examples/media_stream_video",
      "//ppapi/examples/mouse_cursor",
      "//ppapi/examples/mouse_lock",
      "//ppapi/examples/printing",
      "//ppapi/examples/scaling",
      "//ppapi/examples/scripting",
      "//ppapi/examples/stub",
      "//ppapi/examples/threading",
      "//ppapi/examples/url_loader",
      "//ppapi/examples/video_capture",
      "//ppapi/examples/video_decode",
      "//ppapi/examples/video_effects",
      "//ppapi/examples/video_encode",
      "//printing:printing_unittests",
      "//third_party/cacheinvalidation:cacheinvalidation_unittests",
      "//third_party/codesighs",
      "//third_party/pdfium/samples:pdfium_test",
      "//third_party/webrtc/tools:frame_analyzer",
      "//tools/battor_agent",
      "//tools/battor_agent:battor_agent_unittests",
      "//tools/gn",
      "//tools/gn:gn_unittests",
      "//tools/perf/clear_system_cache",
      "//ui/accessibility:accessibility_unittests",
    ]
    if (use_qt) {
      deps -= [
        "//chrome/test:browser_tests",
        "//chrome/test:interactive_ui_tests",
        "//chrome/test:sync_integration_tests",
        "//chrome/test/chromedriver:chromedriver_unittests",
      ]
    }
  }

  if (!is_ios) {
    # TODO(GYP): Figure out which of these should actually build on iOS,
    # and whether there should be other targets that are iOS-only and missing.
    deps += [
      "//cc:cc_unittests",
      "//chrome/test:telemetry_perf_unittests",
      "//chrome/test:unit_tests",
      "//components:components_browsertests",
      "//content/shell:content_shell",
      "//content/test:content_browsertests",
      "//content/test:content_perftests",
      "//content/test:content_unittests",
      "//device:device_unittests",
      "//gpu:gpu_unittests",
      "//gpu/ipc/service:gpu_ipc_service_unittests",
      "//ipc:ipc_tests",
      "//media:media_unittests",
      "//media/capture:capture_unittests",
      "//media/cast:cast_unittests",
      "//media/midi:midi_unittests",
      "//mojo",
      "//mojo/common:mojo_common_unittests",
      "//mojo/edk/system:mojo_system_unittests",
      "//mojo/edk/test:mojo_public_bindings_unittests",
      "//mojo/edk/test:mojo_public_system_unittests",
      "//net:net_perftests",
      "//services/service_manager/public/cpp",
      "//storage//browser:storage_unittests",
      "//third_party/WebKit/Source/platform:blink_platform_unittests",
      "//third_party/WebKit/Source/platform/heap:blink_heap_unittests",
      "//third_party/WebKit/Source/web:webkit_unit_tests",
      "//third_party/WebKit/Source/wtf:wtf_unittests",
      "//third_party/angle/src/tests:angle_end2end_tests",
      "//third_party/angle/src/tests:angle_unittests",
      "//third_party/catapult/telemetry:bitmaptools($host_toolchain)",
      "//third_party/smhasher:pmurhash",
      "//tools/imagediff($host_toolchain)",
      "//ui/display:display_unittests",
      "//ui/events:events_unittests",
      "//ui/gl:gl_unittests",
      "//ui/touch_selection:ui_touch_selection_unittests",
      "//url/ipc:url_ipc_unittests",
    ]
    if (use_qt) {
      deps -= [
        "//chrome/test:telemetry_perf_unittests",
        "//chrome/test:unit_tests",
        "//third_party/catapult/telemetry:bitmaptools($host_toolchain)",
      ]
    }
  } else {
    deps += [ "//ios:all" ]
  }

  deps += root_extra_deps

  if (enable_extensions) {
    deps += [ "//extensions/shell:app_shell_unittests" ]
  }

  if (enable_media_router) {
    deps += [ "//chrome/browser/media/router" ]
  }

  if (enable_remoting) {
    deps += [ "//remoting:remoting_all" ]
  }

  if (toolkit_views) {
    deps += [
      "//ui/views:views_unittests",
      "//ui/views/examples:views_examples_exe",
      "//ui/views/examples:views_examples_with_content_exe",
    ]
  }

  if (use_aura) {
    deps += [
      "//ash:ash_content_unittests",
      "//ash:ash_shell_with_content",
      "//ash:ash_unittests",
      "//ui/app_list:app_list_unittests",
      "//ui/app_list/presenter:app_list_presenter_unittests",
      "//ui/aura:aura_unittests",
      "//ui/aura:demo",
      "//ui/wm:wm_unittests",
    ]
  }

  if (is_linux && !is_chromeos && !is_chromecast && !use_ozone) {
    # TODO(thomasanderson): Remove this once we build using
    # GTK3 by default. (crbug.com/132847, crbug.com/79722)
    deps += [ "//chrome/browser/ui/libgtkui:libgtk3ui" ]
  }

  if (use_ozone) {
    deps += [
      "//ui/ozone",
      "//ui/ozone:ozone_unittests",
      "//ui/ozone/gl:ozone_gl_unittests",
    ]
  }

  if (use_x11) {
    deps += [ "//tools/xdisplaycheck" ]
  }

  if (enable_configuration_policy) {
    deps += [ "//components/policy:policy_templates" ]
  }

  if (v8_use_external_startup_data) {
    deps += [ "//gin:gin_v8_snapshot_fingerprint" ]
  }

  if (is_win) {
    deps += [
      "//chrome/installer/gcapi",
      "//chrome/tools/build/win/syzygy:chrome_dll_syzygy",
    ]
  }

  if (is_android) {
    deps += [
      "//base:base_junit_tests",
      "//base/android/linker:chromium_android_linker",
      "//build/android/gyp/test:hello_world",
      "//build/android/rezip",
      "//chrome/android/webapk/shell_apk:webapk",
      "//components/invalidation/impl:components_invalidation_impl_junit_tests",
      "//components/policy/android:components_policy_junit_tests",
      "//content/public/android:content_junit_tests",
      "//content/shell/android:content_shell_apk",
      "//media/gpu:video_decode_accelerator_unittest",
      "//net/android:net_junit_tests",
      "//testing/android/junit:junit_unit_tests",
      "//third_party/android_async_task:android_async_task_java",
      "//third_party/errorprone:chromium_errorprone",
      "//third_party/smhasher:murmurhash3",
      "//tools/android:android_tools",
      "//tools/android:memconsumer",
      "//tools/android:push_apps_to_background",
      "//tools/android/audio_focus_grabber:audio_focus_grabber_apk",
      "//tools/android/customtabs_benchmark:customtabs_benchmark_apk",
      "//tools/android/kerberos/SpnegoAuthenticator:spnego_authenticator_apk",
      "//tools/cygprofile:cygprofile_unittests",
      "//ui/android:ui_junit_tests",
    ]
    deps -= [
      "//net:net_perftests",
      "//url:url_unittests",
    ]

    if (!is_component_build) {
      deps += [
        "//components/cronet/android:cronet_package",
        "//components/cronet/android:cronet_perf_test_apk",
        "//components/cronet/android:cronet_sample_apk",
        "//components/cronet/android:cronet_sample_test_apk",
        "//components/cronet/android:cronet_test_apk",
        "//components/cronet/android:cronet_test_instrumentation_apk",
        "//components/cronet/android:cronet_unittests",
      ]
    }

    if (!is_chromecast) {
      deps += [
        "//android_webview",
        "//android_webview/test",
        "//android_webview/tools/automated_ui_tests:webview_ui_test_app",
        "//android_webview/tools/system_webview_shell",
        "//chrome/android:chrome_junit_tests",
        "//chrome/android:chrome_public_apk",
        "//chrome/android:chrome_public_test_apk",
        "//chrome/android:chrome_sync_shell_test_apk",
        "//chrome/test/chromedriver/test/webview_shell:chromedriver_webview_shell_apk",
        "//content/shell/android:content_shell_test_apk",
        "//third_party/custom_tabs_client:custom_tabs_client_example_apk",
      ]
    }

    if (target_cpu != "x64") {
      deps += [
        "//content/shell/android:chromium_linker_test_apk",
        "//third_party/android_platform:android_relocation_packer_unittests($host_toolchain)",
      ]
    }

    if (has_chrome_android_internal) {
      deps += [ "//clank" ]
    }
  }

  if (is_linux || is_android) {
    deps += [
      "//breakpad:breakpad_unittests",
      "//breakpad:core-2-minidump",
      "//breakpad:generate_test_dump",
      "//breakpad:minidump-2-core",
    ]
  }

  if (is_chromeos) {
    deps += [
      "//chromeos:chromeos_unittests",
      "//ui/arc:ui_arc_unittests",
      "//ui/chromeos:ui_chromeos_unittests",
    ]
  }

  if (is_chromeos || is_mac || is_win) {
    deps += [
      "//rlz:rlz_id",
      "//rlz:rlz_lib",
      "//rlz:rlz_unittests",
    ]
  }

  if (is_linux) {
    # The following are definitely linux-only.
    deps += [
      "//chrome:manpage",
      "//chrome:xdg_mime",
      "//net:disk_cache_memory_test",
      "//net:quic_client",
      "//net:quic_server",
      "//sandbox/linux:chrome_sandbox",
      "//sandbox/linux:sandbox_linux_unittests",
    ]

    if (use_dbus) {
      deps += [
        "//dbus:dbus_test_server",
        "//dbus:dbus_unittests",
      ]
    }

    if (is_chromeos || use_ash) {
      deps += [ "//components/session_manager/core" ]
    }

    if (is_chrome_branded && is_official_build) {
      # TODO(dpranke): add the linux_dump_symbols flag?
      deps += [ "//chrome:linux_symbols" ]
    }
  }

  if (is_ios || is_win || (is_linux && !is_chromeos)) {
    deps += [
      "//base:base_i18n_perftests",
      "//base:base_perftests",
      "//google_apis:google_apis_unittests",
    ]
  }

  if (is_win || is_mac) {
    deps += [ "//third_party/swiftshader" ]
  }

  # TODO(GYP): Figure out which of these should (and can) build
  # for chromeos/ios.
  if (!is_chromeos && !is_ios) {
    deps += [
      "//base:build_utf8_validator_tables",
      "//base:check_example",
      "//cc:cc_perftests",
      "//cc/blink:cc_blink_unittests",
      "//components:components_perftests",
      "//components/sync:run_sync_testserver",
      "//device:device_unittests",
      "//gin:gin_shell",
      "//gin:gin_unittests",
      "//google_apis/gcm:mcs_probe",
      "//gpu:gl_tests",
      "//gpu:gpu_perftests",
      "//ipc:ipc_perftests",
      "//media:media_perftests",
      "//net:dump_cache",
      "//third_party/codesighs:maptsvdifftool",
      "//third_party/libphonenumber:libphonenumber_unittests",
      "//ui/compositor:compositor_unittests",
    ]

    if (!is_android) {
      deps += [
        "//chrome/test:load_library_perf_tests",
        "//chrome/test:sync_performance_tests",
        "//chrome/test/chromedriver:chromedriver",
        "//chrome/test/chromedriver:chromedriver_tests",
        "//courgette:courgette",
        "//courgette:courgette_fuzz",
        "//courgette:courgette_minimal_tool",
        "//courgette:courgette_unittests",
        "//media/cast:generate_barcode_video",
        "//media/cast:generate_timecode_audio",
        "//net:crash_cache",
        "//net:crl_set_dump",
        "//net:dns_fuzz_stub",
        "//net:gdig",
        "//net:get_server_time",
        "//net:net_watcher",  # TODO(GYP): This should be conditional on use_v8_in_net
        "//net:run_testserver",
        "//net:stress_cache",
        "//net:tld_cleanup",
        "//ppapi:pepper_hash_for_uma",
        "//ppapi:ppapi_perftests",
        "//third_party/leveldatabase:env_chromium_unittests",
        "//third_party/libaddressinput:libaddressinput_unittests",
      ]
      if (use_qt) {
        deps -= [
          "//chrome/test:load_library_perf_tests",
          "//chrome/test:sync_performance_tests",
          "//chrome/test/chromedriver:chromedriver",
          "//chrome/test/chromedriver:chromedriver_tests",
        ]
      }
    }

    if (enable_extensions) {
      deps += [ "//extensions/shell:app_shell" ]
    }

    if (enable_nacl) {
      deps += [ "//components/nacl/loader:nacl_loader_unittests" ]

      if (is_linux) {
        # TODO(dpranke): Figure out what platforms should actually have this.
        deps += [ "//components/nacl/loader:nacl_helper" ]

        if (enable_nacl_nonsfi) {
          deps += [
            "//components/nacl/loader:helper_nonsfi",
            "//components/nacl/loader:nacl_helper_nonsfi_unittests",
          ]
        }
      }
    }

    if (media_use_ffmpeg && !is_android) {
      deps += [ "//media:ffmpeg_regression_tests" ]
    }
  }

  if (is_android || (is_linux && !is_chromeos)) {
    deps += [
      "//breakpad:dump_syms($host_toolchain)",
      "//breakpad:microdump_stackwalk($host_toolchain)",
      "//breakpad:minidump_dump($host_toolchain)",
      "//breakpad:minidump_stackwalk($host_toolchain)",
      "//components/network_hints/browser",
      "//content/public/app:browser",
      "//content/public/app:child",
      "//mojo/edk/test:mojo_public_system_perftests",
      "//services/service_manager/public/cpp",
      "//testing/gmock:gmock_main",
      "//third_party/codesighs:nm2tsv",
    ]

    if (!is_android) {
      deps += [
        "//chrome/test:chrome_app_unittests",
        "//gpu/khronos_glcts_support:khronos_glcts_test",
        "//media/cast:cast_benchmarks",
        "//media/cast:tap_proxy",
        "//skia:filter_fuzz_stub",
        "//skia:image_operations_bench",
        "//third_party/sqlite:sqlite_shell",
        "//ui/keyboard:keyboard_unittests",
        "//ui/message_center:message_center_unittests",
        "//ui/snapshot:snapshot_unittests",
      ]

      if (!is_debug && !is_component_build) {
        deps += [ "//chrome/tools/service_discovery_sniffer" ]
      }

      if (is_clang) {
        deps += [ "//build/sanitizers:copy_llvm_symbolizer" ]
      }
    }

    if (use_x11) {
      if (target_cpu != "arm") {
        deps += [ "//gpu/tools/compositor_model_bench" ]
      }
    }
  }

  if (is_mac) {
    deps += [
      "//breakpad:crash_inspector",
      "//breakpad:dump_syms",

      # XPC service is in developement and guarded against the
      # enable_xpc_notifications, in the meantime however we still
      # need compile coverage in the bots.
      "//chrome/browser/ui/cocoa/notifications:alert_notification_xpc_service",
      "//third_party/apple_sample_code",
      "//third_party/molokocacao",
    ]
    deps -= [
      # Mojo in GN contains some things which are never compiled in GYP on Mac,
      # so compilation fails on Mac. They need porting.
      "//mojo",
    ]
  }

  if (is_win) {
    deps += [
      "//base:pe_image_test",
      "//chrome/install_static:install_static_unittests",
      "//chrome/installer/setup:setup_unittests",
      "//chrome_elf:chrome_elf_unittests",
      "//chrome_elf:dll_hash_main",
      "//components/wifi:wifi_test",
      "//net:quic_client",
      "//net:quic_server",
      "//sandbox/win:pocdll",
      "//sandbox/win:sandbox_poc",
      "//sandbox/win:sbox_integration_tests",
      "//sandbox/win:sbox_unittests",
      "//sandbox/win:sbox_validation_tests",
      "//testing/gtest:gtest_main",
      "//third_party/codesighs:msmap2tsv",
      "//third_party/pdfium/samples:pdfium_diff",
    ]
    deps -= [
      "//crypto:crypto_unittests",  # TODO(GYP)
      "//net:net_unittests",  # TODO(GYP)
    ]

    if (!(is_component_build && is_debug && target_cpu == "x86")) {
      deps +=
          [ "//chrome/installer/mini_installer:next_version_mini_installer" ]
    }
  } else if (!is_android && !is_ios) {
    deps += [ "//breakpad:symupload($host_toolchain)" ]
  }

  if (is_chromecast) {
    deps += [ "//chromecast:cast_shell" ]
  }

  if (is_mac || is_win) {
    deps += [
      "//third_party/crashpad/crashpad/handler:crashpad_handler",
      "//third_party/crashpad/crashpad/tools:crashpad_database_util",
    ]
  }

  if (use_openh264) {
    deps += [
      "//third_party/openh264:common",
      "//third_party/openh264:encoder",
      "//third_party/openh264:processing",
    ]
  }
}

group("gn_only") {
  testonly = true

  deps = []

  if (!is_ios) {
    deps += [
      "//media/mojo:media_mojo_unittests",
      "//mojo/common:mojo_common_perftests",
      "//services/video_capture:video_capture_unittests",
    ]
  }

  if (!is_android && !is_ios) {
    deps += [ "//content/browser/bluetooth/tools:bluetooth_metrics_hash" ]
  }

  if (!is_android && !is_ios && !is_chromeos) {
    deps += [ "//components/proximity_auth:proximity_auth_unittests" ]
  }

  if (is_win || is_linux) {
    deps += [
      "//mash:all",
      "//media/mojo/services:media_mojo_shell_unittests",
      "//mojo",
      "//services/navigation",
      "//services/preferences:tests",
      "//services/ui/demo",
      "//services/ui/demo:mus_demo_unittests",
      "//services/ui/public/interfaces:ui_struct_traits_unittests",
      "//services/ui/ws:tests",
      "//ui/views/mus:views_mus_interactive_ui_tests",
      "//ui/views/mus:views_mus_unittests",
    ]

    if (use_ozone && is_chromeos) {
      deps += [ "//services/ui/display:display_service_unittests" ]
    }
  }

  if (is_linux && !is_chromeos && !is_chromecast) {
    # TODO(GYP): Figure out if any of these should be in gn_all
    # and figure out how cross-platform they are
    deps += [
      ":gn_mojo_targets",
      "//chrome/browser/resources:extension_resource_demo",
      "//chrome/installer/util:strings",
      "//chrome/tools/convert_dict",
      "//components/constrained_window:unit_tests",
      "//components/filesystem:filesystem_service_unittests",
      "//components/leveldb:leveldb_service_unittests",
      "//components/metrics:serialization",
      "//components/password_manager/content/renderer:browser_tests",
      "//components/rappor:unit_tests",
      "//components/sessions:unit_tests",
      "//media/blink:media_blink_unittests",
      "//media/cast:udp_proxy",
      "//native_client/src/trusted/debug_stub:gdb_rsp_unittest",
      "//storage/browser:dump_file_system",
      "//third_party/angle:libANGLE",
      "//third_party/angle:libEGL",
      "//third_party/angle:libGLESv2",
      "//third_party/leveldatabase:leveldb_arena_test",
      "//third_party/leveldatabase:leveldb_bloom_test",
      "//third_party/leveldatabase:leveldb_cache_test",
      "//third_party/leveldatabase:leveldb_corruption_test",
      "//third_party/leveldatabase:leveldb_crc32c_test",
      "//third_party/leveldatabase:leveldb_db_bench",
      "//third_party/leveldatabase:leveldb_db_test",
      "//third_party/leveldatabase:leveldb_dbformat_test",
      "//third_party/leveldatabase:leveldb_env_test",
      "//third_party/leveldatabase:leveldb_filename_test",
      "//third_party/leveldatabase:leveldb_filter_block_test",
      "//third_party/leveldatabase:leveldb_log_test",
      "//third_party/leveldatabase:leveldb_skiplist_test",
      "//third_party/leveldatabase:leveldb_table_test",
      "//third_party/leveldatabase:leveldb_version_edit_test",
      "//third_party/leveldatabase:leveldb_write_batch_test",
      "//third_party/libjpeg_turbo:simd",
      "//third_party/opus:opus_compare",
      "//third_party/opus:opus_demo",
      "//third_party/opus:test_opus_api",
      "//third_party/opus:test_opus_decode",
      "//third_party/opus:test_opus_encode",
      "//third_party/opus:test_opus_padding",
      "//third_party/pdfium/third_party:fx_freetype",
      "//third_party/webrtc/system_wrappers:field_trial_default",
      "//third_party/webrtc/system_wrappers:metrics_default",
      "//ui/display/types",
      "//ui/shell_dialogs:shell_dialogs_unittests",
    ]

    if (target_cpu == "x86" || target_cpu == "x64") {
      if (!is_android) {
        deps += [ "//chrome/test:load_library_perf_tests" ]
        if (use_qt) {
          deps -= [ "//chrome/test:load_library_perf_tests" ]
        }
      }
      deps += [
        "//native_client/src/trusted/platform_qualify:vcpuid",
        "//third_party/libjpeg_turbo:simd_asm",
      ]
    }
    if (is_linux && current_toolchain == host_toolchain) {
      deps += [ "//v8:v8_shell" ]
    }
  }

  if (use_ozone) {
    deps += [ "//ui/ozone/demo" ]
  }

  if ((is_linux && !is_chromeos && !is_chromecast) || (is_win && use_drfuzz) ||
      (use_libfuzzer && is_mac)) {
    deps += [
      "//testing/libfuzzer/fuzzers",
      "//testing/libfuzzer/tests:libfuzzer_tests",
      "//third_party/icu/fuzzers",
    ]

    # TODO(miu): Remove this dependency once the build configuration in
    # chrome/browser/BUILD.gn is migrated to chrome/browser/media/BUILD.gn.
    # This dependency here only exists to allow GN to discover the
    # fuzzer_test target there.
    deps += [ "//chrome/browser/media:cast_remoting_connector_fuzzer" ]
  }

  if (enable_nacl) {
    deps += [ "//native_client_sdk/src:nacl_core_sdk" ]
  }

  if (is_android) {
    deps += [
      "//build/android/gyp/test:hello_world",
      "//build/android/incremental_install:bootstrap_java",
      "//build/android/java_assertion_enabler",
    ]
  }

  if (is_linux && use_ozone) {
    deps += [
      "//headless",
      "//headless:headless_tests",
    ]
  }

  if (!is_chromecast && (is_android || is_linux || is_chromeos)) {
    deps += [
      "//blimp",
      "//blimp:blimp_tests",
    ]
  }
}

group("gn_mojo_targets") {
  testonly = true
  if (is_linux && !is_chromeos) {
    # TODO(GYP): Figure out if any of these should be in gn_all
    # and figure out how cross-platform they are
    deps = [
      "//ipc:ipc_tests",
      "//mojo:tests",
      "//services:service_unittests",
    ]
  }
}

group("gn_visibility") {
  deps = [
    "//build/config/sanitizers:options_sources",
    # "//third_party/pdfium:pdfium_embeddertests",  # TODO(GYP): visibility?
    # "//third_party/pdfium:pdfium_unittests",  # TODO(GYP): visibility?
  ]

  if (!is_ios) {
    deps += [
      "//v8:postmortem-metadata",
      "//v8:v8_snapshot",
    ]
  }
}

if (!is_ios) {
  # This group includes all of the targets needed to build and test Blink,
  # including running the layout tests (see below).
  group("blink_tests") {
    testonly = true

    deps = [
      ":webkit_layout_tests",
      "//third_party/WebKit/public:all_blink",
    ]
  }

  # Layout tests runner
  # third_party/WebKit/Tools/Scripts/run-webkit-tests
  group("run_webkit_tests") {
    testonly = true
    deps = [
      ":webkit_layout_tests",
    ]
  }

  # https://www.chromium.org/developers/testing/webkit-layout-tests
  group("webkit_layout_tests") {
    testonly = true

    data_deps = [
      "//content/shell:content_shell",
      "//tools/imagediff",
    ]

    if (is_android) {
      data_deps += [
        "//breakpad:breakpad_unittests",
        "//breakpad:dump_syms",
        "//breakpad:microdump_stackwalk",
        "//breakpad:minidump_dump",
        "//breakpad:minidump_stackwalk",
        "//breakpad:symupload",
        "//tools/android/forwarder2",
      ]
    }

    if (is_win) {
      data_deps += [ "//content/shell:content_shell_crash_service" ]
    }

    if (!is_win && !is_android) {
      data_deps += [ "//breakpad:minidump_stackwalk($host_toolchain)" ]
    }

    if (is_mac) {
      data_deps += [ "//breakpad:dump_syms($host_toolchain)" ]
    }

    if (is_linux) {
      data_deps += [ "//breakpad:dump_syms($host_toolchain)" ]
    }

    data = [
      "//testing/scripts/common.py",
      "//testing/xvfb.py",
      "//testing/scripts/run_telemetry_as_googletest.py",
      "//third_party/WebKit/LayoutTests/",
      "//third_party/WebKit/Tools/Scripts/",
      "$root_build_dir/resources/inspector/",
    ]
  }
}

# Add a dummy target for compatibility w/ GYP
group("chromium_swarm_tests") {
}

group("chromium_builder_perf") {
  testonly = true

  if (!is_ios && !is_android && !is_chromecast) {
    data_deps = [
      "//cc:cc_perftests",
      "//chrome/test:load_library_perf_tests",
      "//chrome/test:telemetry_perf_tests",
      "//components/tracing:tracing_perftests",
      "//gpu:gpu_perftests",
      "//media:media_perftests",
      "//tools/perf/chrome_telemetry_build:telemetry_chrome_test",
    ]
    if (use_qt) {
      data_deps -= [
        "//chrome/test:load_library_perf_tests",
        "//chrome/test:telemetry_perf_tests",
        "//tools/perf/chrome_telemetry_build:telemetry_chrome_test",
      ]
    }

    if (!is_chromeos && !use_qt) {
      data_deps += [ "//chrome/test:performance_browser_tests" ]
    }
    if (is_linux && !is_chromeos) {
      if (is_official_build) {
        # In GN builds, this is controlled by the 'linux_dump_symbols'
        # flag, which defaults to 1 for official builds. For now,
        # we skip the separate flag and just key off of is_official_build.
        data_deps += [ "//chrome:linux_symbols" ]
      }

      data_deps += [ "//tools/perf/clear_system_cache" ]
    }

    if (is_win) {
      data_deps += [
        "//chrome/installer/mini_installer:mini_installer",
        "//chrome/test:angle_perftests",
      ]
    } else {
      data_deps += [ "//breakpad:minidump_stackwalk($host_toolchain)" ]
    }
  }
}

if (!is_ios && !is_android && !is_chromecast) {
  group("chromium_builder_asan") {
    testonly = true

    deps = [
      "//chrome:chrome",
      "//content/shell:content_shell",
      "//v8:d8",
    ]
    if (!is_win) {
      deps += [
        "//net:dns_fuzz_stub",
        "//net:hpack_fuzz_wrapper",
        "//skia:filter_fuzz_stub",
      ]
    }
    if (enable_ipc_fuzzer && !is_component_build) {
      deps += [ "//tools/ipc_fuzzer:ipc_fuzzer_all" ]
    }
    if (!is_chromeos) {
      deps += [
        "//third_party/pdfium/samples:pdfium_test",
        "//v8:v8_shell($v8_snapshot_toolchain)",
      ]
    }
    if (is_clang) {
      deps += [ "//build/sanitizers:copy_llvm_symbolizer" ]
    }
    if (is_win && symbol_level == 2 && target_cpu == "x86" && is_syzyasan) {
      deps += [
        "//chrome/tools/build/win/syzygy:chrome_dll_syzygy",
        "//content/shell:content_shell_syzyasan",
      ]
    }
  }
}

# For compatibility with GYP. The linux_chromium_chromeos_rel_ng and
# linux_chromium_chromeos_compile_rel_ng bots reference this target as
# something to build, but all targets for those bots to compile are set
# up differently.
# TODO bug 601920: Remove reference to aura_builder on bot config and delete
# this group.
group("aura_builder") {
}

if (is_android) {
  group("optimize_gn_gen") {
    deps = [
      # These run expensive scripts in non-default toolchains. Generally, host
      # toolchain targets are loaded in the later part of the run, and the
      # result is they push out the end of generation. By preloading these, the
      # scripts can be parallelized with the rest of the load.
      "//build/config/linux(//build/toolchain/linux:clang_x64)",
      "//build/config/posix(//build/toolchain/linux:clang_x64)",

      # Include x86 toolchains as well since V8 uses them for 32-bit snapshot
      # generation.
      "//build/config/linux(//build/toolchain/linux:clang_x86)",
      "//build/config/posix(//build/toolchain/linux:clang_x86)",
    ]
  }
}

# Because of the source assignment filter, many targets end up over-filtering
# their sources if the output directory contains a platform name. Assert that
# this doesn't happen. http://crbug.com/548283
template("assert_valid_out_dir") {
  # List copied from //build/config/BUILDCONFIG.gn.
  set_sources_assignment_filter([
                                  "*\bandroid/*",
                                  "*\bchromeos/*",
                                  "*\bcocoa/*",
                                  "*\bios/*",
                                  "*\blinux/*",
                                  "*\bmac/*",
                                  "*\bposix/*",
                                  "*\bwin/*",
                                ])
  assert(target_name != "")  # Mark as used.
  sources = invoker.actual_sources
  assert(
      sources == invoker.actual_sources,
      "Do not use a platform name in your output directory (found \"$root_build_dir\"). http://crbug.com/548283")
}

assert_valid_out_dir("_unused") {
  actual_sources = [ "$root_build_dir/foo" ]
<<<<<<< HEAD
}

if (is_win && !use_qt) {
  group("chromium_builder_lkgr_drmemory_win") {
    testonly = true

    deps = [
      "//components/test_runner:layout_test_helper",
      "//content/shell:content_shell",
      "//content/shell:content_shell_crash_service",
    ]
  }

  group("chromium_builder_dbg_drmemory_win") {
    testonly = true

    deps = [
      "//base:base_unittests",
      "//cc:cc_unittests",
      "//cc/blink:cc_blink_unittests",
      "//chrome/installer/setup:setup_unittests",
      "//chrome/installer/util:installer_util_unittests",
      "//chrome/test:browser_tests",
      "//chrome/test:chrome_app_unittests",
      "//chrome/test:unit_tests",
      "//chrome/test/chromedriver:chromedriver_unittests",
      "//chrome_elf:chrome_elf_unittests",
      "//components:components_unittests",
      "//components/test_runner:layout_test_helper",
      "//content/shell:content_shell_crash_service",
      "//content/test:content_browsertests",
      "//content/test:content_unittests",
      "//courgette:courgette_unittests",
      "//crypto:crypto_unittests",
      "//device:device_unittests",
      "//extensions:extensions_browsertests",
      "//extensions:extensions_unittests",
      "//gin:gin_shell",
      "//gin:gin_unittests",
      "//google_apis:google_apis_unittests",
      "//google_apis/gcm:gcm_unit_tests",
      "//gpu:gpu_unittests",
      "//ipc:ipc_tests",
      "//jingle:jingle_unittests",
      "//media:media_unittests",
      "//media/capture:capture_unittests",
      "//media/cast:cast_unittests",
      "//media/midi:midi_unittests",
      "//mojo",
      "//net:net_unittests",
      "//printing:printing_unittests",
      "//remoting:remoting_unittests",
      "//skia:skia_unittests",
      "//sql:sql_unittests",
      "//third_party/WebKit/Source/platform:blink_platform_unittests",
      "//third_party/WebKit/Source/platform/heap:blink_heap_unittests",
      "//third_party/angle/src/tests:angle_unittests",
      "//third_party/cacheinvalidation:cacheinvalidation_unittests",
      "//third_party/leveldatabase:env_chromium_unittests",
      "//third_party/libaddressinput:libaddressinput_unittests",
      "//third_party/libphonenumber:libphonenumber_unittests",
      "//ui/accessibility:accessibility_unittests",
      "//ui/aura:aura_unittests",
      "//ui/compositor:compositor_unittests",
      "//ui/display:display_unittests",
      "//ui/events:events_unittests",
      "//ui/gfx:gfx_unittests",
      "//ui/gl:gl_unittests",
      "//ui/keyboard:keyboard_unittests",
      "//ui/touch_selection:ui_touch_selection_unittests",
      "//url:url_unittests",
    ]
  }
}

group("qtwebengine") {
    deps = [ qtwebengine_target ]
=======
>>>>>>> e733310d
}<|MERGE_RESOLUTION|>--- conflicted
+++ resolved
@@ -1137,84 +1137,8 @@
 
 assert_valid_out_dir("_unused") {
   actual_sources = [ "$root_build_dir/foo" ]
-<<<<<<< HEAD
-}
-
-if (is_win && !use_qt) {
-  group("chromium_builder_lkgr_drmemory_win") {
-    testonly = true
-
-    deps = [
-      "//components/test_runner:layout_test_helper",
-      "//content/shell:content_shell",
-      "//content/shell:content_shell_crash_service",
-    ]
-  }
-
-  group("chromium_builder_dbg_drmemory_win") {
-    testonly = true
-
-    deps = [
-      "//base:base_unittests",
-      "//cc:cc_unittests",
-      "//cc/blink:cc_blink_unittests",
-      "//chrome/installer/setup:setup_unittests",
-      "//chrome/installer/util:installer_util_unittests",
-      "//chrome/test:browser_tests",
-      "//chrome/test:chrome_app_unittests",
-      "//chrome/test:unit_tests",
-      "//chrome/test/chromedriver:chromedriver_unittests",
-      "//chrome_elf:chrome_elf_unittests",
-      "//components:components_unittests",
-      "//components/test_runner:layout_test_helper",
-      "//content/shell:content_shell_crash_service",
-      "//content/test:content_browsertests",
-      "//content/test:content_unittests",
-      "//courgette:courgette_unittests",
-      "//crypto:crypto_unittests",
-      "//device:device_unittests",
-      "//extensions:extensions_browsertests",
-      "//extensions:extensions_unittests",
-      "//gin:gin_shell",
-      "//gin:gin_unittests",
-      "//google_apis:google_apis_unittests",
-      "//google_apis/gcm:gcm_unit_tests",
-      "//gpu:gpu_unittests",
-      "//ipc:ipc_tests",
-      "//jingle:jingle_unittests",
-      "//media:media_unittests",
-      "//media/capture:capture_unittests",
-      "//media/cast:cast_unittests",
-      "//media/midi:midi_unittests",
-      "//mojo",
-      "//net:net_unittests",
-      "//printing:printing_unittests",
-      "//remoting:remoting_unittests",
-      "//skia:skia_unittests",
-      "//sql:sql_unittests",
-      "//third_party/WebKit/Source/platform:blink_platform_unittests",
-      "//third_party/WebKit/Source/platform/heap:blink_heap_unittests",
-      "//third_party/angle/src/tests:angle_unittests",
-      "//third_party/cacheinvalidation:cacheinvalidation_unittests",
-      "//third_party/leveldatabase:env_chromium_unittests",
-      "//third_party/libaddressinput:libaddressinput_unittests",
-      "//third_party/libphonenumber:libphonenumber_unittests",
-      "//ui/accessibility:accessibility_unittests",
-      "//ui/aura:aura_unittests",
-      "//ui/compositor:compositor_unittests",
-      "//ui/display:display_unittests",
-      "//ui/events:events_unittests",
-      "//ui/gfx:gfx_unittests",
-      "//ui/gl:gl_unittests",
-      "//ui/keyboard:keyboard_unittests",
-      "//ui/touch_selection:ui_touch_selection_unittests",
-      "//url:url_unittests",
-    ]
-  }
 }
 
 group("qtwebengine") {
     deps = [ qtwebengine_target ]
-=======
->>>>>>> e733310d
 }