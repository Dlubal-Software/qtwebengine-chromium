// Copyright 2012 the V8 project authors. All rights reserved.
// Use of this source code is governed by a BSD-style license that can be
// found in the LICENSE file.
//
// Review notes:
//
// - The use of macros in these inline functions may seem superfluous
// but it is absolutely needed to make sure gcc generates optimal
// code. gcc is not happy when attempting to inline too deep.
//

#ifndef V8_OBJECTS_INL_H_
#define V8_OBJECTS_INL_H_

#include "src/base/atomicops.h"
#include "src/base/bits.h"
#include "src/builtins/builtins.h"
#include "src/contexts-inl.h"
#include "src/conversions-inl.h"
#include "src/factory.h"
#include "src/feedback-vector-inl.h"
#include "src/field-index-inl.h"
#include "src/field-type.h"
#include "src/handles-inl.h"
#include "src/heap/heap-inl.h"
#include "src/heap/heap.h"
#include "src/isolate-inl.h"
#include "src/isolate.h"
#include "src/keys.h"
#include "src/layout-descriptor-inl.h"
#include "src/lookup-cache-inl.h"
#include "src/lookup.h"
#include "src/objects.h"
#include "src/objects/arguments-inl.h"
#include "src/objects/hash-table-inl.h"
#include "src/objects/hash-table.h"
#include "src/objects/literal-objects.h"
#include "src/objects/module-info.h"
#include "src/objects/regexp-match-info.h"
#include "src/objects/scope-info.h"
#include "src/property.h"
#include "src/prototype.h"
#include "src/transitions-inl.h"
#include "src/v8memory.h"

// Has to be the last include (doesn't have include guards):
#include "src/objects/object-macros.h"

namespace v8 {
namespace internal {

PropertyDetails::PropertyDetails(Smi* smi) {
  value_ = smi->value();
}


Smi* PropertyDetails::AsSmi() const {
  // Ensure the upper 2 bits have the same value by sign extending it. This is
  // necessary to be able to use the 31st bit of the property details.
  int value = value_ << 1;
  return Smi::FromInt(value >> 1);
}


int PropertyDetails::field_width_in_words() const {
  DCHECK(location() == kField);
  if (!FLAG_unbox_double_fields) return 1;
  if (kDoubleSize == kPointerSize) return 1;
  return representation().IsDouble() ? kDoubleSize / kPointerSize : 1;
}

TYPE_CHECKER(BreakPointInfo, TUPLE2_TYPE)
TYPE_CHECKER(ByteArray, BYTE_ARRAY_TYPE)
TYPE_CHECKER(BytecodeArray, BYTECODE_ARRAY_TYPE)
TYPE_CHECKER(CallHandlerInfo, TUPLE2_TYPE)
TYPE_CHECKER(Cell, CELL_TYPE)
TYPE_CHECKER(Code, CODE_TYPE)
TYPE_CHECKER(ConstantElementsPair, TUPLE2_TYPE)
TYPE_CHECKER(CoverageInfo, FIXED_ARRAY_TYPE)
TYPE_CHECKER(FixedDoubleArray, FIXED_DOUBLE_ARRAY_TYPE)
TYPE_CHECKER(Foreign, FOREIGN_TYPE)
TYPE_CHECKER(FreeSpace, FREE_SPACE_TYPE)
TYPE_CHECKER(HeapNumber, HEAP_NUMBER_TYPE)
TYPE_CHECKER(JSArray, JS_ARRAY_TYPE)
TYPE_CHECKER(JSArrayBuffer, JS_ARRAY_BUFFER_TYPE)
TYPE_CHECKER(JSAsyncGeneratorObject, JS_ASYNC_GENERATOR_OBJECT_TYPE)
TYPE_CHECKER(JSBoundFunction, JS_BOUND_FUNCTION_TYPE)
TYPE_CHECKER(JSContextExtensionObject, JS_CONTEXT_EXTENSION_OBJECT_TYPE)
TYPE_CHECKER(JSDataView, JS_DATA_VIEW_TYPE)
TYPE_CHECKER(JSDate, JS_DATE_TYPE)
TYPE_CHECKER(JSError, JS_ERROR_TYPE)
TYPE_CHECKER(JSFunction, JS_FUNCTION_TYPE)
TYPE_CHECKER(JSGlobalObject, JS_GLOBAL_OBJECT_TYPE)
TYPE_CHECKER(JSMap, JS_MAP_TYPE)
TYPE_CHECKER(JSMessageObject, JS_MESSAGE_OBJECT_TYPE)
TYPE_CHECKER(JSModuleNamespace, JS_MODULE_NAMESPACE_TYPE)
TYPE_CHECKER(JSPromiseCapability, JS_PROMISE_CAPABILITY_TYPE)
TYPE_CHECKER(JSPromise, JS_PROMISE_TYPE)
TYPE_CHECKER(JSRegExp, JS_REGEXP_TYPE)
TYPE_CHECKER(JSSet, JS_SET_TYPE)
TYPE_CHECKER(JSAsyncFromSyncIterator, JS_ASYNC_FROM_SYNC_ITERATOR_TYPE)
TYPE_CHECKER(JSStringIterator, JS_STRING_ITERATOR_TYPE)
TYPE_CHECKER(JSTypedArray, JS_TYPED_ARRAY_TYPE)
TYPE_CHECKER(JSValue, JS_VALUE_TYPE)
TYPE_CHECKER(JSWeakMap, JS_WEAK_MAP_TYPE)
TYPE_CHECKER(JSWeakSet, JS_WEAK_SET_TYPE)
TYPE_CHECKER(WasmInstanceObject, WASM_INSTANCE_TYPE)
TYPE_CHECKER(WasmMemoryObject, WASM_MEMORY_TYPE)
TYPE_CHECKER(WasmModuleObject, WASM_MODULE_TYPE)
TYPE_CHECKER(WasmTableObject, WASM_TABLE_TYPE)
TYPE_CHECKER(Map, MAP_TYPE)
TYPE_CHECKER(MutableHeapNumber, MUTABLE_HEAP_NUMBER_TYPE)
TYPE_CHECKER(Oddball, ODDBALL_TYPE)
TYPE_CHECKER(PropertyCell, PROPERTY_CELL_TYPE)
TYPE_CHECKER(SourcePositionTableWithFrameCache, TUPLE2_TYPE)
TYPE_CHECKER(TransitionArray, TRANSITION_ARRAY_TYPE)
TYPE_CHECKER(TypeFeedbackInfo, TUPLE3_TYPE)
TYPE_CHECKER(WeakCell, WEAK_CELL_TYPE)
TYPE_CHECKER(WeakFixedArray, FIXED_ARRAY_TYPE)
TYPE_CHECKER(SmallOrderedHashSet, SMALL_ORDERED_HASH_SET_TYPE)
TYPE_CHECKER(SmallOrderedHashMap, SMALL_ORDERED_HASH_MAP_TYPE)
TYPE_CHECKER(PropertyArray, PROPERTY_ARRAY_TYPE)

#define TYPED_ARRAY_TYPE_CHECKER(Type, type, TYPE, ctype, size) \
  TYPE_CHECKER(Fixed##Type##Array, FIXED_##TYPE##_ARRAY_TYPE)
TYPED_ARRAYS(TYPED_ARRAY_TYPE_CHECKER)
#undef TYPED_ARRAY_TYPE_CHECKER


bool HeapObject::IsFixedArrayBase() const {
  return IsFixedArray() || IsFixedDoubleArray() || IsFixedTypedArrayBase();
}

bool HeapObject::IsFixedArray() const {
  InstanceType instance_type = map()->instance_type();
  return instance_type == FIXED_ARRAY_TYPE ||
         instance_type == TRANSITION_ARRAY_TYPE;
}

bool HeapObject::IsSloppyArgumentsElements() const { return IsFixedArray(); }

bool HeapObject::IsJSSloppyArgumentsObject() const {
  return IsJSArgumentsObject();
}

bool HeapObject::IsJSGeneratorObject() const {
  return map()->instance_type() == JS_GENERATOR_OBJECT_TYPE ||
         IsJSAsyncGeneratorObject();
}

bool HeapObject::IsBoilerplateDescription() const { return IsFixedArray(); }

bool HeapObject::IsExternal() const {
  return map()->FindRootMap() == GetHeap()->external_map();
}

#define IS_TYPE_FUNCTION_DEF(type_)                               \
  bool Object::Is##type_() const {                                \
    return IsHeapObject() && HeapObject::cast(this)->Is##type_(); \
  }
HEAP_OBJECT_TYPE_LIST(IS_TYPE_FUNCTION_DEF)
#undef IS_TYPE_FUNCTION_DEF

#define IS_TYPE_FUNCTION_DEF(Type, Value)             \
  bool Object::Is##Type(Isolate* isolate) const {     \
    return this == isolate->heap()->Value();          \
  }                                                   \
  bool HeapObject::Is##Type(Isolate* isolate) const { \
    return this == isolate->heap()->Value();          \
  }
ODDBALL_LIST(IS_TYPE_FUNCTION_DEF)
#undef IS_TYPE_FUNCTION_DEF

bool Object::IsNullOrUndefined(Isolate* isolate) const {
  Heap* heap = isolate->heap();
  return this == heap->null_value() || this == heap->undefined_value();
}

bool HeapObject::IsNullOrUndefined(Isolate* isolate) const {
  Heap* heap = isolate->heap();
  return this == heap->null_value() || this == heap->undefined_value();
}

bool HeapObject::IsString() const {
  return map()->instance_type() < FIRST_NONSTRING_TYPE;
}

bool HeapObject::IsName() const {
  return map()->instance_type() <= LAST_NAME_TYPE;
}

bool HeapObject::IsUniqueName() const {
  return IsInternalizedString() || IsSymbol();
}

bool HeapObject::IsFunction() const {
  STATIC_ASSERT(LAST_FUNCTION_TYPE == LAST_TYPE);
  return map()->instance_type() >= FIRST_FUNCTION_TYPE;
}

bool HeapObject::IsCallable() const { return map()->is_callable(); }

bool HeapObject::IsConstructor() const { return map()->is_constructor(); }

bool HeapObject::IsTemplateInfo() const {
  return IsObjectTemplateInfo() || IsFunctionTemplateInfo();
}

bool HeapObject::IsInternalizedString() const {
  uint32_t type = map()->instance_type();
  STATIC_ASSERT(kNotInternalizedTag != 0);
  return (type & (kIsNotStringMask | kIsNotInternalizedMask)) ==
      (kStringTag | kInternalizedTag);
}

bool HeapObject::IsConsString() const {
  if (!IsString()) return false;
  return StringShape(String::cast(this)).IsCons();
}

bool HeapObject::IsThinString() const {
  if (!IsString()) return false;
  return StringShape(String::cast(this)).IsThin();
}

bool HeapObject::IsSlicedString() const {
  if (!IsString()) return false;
  return StringShape(String::cast(this)).IsSliced();
}

bool HeapObject::IsSeqString() const {
  if (!IsString()) return false;
  return StringShape(String::cast(this)).IsSequential();
}

bool HeapObject::IsSeqOneByteString() const {
  if (!IsString()) return false;
  return StringShape(String::cast(this)).IsSequential() &&
         String::cast(this)->IsOneByteRepresentation();
}

bool HeapObject::IsSeqTwoByteString() const {
  if (!IsString()) return false;
  return StringShape(String::cast(this)).IsSequential() &&
         String::cast(this)->IsTwoByteRepresentation();
}

bool HeapObject::IsExternalString() const {
  if (!IsString()) return false;
  return StringShape(String::cast(this)).IsExternal();
}

bool HeapObject::IsExternalOneByteString() const {
  if (!IsString()) return false;
  return StringShape(String::cast(this)).IsExternal() &&
         String::cast(this)->IsOneByteRepresentation();
}

bool HeapObject::IsExternalTwoByteString() const {
  if (!IsString()) return false;
  return StringShape(String::cast(this)).IsExternal() &&
         String::cast(this)->IsTwoByteRepresentation();
}

bool Object::IsNumber() const { return IsSmi() || IsHeapNumber(); }

bool HeapObject::IsFiller() const {
  InstanceType instance_type = map()->instance_type();
  return instance_type == FREE_SPACE_TYPE || instance_type == FILLER_TYPE;
}

bool HeapObject::IsFixedTypedArrayBase() const {
  InstanceType instance_type = map()->instance_type();
  return (instance_type >= FIRST_FIXED_TYPED_ARRAY_TYPE &&
          instance_type <= LAST_FIXED_TYPED_ARRAY_TYPE);
}

bool HeapObject::IsJSReceiver() const {
  STATIC_ASSERT(LAST_JS_RECEIVER_TYPE == LAST_TYPE);
  return map()->instance_type() >= FIRST_JS_RECEIVER_TYPE;
}

bool HeapObject::IsJSObject() const {
  STATIC_ASSERT(LAST_JS_OBJECT_TYPE == LAST_TYPE);
  return map()->IsJSObjectMap();
}

bool HeapObject::IsJSProxy() const { return map()->IsJSProxyMap(); }

bool HeapObject::IsJSMapIterator() const {
  InstanceType instance_type = map()->instance_type();
  return (instance_type >= JS_MAP_KEY_ITERATOR_TYPE &&
          instance_type <= JS_MAP_VALUE_ITERATOR_TYPE);
}

bool HeapObject::IsJSSetIterator() const {
  InstanceType instance_type = map()->instance_type();
  return (instance_type == JS_SET_VALUE_ITERATOR_TYPE ||
          instance_type == JS_SET_KEY_VALUE_ITERATOR_TYPE);
}

bool HeapObject::IsJSArrayIterator() const {
  InstanceType instance_type = map()->instance_type();
  return (instance_type >= FIRST_ARRAY_ITERATOR_TYPE &&
          instance_type <= LAST_ARRAY_ITERATOR_TYPE);
}

bool HeapObject::IsJSWeakCollection() const {
  return IsJSWeakMap() || IsJSWeakSet();
}

bool HeapObject::IsJSCollection() const { return IsJSMap() || IsJSSet(); }

bool HeapObject::IsDescriptorArray() const { return IsFixedArray(); }

bool HeapObject::IsFrameArray() const { return IsFixedArray(); }

bool HeapObject::IsArrayList() const { return IsFixedArray(); }

bool HeapObject::IsRegExpMatchInfo() const { return IsFixedArray(); }

bool Object::IsLayoutDescriptor() const { return IsSmi() || IsByteArray(); }

bool HeapObject::IsFeedbackVector() const {
  return map() == GetHeap()->feedback_vector_map();
}

bool HeapObject::IsFeedbackMetadata() const { return IsFixedArray(); }

bool HeapObject::IsDeoptimizationInputData() const {
  // Must be a fixed array.
  if (!IsFixedArray()) return false;

  // There's no sure way to detect the difference between a fixed array and
  // a deoptimization data array.  Since this is used for asserts we can
  // check that the length is zero or else the fixed size plus a multiple of
  // the entry size.
  int length = FixedArray::cast(this)->length();
  if (length == 0) return true;

  length -= DeoptimizationInputData::kFirstDeoptEntryIndex;
  return length >= 0 && length % DeoptimizationInputData::kDeoptEntrySize == 0;
}

bool HeapObject::IsHandlerTable() const {
  if (!IsFixedArray()) return false;
  // There's actually no way to see the difference between a fixed array and
  // a handler table array.
  return true;
}

bool HeapObject::IsTemplateList() const {
  if (!IsFixedArray()) return false;
  // There's actually no way to see the difference between a fixed array and
  // a template list.
  if (FixedArray::cast(this)->length() < 1) return false;
  return true;
}

bool HeapObject::IsDependentCode() const {
  if (!IsFixedArray()) return false;
  // There's actually no way to see the difference between a fixed array and
  // a dependent codes array.
  return true;
}

bool HeapObject::IsContext() const {
  Map* map = this->map();
  Heap* heap = GetHeap();
  return (
      map == heap->function_context_map() || map == heap->catch_context_map() ||
      map == heap->with_context_map() || map == heap->native_context_map() ||
      map == heap->block_context_map() || map == heap->module_context_map() ||
      map == heap->eval_context_map() || map == heap->script_context_map() ||
      map == heap->debug_evaluate_context_map());
}

bool HeapObject::IsNativeContext() const {
  return map() == GetHeap()->native_context_map();
}

bool HeapObject::IsScriptContextTable() const {
  return map() == GetHeap()->script_context_table_map();
}

bool HeapObject::IsScopeInfo() const {
  return map() == GetHeap()->scope_info_map();
}

bool HeapObject::IsModuleInfo() const {
  return map() == GetHeap()->module_info_map();
}

template <>
inline bool Is<JSFunction>(Object* obj) {
  return obj->IsJSFunction();
}

bool HeapObject::IsAbstractCode() const {
  return IsBytecodeArray() || IsCode();
}

bool HeapObject::IsStringWrapper() const {
  return IsJSValue() && JSValue::cast(this)->value()->IsString();
}

bool HeapObject::IsBoolean() const {
  return IsOddball() &&
         ((Oddball::cast(this)->kind() & Oddball::kNotBooleanMask) == 0);
}

bool HeapObject::IsJSArrayBufferView() const {
  return IsJSDataView() || IsJSTypedArray();
}

template <>
inline bool Is<JSArray>(Object* obj) {
  return obj->IsJSArray();
}

bool HeapObject::IsHashTable() const {
  return map() == GetHeap()->hash_table_map();
}

bool HeapObject::IsWeakHashTable() const { return IsHashTable(); }

bool HeapObject::IsDictionary() const {
  return IsHashTable() && this != GetHeap()->string_table();
}

bool Object::IsNameDictionary() const { return IsDictionary(); }

bool Object::IsGlobalDictionary() const { return IsDictionary(); }

bool Object::IsSeededNumberDictionary() const { return IsDictionary(); }

bool HeapObject::IsUnseededNumberDictionary() const {
  return map() == GetHeap()->unseeded_number_dictionary_map();
}

bool HeapObject::IsStringTable() const { return IsHashTable(); }

bool HeapObject::IsStringSet() const { return IsHashTable(); }

bool HeapObject::IsObjectHashSet() const { return IsHashTable(); }

bool HeapObject::IsNormalizedMapCache() const {
  return NormalizedMapCache::IsNormalizedMapCache(this);
}

bool HeapObject::IsCompilationCacheTable() const { return IsHashTable(); }

bool HeapObject::IsCodeCacheHashTable() const { return IsHashTable(); }

bool HeapObject::IsMapCache() const { return IsHashTable(); }

bool HeapObject::IsObjectHashTable() const { return IsHashTable(); }

bool HeapObject::IsOrderedHashTable() const {
  return map() == GetHeap()->ordered_hash_table_map();
}

bool Object::IsOrderedHashSet() const { return IsOrderedHashTable(); }

bool Object::IsOrderedHashMap() const { return IsOrderedHashTable(); }

bool Object::IsSmallOrderedHashTable() const {
  return IsSmallOrderedHashSet() || IsSmallOrderedHashMap();
}

bool Object::IsPrimitive() const {
  return IsSmi() || HeapObject::cast(this)->map()->IsPrimitiveMap();
}

// static
Maybe<bool> Object::IsArray(Handle<Object> object) {
  if (object->IsSmi()) return Just(false);
  Handle<HeapObject> heap_object = Handle<HeapObject>::cast(object);
  if (heap_object->IsJSArray()) return Just(true);
  if (!heap_object->IsJSProxy()) return Just(false);
  return JSProxy::IsArray(Handle<JSProxy>::cast(object));
}

bool HeapObject::IsJSGlobalProxy() const {
  bool result = map()->instance_type() == JS_GLOBAL_PROXY_TYPE;
  DCHECK(!result || map()->is_access_check_needed());
  return result;
}

bool HeapObject::IsUndetectable() const { return map()->is_undetectable(); }

bool HeapObject::IsAccessCheckNeeded() const {
  if (IsJSGlobalProxy()) {
    const JSGlobalProxy* proxy = JSGlobalProxy::cast(this);
    JSGlobalObject* global = proxy->GetIsolate()->context()->global_object();
    return proxy->IsDetachedFrom(global);
  }
  return map()->is_access_check_needed();
}

bool HeapObject::IsStruct() const {
  switch (map()->instance_type()) {
#define MAKE_STRUCT_CASE(NAME, Name, name) \
  case NAME##_TYPE:                        \
    return true;
    STRUCT_LIST(MAKE_STRUCT_CASE)
#undef MAKE_STRUCT_CASE
    default:
      return false;
  }
}

#define MAKE_STRUCT_PREDICATE(NAME, Name, name)                  \
  bool Object::Is##Name() const {                                \
    return IsHeapObject() && HeapObject::cast(this)->Is##Name(); \
  }                                                              \
  bool HeapObject::Is##Name() const {                            \
    return map()->instance_type() == NAME##_TYPE;                \
  }
STRUCT_LIST(MAKE_STRUCT_PREDICATE)
#undef MAKE_STRUCT_PREDICATE

double Object::Number() const {
  DCHECK(IsNumber());
  return IsSmi()
             ? static_cast<double>(reinterpret_cast<const Smi*>(this)->value())
             : reinterpret_cast<const HeapNumber*>(this)->value();
}

bool Object::IsNaN() const {
  return this->IsHeapNumber() && std::isnan(HeapNumber::cast(this)->value());
}

bool Object::IsMinusZero() const {
  return this->IsHeapNumber() &&
         i::IsMinusZero(HeapNumber::cast(this)->value());
}

// ------------------------------------
// Cast operations

CAST_ACCESSOR(AbstractCode)
CAST_ACCESSOR(AccessCheckInfo)
CAST_ACCESSOR(AccessorInfo)
CAST_ACCESSOR(AccessorPair)
CAST_ACCESSOR(AllocationMemento)
CAST_ACCESSOR(AllocationSite)
CAST_ACCESSOR(ArrayList)
CAST_ACCESSOR(AsyncGeneratorRequest)
CAST_ACCESSOR(BoilerplateDescription)
CAST_ACCESSOR(ByteArray)
CAST_ACCESSOR(BytecodeArray)
CAST_ACCESSOR(CallHandlerInfo)
CAST_ACCESSOR(Cell)
CAST_ACCESSOR(Code)
CAST_ACCESSOR(ConstantElementsPair)
CAST_ACCESSOR(ContextExtension)
CAST_ACCESSOR(DeoptimizationInputData)
CAST_ACCESSOR(DependentCode)
CAST_ACCESSOR(DescriptorArray)
CAST_ACCESSOR(FixedArray)
CAST_ACCESSOR(FixedArrayBase)
CAST_ACCESSOR(FixedDoubleArray)
CAST_ACCESSOR(FixedTypedArrayBase)
CAST_ACCESSOR(PropertyArray)
CAST_ACCESSOR(Foreign)
CAST_ACCESSOR(FunctionTemplateInfo)
CAST_ACCESSOR(GlobalDictionary)
CAST_ACCESSOR(HandlerTable)
CAST_ACCESSOR(HeapObject)
CAST_ACCESSOR(InterceptorInfo)
CAST_ACCESSOR(JSArray)
CAST_ACCESSOR(JSArrayBuffer)
CAST_ACCESSOR(JSArrayBufferView)
CAST_ACCESSOR(JSArrayIterator)
CAST_ACCESSOR(JSAsyncFromSyncIterator)
CAST_ACCESSOR(JSAsyncGeneratorObject)
CAST_ACCESSOR(JSBoundFunction)
CAST_ACCESSOR(JSDataView)
CAST_ACCESSOR(JSDate)
CAST_ACCESSOR(JSFunction)
CAST_ACCESSOR(JSGeneratorObject)
CAST_ACCESSOR(JSGlobalObject)
CAST_ACCESSOR(JSGlobalProxy)
CAST_ACCESSOR(JSMap)
CAST_ACCESSOR(JSMapIterator)
CAST_ACCESSOR(JSMessageObject)
CAST_ACCESSOR(JSModuleNamespace)
CAST_ACCESSOR(JSObject)
CAST_ACCESSOR(JSPromise)
CAST_ACCESSOR(JSPromiseCapability)
CAST_ACCESSOR(JSProxy)
CAST_ACCESSOR(JSReceiver)
CAST_ACCESSOR(JSRegExp)
CAST_ACCESSOR(JSSet)
CAST_ACCESSOR(JSSetIterator)
CAST_ACCESSOR(JSStringIterator)
CAST_ACCESSOR(JSTypedArray)
CAST_ACCESSOR(JSValue)
CAST_ACCESSOR(JSWeakCollection)
CAST_ACCESSOR(JSWeakMap)
CAST_ACCESSOR(JSWeakSet)
CAST_ACCESSOR(LayoutDescriptor)
CAST_ACCESSOR(Module)
CAST_ACCESSOR(ModuleInfo)
CAST_ACCESSOR(ModuleInfoEntry)
CAST_ACCESSOR(NameDictionary)
CAST_ACCESSOR(NormalizedMapCache)
CAST_ACCESSOR(Object)
CAST_ACCESSOR(ObjectHashSet)
CAST_ACCESSOR(ObjectHashTable)
CAST_ACCESSOR(ObjectTemplateInfo)
CAST_ACCESSOR(Oddball)
CAST_ACCESSOR(OrderedHashMap)
CAST_ACCESSOR(OrderedHashSet)
CAST_ACCESSOR(PromiseReactionJobInfo)
CAST_ACCESSOR(PromiseResolveThenableJobInfo)
CAST_ACCESSOR(PropertyCell)
CAST_ACCESSOR(PrototypeInfo)
CAST_ACCESSOR(RegExpMatchInfo)
CAST_ACCESSOR(ScopeInfo)
CAST_ACCESSOR(SeededNumberDictionary)
CAST_ACCESSOR(Smi)
CAST_ACCESSOR(SourcePositionTableWithFrameCache)
CAST_ACCESSOR(StackFrameInfo)
CAST_ACCESSOR(StringSet)
CAST_ACCESSOR(StringTable)
CAST_ACCESSOR(Struct)
CAST_ACCESSOR(TemplateInfo)
CAST_ACCESSOR(TemplateList)
CAST_ACCESSOR(Tuple2)
CAST_ACCESSOR(Tuple3)
CAST_ACCESSOR(TypeFeedbackInfo)
CAST_ACCESSOR(UnseededNumberDictionary)
CAST_ACCESSOR(WeakCell)
CAST_ACCESSOR(SmallOrderedHashMap)
CAST_ACCESSOR(SmallOrderedHashSet)
CAST_ACCESSOR(WeakFixedArray)
CAST_ACCESSOR(WeakHashTable)

bool Object::HasValidElements() {
  // Dictionary is covered under FixedArray.
  return IsFixedArray() || IsFixedDoubleArray() || IsFixedTypedArrayBase();
}

bool Object::KeyEquals(Object* second) {
  Object* first = this;
  if (second->IsNumber()) {
    if (first->IsNumber()) return first->Number() == second->Number();
    Object* temp = first;
    first = second;
    second = temp;
  }
  if (first->IsNumber()) {
    DCHECK_LE(0, first->Number());
    uint32_t expected = static_cast<uint32_t>(first->Number());
    uint32_t index;
    return Name::cast(second)->AsArrayIndex(&index) && index == expected;
  }
  return Name::cast(first)->Equals(Name::cast(second));
}

bool Object::FilterKey(PropertyFilter filter) {
  DCHECK(!IsPropertyCell());
  if (IsSymbol()) {
    if (filter & SKIP_SYMBOLS) return true;
    if (Symbol::cast(this)->is_private()) return true;
  } else {
    if (filter & SKIP_STRINGS) return true;
  }
  return false;
}

Handle<Object> Object::NewStorageFor(Isolate* isolate, Handle<Object> object,
                                     Representation representation) {
  if (!representation.IsDouble()) return object;
  Handle<HeapNumber> result = isolate->factory()->NewHeapNumber(MUTABLE);
  if (object->IsUninitialized(isolate)) {
    result->set_value_as_bits(kHoleNanInt64);
  } else if (object->IsMutableHeapNumber()) {
    // Ensure that all bits of the double value are preserved.
    result->set_value_as_bits(HeapNumber::cast(*object)->value_as_bits());
  } else {
    result->set_value(object->Number());
  }
  return result;
}

Handle<Object> Object::WrapForRead(Isolate* isolate, Handle<Object> object,
                                   Representation representation) {
  DCHECK(!object->IsUninitialized(isolate));
  if (!representation.IsDouble()) {
    DCHECK(object->FitsRepresentation(representation));
    return object;
  }
  return isolate->factory()->NewHeapNumber(HeapNumber::cast(*object)->value());
}

Representation Object::OptimalRepresentation() {
  if (!FLAG_track_fields) return Representation::Tagged();
  if (IsSmi()) {
    return Representation::Smi();
  } else if (FLAG_track_double_fields && IsHeapNumber()) {
    return Representation::Double();
  } else if (FLAG_track_computed_fields &&
             IsUninitialized(HeapObject::cast(this)->GetIsolate())) {
    return Representation::None();
  } else if (FLAG_track_heap_object_fields) {
    DCHECK(IsHeapObject());
    return Representation::HeapObject();
  } else {
    return Representation::Tagged();
  }
}


ElementsKind Object::OptimalElementsKind() {
  if (IsSmi()) return PACKED_SMI_ELEMENTS;
  if (IsNumber()) return PACKED_DOUBLE_ELEMENTS;
  return PACKED_ELEMENTS;
}


bool Object::FitsRepresentation(Representation representation) {
  if (FLAG_track_fields && representation.IsSmi()) {
    return IsSmi();
  } else if (FLAG_track_double_fields && representation.IsDouble()) {
    return IsMutableHeapNumber() || IsNumber();
  } else if (FLAG_track_heap_object_fields && representation.IsHeapObject()) {
    return IsHeapObject();
  } else if (FLAG_track_fields && representation.IsNone()) {
    return false;
  }
  return true;
}

bool Object::ToUint32(uint32_t* value) const {
  if (IsSmi()) {
    int num = Smi::ToInt(this);
    if (num < 0) return false;
    *value = static_cast<uint32_t>(num);
    return true;
  }
  if (IsHeapNumber()) {
    double num = HeapNumber::cast(this)->value();
    return DoubleToUint32IfEqualToSelf(num, value);
  }
  return false;
}

// static
MaybeHandle<JSReceiver> Object::ToObject(Isolate* isolate,
                                         Handle<Object> object,
                                         const char* method_name) {
  if (object->IsJSReceiver()) return Handle<JSReceiver>::cast(object);
  return ToObject(isolate, object, isolate->native_context(), method_name);
}


// static
MaybeHandle<Name> Object::ToName(Isolate* isolate, Handle<Object> input) {
  if (input->IsName()) return Handle<Name>::cast(input);
  return ConvertToName(isolate, input);
}

// static
MaybeHandle<Object> Object::ToPropertyKey(Isolate* isolate,
                                          Handle<Object> value) {
  if (value->IsSmi() || HeapObject::cast(*value)->IsName()) return value;
  return ConvertToPropertyKey(isolate, value);
}

// static
MaybeHandle<Object> Object::ToPrimitive(Handle<Object> input,
                                        ToPrimitiveHint hint) {
  if (input->IsPrimitive()) return input;
  return JSReceiver::ToPrimitive(Handle<JSReceiver>::cast(input), hint);
}

// static
MaybeHandle<Object> Object::ToNumber(Handle<Object> input) {
  if (input->IsNumber()) return input;
  return ConvertToNumber(HeapObject::cast(*input)->GetIsolate(), input);
}

// static
MaybeHandle<Object> Object::ToInteger(Isolate* isolate, Handle<Object> input) {
  if (input->IsSmi()) return input;
  return ConvertToInteger(isolate, input);
}

// static
MaybeHandle<Object> Object::ToInt32(Isolate* isolate, Handle<Object> input) {
  if (input->IsSmi()) return input;
  return ConvertToInt32(isolate, input);
}

// static
MaybeHandle<Object> Object::ToUint32(Isolate* isolate, Handle<Object> input) {
  if (input->IsSmi()) return handle(Smi::cast(*input)->ToUint32Smi(), isolate);
  return ConvertToUint32(isolate, input);
}

// static
MaybeHandle<String> Object::ToString(Isolate* isolate, Handle<Object> input) {
  if (input->IsString()) return Handle<String>::cast(input);
  return ConvertToString(isolate, input);
}

// static
MaybeHandle<Object> Object::ToLength(Isolate* isolate, Handle<Object> input) {
  if (input->IsSmi()) {
    int value = std::max(Smi::ToInt(*input), 0);
    return handle(Smi::FromInt(value), isolate);
  }
  return ConvertToLength(isolate, input);
}

// static
MaybeHandle<Object> Object::ToIndex(Isolate* isolate, Handle<Object> input,
                                    MessageTemplate::Template error_index) {
  if (input->IsSmi() && Smi::ToInt(*input) >= 0) return input;
  return ConvertToIndex(isolate, input, error_index);
}

bool Object::HasSpecificClassOf(String* name) {
  return this->IsJSObject() && (JSObject::cast(this)->class_name() == name);
}

MaybeHandle<Object> Object::GetProperty(Handle<Object> object,
                                        Handle<Name> name) {
  LookupIterator it(object, name);
  if (!it.IsFound()) return it.factory()->undefined_value();
  return GetProperty(&it);
}

MaybeHandle<Object> JSReceiver::GetProperty(Handle<JSReceiver> receiver,
                                            Handle<Name> name) {
  LookupIterator it(receiver, name, receiver);
  if (!it.IsFound()) return it.factory()->undefined_value();
  return Object::GetProperty(&it);
}

MaybeHandle<Object> Object::GetElement(Isolate* isolate, Handle<Object> object,
                                       uint32_t index) {
  LookupIterator it(isolate, object, index);
  if (!it.IsFound()) return it.factory()->undefined_value();
  return GetProperty(&it);
}

MaybeHandle<Object> JSReceiver::GetElement(Isolate* isolate,
                                           Handle<JSReceiver> receiver,
                                           uint32_t index) {
  LookupIterator it(isolate, receiver, index, receiver);
  if (!it.IsFound()) return it.factory()->undefined_value();
  return Object::GetProperty(&it);
}

Handle<Object> JSReceiver::GetDataProperty(Handle<JSReceiver> object,
                                           Handle<Name> name) {
  LookupIterator it(object, name, object,
                    LookupIterator::PROTOTYPE_CHAIN_SKIP_INTERCEPTOR);
  if (!it.IsFound()) return it.factory()->undefined_value();
  return GetDataProperty(&it);
}

MaybeHandle<Object> Object::SetElement(Isolate* isolate, Handle<Object> object,
                                       uint32_t index, Handle<Object> value,
                                       LanguageMode language_mode) {
  LookupIterator it(isolate, object, index);
  MAYBE_RETURN_NULL(
      SetProperty(&it, value, language_mode, MAY_BE_STORE_FROM_KEYED));
  return value;
}

MaybeHandle<Object> JSReceiver::GetPrototype(Isolate* isolate,
                                             Handle<JSReceiver> receiver) {
  // We don't expect access checks to be needed on JSProxy objects.
  DCHECK(!receiver->IsAccessCheckNeeded() || receiver->IsJSObject());
  PrototypeIterator iter(isolate, receiver, kStartAtReceiver,
                         PrototypeIterator::END_AT_NON_HIDDEN);
  do {
    if (!iter.AdvanceFollowingProxies()) return MaybeHandle<Object>();
  } while (!iter.IsAtEnd());
  return PrototypeIterator::GetCurrent(iter);
}

MaybeHandle<Object> JSReceiver::GetProperty(Isolate* isolate,
                                            Handle<JSReceiver> receiver,
                                            const char* name) {
  Handle<String> str = isolate->factory()->InternalizeUtf8String(name);
  return GetProperty(receiver, str);
}

// static
MUST_USE_RESULT MaybeHandle<FixedArray> JSReceiver::OwnPropertyKeys(
    Handle<JSReceiver> object) {
  return KeyAccumulator::GetKeys(object, KeyCollectionMode::kOwnOnly,
                                 ALL_PROPERTIES,
                                 GetKeysConversion::kConvertToString);
}

bool JSObject::PrototypeHasNoElements(Isolate* isolate, JSObject* object) {
  DisallowHeapAllocation no_gc;
  HeapObject* prototype = HeapObject::cast(object->map()->prototype());
  HeapObject* null = isolate->heap()->null_value();
  HeapObject* empty = isolate->heap()->empty_fixed_array();
  while (prototype != null) {
    Map* map = prototype->map();
    if (map->instance_type() <= LAST_CUSTOM_ELEMENTS_RECEIVER) return false;
    if (JSObject::cast(prototype)->elements() != empty) return false;
    prototype = HeapObject::cast(map->prototype());
  }
  return true;
}

Object** HeapObject::RawField(HeapObject* obj, int byte_offset) {
  return reinterpret_cast<Object**>(FIELD_ADDR(obj, byte_offset));
}

int Smi::ToInt(const Object* object) { return Smi::cast(object)->value(); }

MapWord MapWord::FromMap(const Map* map) {
  return MapWord(reinterpret_cast<uintptr_t>(map));
}

Map* MapWord::ToMap() const { return reinterpret_cast<Map*>(value_); }

bool MapWord::IsForwardingAddress() const {
  return HAS_SMI_TAG(reinterpret_cast<Object*>(value_));
}


MapWord MapWord::FromForwardingAddress(HeapObject* object) {
  Address raw = reinterpret_cast<Address>(object) - kHeapObjectTag;
  return MapWord(reinterpret_cast<uintptr_t>(raw));
}


HeapObject* MapWord::ToForwardingAddress() {
  DCHECK(IsForwardingAddress());
  return HeapObject::FromAddress(reinterpret_cast<Address>(value_));
}


#ifdef VERIFY_HEAP
void HeapObject::VerifyObjectField(int offset) {
  VerifyPointer(READ_FIELD(this, offset));
}

void HeapObject::VerifySmiField(int offset) {
  CHECK(READ_FIELD(this, offset)->IsSmi());
}
#endif


Heap* HeapObject::GetHeap() const {
  Heap* heap = MemoryChunk::FromAddress(
                   reinterpret_cast<Address>(const_cast<HeapObject*>(this)))
                   ->heap();
  SLOW_DCHECK(heap != NULL);
  return heap;
}


Isolate* HeapObject::GetIsolate() const {
  return GetHeap()->isolate();
}

Map* HeapObject::map() const {
  return map_word().ToMap();
}


void HeapObject::set_map(Map* value) {
  if (value != nullptr) {
#ifdef VERIFY_HEAP
    value->GetHeap()->VerifyObjectLayoutChange(this, value);
#endif
  }
  set_map_word(MapWord::FromMap(value));
  if (value != nullptr) {
    // TODO(1600) We are passing NULL as a slot because maps can never be on
    // evacuation candidate.
    value->GetHeap()->incremental_marking()->RecordWrite(this, nullptr, value);
  }
}

Map* HeapObject::synchronized_map() const {
  return synchronized_map_word().ToMap();
}


void HeapObject::synchronized_set_map(Map* value) {
  if (value != nullptr) {
#ifdef VERIFY_HEAP
    value->GetHeap()->VerifyObjectLayoutChange(this, value);
#endif
  }
  synchronized_set_map_word(MapWord::FromMap(value));
  if (value != nullptr) {
    // TODO(1600) We are passing NULL as a slot because maps can never be on
    // evacuation candidate.
    value->GetHeap()->incremental_marking()->RecordWrite(this, nullptr, value);
  }
}


// Unsafe accessor omitting write barrier.
void HeapObject::set_map_no_write_barrier(Map* value) {
  if (value != nullptr) {
#ifdef VERIFY_HEAP
    value->GetHeap()->VerifyObjectLayoutChange(this, value);
#endif
  }
  set_map_word(MapWord::FromMap(value));
}

void HeapObject::set_map_after_allocation(Map* value, WriteBarrierMode mode) {
  set_map_word(MapWord::FromMap(value));
  if (mode != SKIP_WRITE_BARRIER) {
    DCHECK(value != nullptr);
    // TODO(1600) We are passing NULL as a slot because maps can never be on
    // evacuation candidate.
    value->GetHeap()->incremental_marking()->RecordWrite(this, nullptr, value);
  }
}

HeapObject** HeapObject::map_slot() {
  return reinterpret_cast<HeapObject**>(FIELD_ADDR(this, kMapOffset));
}

MapWord HeapObject::map_word() const {
  return MapWord(
      reinterpret_cast<uintptr_t>(RELAXED_READ_FIELD(this, kMapOffset)));
}


void HeapObject::set_map_word(MapWord map_word) {
  RELAXED_WRITE_FIELD(this, kMapOffset,
                      reinterpret_cast<Object*>(map_word.value_));
}


MapWord HeapObject::synchronized_map_word() const {
  return MapWord(
      reinterpret_cast<uintptr_t>(ACQUIRE_READ_FIELD(this, kMapOffset)));
}


void HeapObject::synchronized_set_map_word(MapWord map_word) {
  RELEASE_WRITE_FIELD(
      this, kMapOffset, reinterpret_cast<Object*>(map_word.value_));
}

int HeapObject::Size() const { return SizeFromMap(map()); }

double HeapNumber::value() const {
  return READ_DOUBLE_FIELD(this, kValueOffset);
}


void HeapNumber::set_value(double value) {
  WRITE_DOUBLE_FIELD(this, kValueOffset, value);
}

uint64_t HeapNumber::value_as_bits() const {
  return READ_UINT64_FIELD(this, kValueOffset);
}

void HeapNumber::set_value_as_bits(uint64_t bits) {
  WRITE_UINT64_FIELD(this, kValueOffset, bits);
}

int HeapNumber::get_exponent() {
  return ((READ_INT_FIELD(this, kExponentOffset) & kExponentMask) >>
          kExponentShift) - kExponentBias;
}


int HeapNumber::get_sign() {
  return READ_INT_FIELD(this, kExponentOffset) & kSignMask;
}

inline Object* OrderedHashMap::ValueAt(int entry) {
  DCHECK_LT(entry, this->UsedCapacity());
  return get(EntryToIndex(entry) + kValueOffset);
}

ACCESSORS(JSReceiver, raw_properties_or_hash, Object, kPropertiesOrHashOffset)

Object** FixedArray::GetFirstElementAddress() {
  return reinterpret_cast<Object**>(FIELD_ADDR(this, OffsetOfElementAt(0)));
}


bool FixedArray::ContainsOnlySmisOrHoles() {
  Object* the_hole = GetHeap()->the_hole_value();
  Object** current = GetFirstElementAddress();
  for (int i = 0; i < length(); ++i) {
    Object* candidate = *current++;
    if (!candidate->IsSmi() && candidate != the_hole) return false;
  }
  return true;
}


FixedArrayBase* JSObject::elements() const {
  Object* array = READ_FIELD(this, kElementsOffset);
  return static_cast<FixedArrayBase*>(array);
}

void AllocationSite::Initialize() {
  set_transition_info_or_boilerplate(Smi::kZero);
  SetElementsKind(GetInitialFastElementsKind());
  set_nested_site(Smi::kZero);
  set_pretenure_data(0);
  set_pretenure_create_count(0);
  set_dependent_code(DependentCode::cast(GetHeap()->empty_fixed_array()),
                     SKIP_WRITE_BARRIER);
}

bool AllocationSite::IsZombie() const {
  return pretenure_decision() == kZombie;
}

bool AllocationSite::IsMaybeTenure() const {
  return pretenure_decision() == kMaybeTenure;
}

bool AllocationSite::PretenuringDecisionMade() const {
  return pretenure_decision() != kUndecided;
}


void AllocationSite::MarkZombie() {
  DCHECK(!IsZombie());
  Initialize();
  set_pretenure_decision(kZombie);
}

ElementsKind AllocationSite::GetElementsKind() const {
  return ElementsKindBits::decode(transition_info());
}


void AllocationSite::SetElementsKind(ElementsKind kind) {
  set_transition_info(ElementsKindBits::update(transition_info(), kind));
}

bool AllocationSite::CanInlineCall() const {
  return DoNotInlineBit::decode(transition_info()) == 0;
}


void AllocationSite::SetDoNotInlineCall() {
  set_transition_info(DoNotInlineBit::update(transition_info(), true));
}

bool AllocationSite::PointsToLiteral() const {
  Object* raw_value = transition_info_or_boilerplate();
  DCHECK_EQ(!raw_value->IsSmi(),
            raw_value->IsJSArray() || raw_value->IsJSObject());
  return !raw_value->IsSmi();
}


// Heuristic: We only need to create allocation site info if the boilerplate
// elements kind is the initial elements kind.
bool AllocationSite::ShouldTrack(ElementsKind boilerplate_elements_kind) {
  return IsSmiElementsKind(boilerplate_elements_kind);
}

inline bool AllocationSite::CanTrack(InstanceType type) {
  if (FLAG_allocation_site_pretenuring) {
    // TurboFan doesn't care at all about String pretenuring feedback,
    // so don't bother even trying to track that.
    return type == JS_ARRAY_TYPE || type == JS_OBJECT_TYPE;
  }
  return type == JS_ARRAY_TYPE;
}

AllocationSite::PretenureDecision AllocationSite::pretenure_decision() const {
  return PretenureDecisionBits::decode(pretenure_data());
}

void AllocationSite::set_pretenure_decision(PretenureDecision decision) {
  int value = pretenure_data();
  set_pretenure_data(PretenureDecisionBits::update(value, decision));
}

bool AllocationSite::deopt_dependent_code() const {
  return DeoptDependentCodeBit::decode(pretenure_data());
}

void AllocationSite::set_deopt_dependent_code(bool deopt) {
  int value = pretenure_data();
  set_pretenure_data(DeoptDependentCodeBit::update(value, deopt));
}

int AllocationSite::memento_found_count() const {
  return MementoFoundCountBits::decode(pretenure_data());
}

inline void AllocationSite::set_memento_found_count(int count) {
  int value = pretenure_data();
  // Verify that we can count more mementos than we can possibly find in one
  // new space collection.
  DCHECK((GetHeap()->MaxSemiSpaceSize() /
          (Heap::kMinObjectSizeInWords * kPointerSize +
           AllocationMemento::kSize)) < MementoFoundCountBits::kMax);
  DCHECK(count < MementoFoundCountBits::kMax);
  set_pretenure_data(MementoFoundCountBits::update(value, count));
}

int AllocationSite::memento_create_count() const {
  return pretenure_create_count();
}

void AllocationSite::set_memento_create_count(int count) {
  set_pretenure_create_count(count);
}

bool AllocationSite::IncrementMementoFoundCount(int increment) {
  if (IsZombie()) return false;

  int value = memento_found_count();
  set_memento_found_count(value + increment);
  return memento_found_count() >= kPretenureMinimumCreated;
}


inline void AllocationSite::IncrementMementoCreateCount() {
  DCHECK(FLAG_allocation_site_pretenuring);
  int value = memento_create_count();
  set_memento_create_count(value + 1);
}

bool AllocationMemento::IsValid() const {
  return allocation_site()->IsAllocationSite() &&
         !AllocationSite::cast(allocation_site())->IsZombie();
}

AllocationSite* AllocationMemento::GetAllocationSite() const {
  DCHECK(IsValid());
  return AllocationSite::cast(allocation_site());
}

Address AllocationMemento::GetAllocationSiteUnchecked() const {
  return reinterpret_cast<Address>(allocation_site());
}

void JSObject::EnsureCanContainHeapObjectElements(Handle<JSObject> object) {
  JSObject::ValidateElements(*object);
  ElementsKind elements_kind = object->map()->elements_kind();
  if (!IsObjectElementsKind(elements_kind)) {
    if (IsHoleyElementsKind(elements_kind)) {
      TransitionElementsKind(object, HOLEY_ELEMENTS);
    } else {
      TransitionElementsKind(object, PACKED_ELEMENTS);
    }
  }
}


void JSObject::EnsureCanContainElements(Handle<JSObject> object,
                                        Object** objects,
                                        uint32_t count,
                                        EnsureElementsMode mode) {
  ElementsKind current_kind = object->GetElementsKind();
  ElementsKind target_kind = current_kind;
  {
    DisallowHeapAllocation no_allocation;
    DCHECK(mode != ALLOW_COPIED_DOUBLE_ELEMENTS);
    bool is_holey = IsHoleyElementsKind(current_kind);
    if (current_kind == HOLEY_ELEMENTS) return;
    Object* the_hole = object->GetHeap()->the_hole_value();
    for (uint32_t i = 0; i < count; ++i) {
      Object* current = *objects++;
      if (current == the_hole) {
        is_holey = true;
        target_kind = GetHoleyElementsKind(target_kind);
      } else if (!current->IsSmi()) {
        if (mode == ALLOW_CONVERTED_DOUBLE_ELEMENTS && current->IsNumber()) {
          if (IsSmiElementsKind(target_kind)) {
            if (is_holey) {
              target_kind = HOLEY_DOUBLE_ELEMENTS;
            } else {
              target_kind = PACKED_DOUBLE_ELEMENTS;
            }
          }
        } else if (is_holey) {
          target_kind = HOLEY_ELEMENTS;
          break;
        } else {
          target_kind = PACKED_ELEMENTS;
        }
      }
    }
  }
  if (target_kind != current_kind) {
    TransitionElementsKind(object, target_kind);
  }
}


void JSObject::EnsureCanContainElements(Handle<JSObject> object,
                                        Handle<FixedArrayBase> elements,
                                        uint32_t length,
                                        EnsureElementsMode mode) {
  Heap* heap = object->GetHeap();
  if (elements->map() != heap->fixed_double_array_map()) {
    DCHECK(elements->map() == heap->fixed_array_map() ||
           elements->map() == heap->fixed_cow_array_map());
    if (mode == ALLOW_COPIED_DOUBLE_ELEMENTS) {
      mode = DONT_ALLOW_DOUBLE_ELEMENTS;
    }
    Object** objects =
        Handle<FixedArray>::cast(elements)->GetFirstElementAddress();
    EnsureCanContainElements(object, objects, length, mode);
    return;
  }

  DCHECK(mode == ALLOW_COPIED_DOUBLE_ELEMENTS);
  if (object->GetElementsKind() == HOLEY_SMI_ELEMENTS) {
    TransitionElementsKind(object, HOLEY_DOUBLE_ELEMENTS);
  } else if (object->GetElementsKind() == PACKED_SMI_ELEMENTS) {
    Handle<FixedDoubleArray> double_array =
        Handle<FixedDoubleArray>::cast(elements);
    for (uint32_t i = 0; i < length; ++i) {
      if (double_array->is_the_hole(i)) {
        TransitionElementsKind(object, HOLEY_DOUBLE_ELEMENTS);
        return;
      }
    }
    TransitionElementsKind(object, PACKED_DOUBLE_ELEMENTS);
  }
}


void JSObject::SetMapAndElements(Handle<JSObject> object,
                                 Handle<Map> new_map,
                                 Handle<FixedArrayBase> value) {
  JSObject::MigrateToMap(object, new_map);
  DCHECK((object->map()->has_fast_smi_or_object_elements() ||
          (*value == object->GetHeap()->empty_fixed_array()) ||
          object->map()->has_fast_string_wrapper_elements()) ==
         (value->map() == object->GetHeap()->fixed_array_map() ||
          value->map() == object->GetHeap()->fixed_cow_array_map()));
  DCHECK((*value == object->GetHeap()->empty_fixed_array()) ||
         (object->map()->has_fast_double_elements() ==
          value->IsFixedDoubleArray()));
  object->set_elements(*value);
}


void JSObject::set_elements(FixedArrayBase* value, WriteBarrierMode mode) {
  WRITE_FIELD(this, kElementsOffset, value);
  CONDITIONAL_WRITE_BARRIER(GetHeap(), this, kElementsOffset, value, mode);
}


void JSObject::initialize_elements() {
  FixedArrayBase* elements = map()->GetInitialElements();
  WRITE_FIELD(this, kElementsOffset, elements);
}


InterceptorInfo* JSObject::GetIndexedInterceptor() {
  return map()->GetIndexedInterceptor();
}

InterceptorInfo* JSObject::GetNamedInterceptor() {
  return map()->GetNamedInterceptor();
}

double Oddball::to_number_raw() const {
  return READ_DOUBLE_FIELD(this, kToNumberRawOffset);
}

void Oddball::set_to_number_raw(double value) {
  WRITE_DOUBLE_FIELD(this, kToNumberRawOffset, value);
}

void Oddball::set_to_number_raw_as_bits(uint64_t bits) {
  WRITE_UINT64_FIELD(this, kToNumberRawOffset, bits);
}

ACCESSORS(Oddball, to_string, String, kToStringOffset)
ACCESSORS(Oddball, to_number, Object, kToNumberOffset)
ACCESSORS(Oddball, type_of, String, kTypeOfOffset)

byte Oddball::kind() const { return Smi::ToInt(READ_FIELD(this, kKindOffset)); }

void Oddball::set_kind(byte value) {
  WRITE_FIELD(this, kKindOffset, Smi::FromInt(value));
}


// static
Handle<Object> Oddball::ToNumber(Handle<Oddball> input) {
  return handle(input->to_number(), input->GetIsolate());
}


ACCESSORS(Cell, value, Object, kValueOffset)
ACCESSORS(PropertyCell, dependent_code, DependentCode, kDependentCodeOffset)
ACCESSORS(PropertyCell, name, Name, kNameOffset)
ACCESSORS(PropertyCell, value, Object, kValueOffset)
ACCESSORS(PropertyCell, property_details_raw, Object, kDetailsOffset)

PropertyDetails PropertyCell::property_details() {
  return PropertyDetails(Smi::cast(property_details_raw()));
}


void PropertyCell::set_property_details(PropertyDetails details) {
  set_property_details_raw(details.AsSmi());
}


Object* WeakCell::value() const { return READ_FIELD(this, kValueOffset); }


void WeakCell::clear() {
  // Either the garbage collector is clearing the cell or we are simply
  // initializing the root empty weak cell.
  DCHECK(GetHeap()->gc_state() == Heap::MARK_COMPACT ||
         this == GetHeap()->empty_weak_cell());
  WRITE_FIELD(this, kValueOffset, Smi::kZero);
}


void WeakCell::initialize(HeapObject* val) {
  WRITE_FIELD(this, kValueOffset, val);
  // We just have to execute the generational barrier here because we never
  // mark through a weak cell and collect evacuation candidates when we process
  // all weak cells.
  WriteBarrierMode mode =
      ObjectMarking::IsBlack<IncrementalMarking::kAtomicity>(
          this, MarkingState::Internal(this))
          ? UPDATE_WRITE_BARRIER
          : UPDATE_WEAK_WRITE_BARRIER;
  CONDITIONAL_WRITE_BARRIER(GetHeap(), this, kValueOffset, val, mode);
}

bool WeakCell::cleared() const { return value() == Smi::kZero; }

Object* WeakCell::next() const { return READ_FIELD(this, kNextOffset); }


void WeakCell::set_next(Object* val, WriteBarrierMode mode) {
  WRITE_FIELD(this, kNextOffset, val);
  if (mode == UPDATE_WRITE_BARRIER) {
    WRITE_BARRIER(GetHeap(), this, kNextOffset, val);
  }
}


void WeakCell::clear_next(Object* the_hole_value) {
  DCHECK_EQ(GetHeap()->the_hole_value(), the_hole_value);
  set_next(the_hole_value, SKIP_WRITE_BARRIER);
}

bool WeakCell::next_cleared() { return next()->IsTheHole(GetIsolate()); }

int JSObject::GetHeaderSize() {
  // Check for the most common kind of JavaScript object before
  // falling into the generic switch. This speeds up the internal
  // field operations considerably on average.
  InstanceType type = map()->instance_type();
  return type == JS_OBJECT_TYPE ? JSObject::kHeaderSize : GetHeaderSize(type);
}

inline bool IsSpecialReceiverInstanceType(InstanceType instance_type) {
  return instance_type <= LAST_SPECIAL_RECEIVER_TYPE;
}

// static
int JSObject::GetEmbedderFieldCount(const Map* map) {
  int instance_size = map->instance_size();
  if (instance_size == kVariableSizeSentinel) return 0;
  InstanceType instance_type = map->instance_type();
  return ((instance_size - GetHeaderSize(instance_type)) >> kPointerSizeLog2) -
         map->GetInObjectProperties();
}

int JSObject::GetEmbedderFieldCount() const {
  return GetEmbedderFieldCount(map());
}

int JSObject::GetEmbedderFieldOffset(int index) {
  DCHECK(index < GetEmbedderFieldCount() && index >= 0);
  return GetHeaderSize() + (kPointerSize * index);
}

Object* JSObject::GetEmbedderField(int index) {
  DCHECK(index < GetEmbedderFieldCount() && index >= 0);
  // Internal objects do follow immediately after the header, whereas in-object
  // properties are at the end of the object. Therefore there is no need
  // to adjust the index here.
  return READ_FIELD(this, GetHeaderSize() + (kPointerSize * index));
}

void JSObject::SetEmbedderField(int index, Object* value) {
  DCHECK(index < GetEmbedderFieldCount() && index >= 0);
  // Internal objects do follow immediately after the header, whereas in-object
  // properties are at the end of the object. Therefore there is no need
  // to adjust the index here.
  int offset = GetHeaderSize() + (kPointerSize * index);
  WRITE_FIELD(this, offset, value);
  WRITE_BARRIER(GetHeap(), this, offset, value);
}

void JSObject::SetEmbedderField(int index, Smi* value) {
  DCHECK(index < GetEmbedderFieldCount() && index >= 0);
  // Internal objects do follow immediately after the header, whereas in-object
  // properties are at the end of the object. Therefore there is no need
  // to adjust the index here.
  int offset = GetHeaderSize() + (kPointerSize * index);
  WRITE_FIELD(this, offset, value);
}


bool JSObject::IsUnboxedDoubleField(FieldIndex index) {
  if (!FLAG_unbox_double_fields) return false;
  return map()->IsUnboxedDoubleField(index);
}

bool Map::IsUnboxedDoubleField(FieldIndex index) const {
  if (!FLAG_unbox_double_fields) return false;
  if (index.is_hidden_field() || !index.is_inobject()) return false;
  return !layout_descriptor()->IsTagged(index.property_index());
}


// Access fast-case object properties at index. The use of these routines
// is needed to correctly distinguish between properties stored in-object and
// properties stored in the properties array.
Object* JSObject::RawFastPropertyAt(FieldIndex index) {
  DCHECK(!IsUnboxedDoubleField(index));
  if (index.is_inobject()) {
    return READ_FIELD(this, index.offset());
  } else {
    return property_array()->get(index.outobject_array_index());
  }
}


double JSObject::RawFastDoublePropertyAt(FieldIndex index) {
  DCHECK(IsUnboxedDoubleField(index));
  return READ_DOUBLE_FIELD(this, index.offset());
}

uint64_t JSObject::RawFastDoublePropertyAsBitsAt(FieldIndex index) {
  DCHECK(IsUnboxedDoubleField(index));
  return READ_UINT64_FIELD(this, index.offset());
}

void JSObject::RawFastPropertyAtPut(FieldIndex index, Object* value) {
  if (index.is_inobject()) {
    int offset = index.offset();
    WRITE_FIELD(this, offset, value);
    WRITE_BARRIER(GetHeap(), this, offset, value);
  } else {
    property_array()->set(index.outobject_array_index(), value);
  }
}

void JSObject::RawFastDoublePropertyAsBitsAtPut(FieldIndex index,
                                                uint64_t bits) {
  // Double unboxing is enabled only on 64-bit platforms.
  DCHECK_EQ(kDoubleSize, kPointerSize);
  Address field_addr = FIELD_ADDR(this, index.offset());
  base::Relaxed_Store(reinterpret_cast<base::AtomicWord*>(field_addr),
                      static_cast<base::AtomicWord>(bits));
}

void JSObject::FastPropertyAtPut(FieldIndex index, Object* value) {
  if (IsUnboxedDoubleField(index)) {
    DCHECK(value->IsMutableHeapNumber());
    // Ensure that all bits of the double value are preserved.
    RawFastDoublePropertyAsBitsAtPut(index,
                                     HeapNumber::cast(value)->value_as_bits());
  } else {
    RawFastPropertyAtPut(index, value);
  }
}

void JSObject::WriteToField(int descriptor, PropertyDetails details,
                            Object* value) {
  DCHECK_EQ(kField, details.location());
  DCHECK_EQ(kData, details.kind());
  DisallowHeapAllocation no_gc;
  FieldIndex index = FieldIndex::ForDescriptor(map(), descriptor);
  if (details.representation().IsDouble()) {
    // Nothing more to be done.
    if (value->IsUninitialized(this->GetIsolate())) {
      return;
    }
    // Manipulating the signaling NaN used for the hole and uninitialized
    // double field sentinel in C++, e.g. with bit_cast or value()/set_value(),
    // will change its value on ia32 (the x87 stack is used to return values
    // and stores to the stack silently clear the signalling bit).
    uint64_t bits;
    if (value->IsSmi()) {
      bits = bit_cast<uint64_t>(static_cast<double>(Smi::ToInt(value)));
    } else {
      DCHECK(value->IsHeapNumber());
      bits = HeapNumber::cast(value)->value_as_bits();
    }
    if (IsUnboxedDoubleField(index)) {
      RawFastDoublePropertyAsBitsAtPut(index, bits);
    } else {
      HeapNumber* box = HeapNumber::cast(RawFastPropertyAt(index));
      DCHECK(box->IsMutableHeapNumber());
      box->set_value_as_bits(bits);
    }
  } else {
    RawFastPropertyAtPut(index, value);
  }
}

int JSObject::GetInObjectPropertyOffset(int index) {
  return map()->GetInObjectPropertyOffset(index);
}


Object* JSObject::InObjectPropertyAt(int index) {
  int offset = GetInObjectPropertyOffset(index);
  return READ_FIELD(this, offset);
}


Object* JSObject::InObjectPropertyAtPut(int index,
                                        Object* value,
                                        WriteBarrierMode mode) {
  // Adjust for the number of properties stored in the object.
  int offset = GetInObjectPropertyOffset(index);
  WRITE_FIELD(this, offset, value);
  CONDITIONAL_WRITE_BARRIER(GetHeap(), this, offset, value, mode);
  return value;
}


void JSObject::InitializeBody(Map* map, int start_offset,
                              Object* pre_allocated_value,
                              Object* filler_value) {
  DCHECK(!filler_value->IsHeapObject() ||
         !GetHeap()->InNewSpace(filler_value));
  DCHECK(!pre_allocated_value->IsHeapObject() ||
         !GetHeap()->InNewSpace(pre_allocated_value));
  int size = map->instance_size();
  int offset = start_offset;
  if (filler_value != pre_allocated_value) {
    int end_of_pre_allocated_offset =
        size - (map->unused_property_fields() * kPointerSize);
    DCHECK_LE(kHeaderSize, end_of_pre_allocated_offset);
    while (offset < end_of_pre_allocated_offset) {
      WRITE_FIELD(this, offset, pre_allocated_value);
      offset += kPointerSize;
    }
  }
  while (offset < size) {
    WRITE_FIELD(this, offset, filler_value);
    offset += kPointerSize;
  }
}

bool Map::TooManyFastProperties(StoreFromKeyed store_mode) const {
  if (unused_property_fields() != 0) return false;
  if (is_prototype_map()) return false;
  int minimum = store_mode == CERTAINLY_NOT_STORE_FROM_KEYED ? 128 : 12;
  int limit = Max(minimum, GetInObjectProperties());
  int external = NumberOfFields() - GetInObjectProperties();
  return external > limit;
}


void Struct::InitializeBody(int object_size) {
  Object* value = GetHeap()->undefined_value();
  for (int offset = kHeaderSize; offset < object_size; offset += kPointerSize) {
    WRITE_FIELD(this, offset, value);
  }
}

bool Object::ToArrayLength(uint32_t* index) const {
  return Object::ToUint32(index);
}

bool Object::ToArrayIndex(uint32_t* index) const {
  return Object::ToUint32(index) && *index != kMaxUInt32;
}


void Object::VerifyApiCallResultType() {
#if DEBUG
  if (IsSmi()) return;
  DCHECK(IsHeapObject());
  Isolate* isolate = HeapObject::cast(this)->GetIsolate();
  if (!(IsString() || IsSymbol() || IsJSReceiver() || IsHeapNumber() ||
        IsUndefined(isolate) || IsTrue(isolate) || IsFalse(isolate) ||
        IsNull(isolate))) {
    FATAL("API call returned invalid object");
  }
#endif  // DEBUG
}


Object* FixedArray::get(int index) const {
  SLOW_DCHECK(index >= 0 && index < this->length());
  return RELAXED_READ_FIELD(this, kHeaderSize + index * kPointerSize);
}

Object* PropertyArray::get(int index) const {
  DCHECK_GE(index, 0);
  DCHECK_LE(index, this->length());
  return RELAXED_READ_FIELD(this, kHeaderSize + index * kPointerSize);
}

Handle<Object> FixedArray::get(FixedArray* array, int index, Isolate* isolate) {
  return handle(array->get(index), isolate);
}

template <class T>
MaybeHandle<T> FixedArray::GetValue(Isolate* isolate, int index) const {
  Object* obj = get(index);
  if (obj->IsUndefined(isolate)) return MaybeHandle<T>();
  return Handle<T>(T::cast(obj), isolate);
}

template <class T>
Handle<T> FixedArray::GetValueChecked(Isolate* isolate, int index) const {
  Object* obj = get(index);
  CHECK(!obj->IsUndefined(isolate));
  return Handle<T>(T::cast(obj), isolate);
}
bool FixedArray::is_the_hole(Isolate* isolate, int index) {
  return get(index)->IsTheHole(isolate);
}

void FixedArray::set(int index, Smi* value) {
  DCHECK_NE(map(), GetHeap()->fixed_cow_array_map());
  DCHECK_LT(index, this->length());
  DCHECK(reinterpret_cast<Object*>(value)->IsSmi());
  int offset = kHeaderSize + index * kPointerSize;
  RELAXED_WRITE_FIELD(this, offset, value);
}

void FixedArray::set(int index, Object* value) {
  DCHECK_NE(GetHeap()->fixed_cow_array_map(), map());
  DCHECK(IsFixedArray());
  DCHECK_GE(index, 0);
  DCHECK_LT(index, this->length());
  int offset = kHeaderSize + index * kPointerSize;
  RELAXED_WRITE_FIELD(this, offset, value);
  WRITE_BARRIER(GetHeap(), this, offset, value);
}

void PropertyArray::set(int index, Object* value) {
  DCHECK(IsPropertyArray());
  DCHECK_GE(index, 0);
  DCHECK_LT(index, this->length());
  int offset = kHeaderSize + index * kPointerSize;
  RELAXED_WRITE_FIELD(this, offset, value);
  WRITE_BARRIER(GetHeap(), this, offset, value);
}

double FixedDoubleArray::get_scalar(int index) {
  DCHECK(map() != GetHeap()->fixed_cow_array_map() &&
         map() != GetHeap()->fixed_array_map());
  DCHECK(index >= 0 && index < this->length());
  DCHECK(!is_the_hole(index));
  return READ_DOUBLE_FIELD(this, kHeaderSize + index * kDoubleSize);
}


uint64_t FixedDoubleArray::get_representation(int index) {
  DCHECK(map() != GetHeap()->fixed_cow_array_map() &&
         map() != GetHeap()->fixed_array_map());
  DCHECK(index >= 0 && index < this->length());
  int offset = kHeaderSize + index * kDoubleSize;
  return READ_UINT64_FIELD(this, offset);
}

Handle<Object> FixedDoubleArray::get(FixedDoubleArray* array, int index,
                                     Isolate* isolate) {
  if (array->is_the_hole(index)) {
    return isolate->factory()->the_hole_value();
  } else {
    return isolate->factory()->NewNumber(array->get_scalar(index));
  }
}


void FixedDoubleArray::set(int index, double value) {
  DCHECK(map() != GetHeap()->fixed_cow_array_map() &&
         map() != GetHeap()->fixed_array_map());
  int offset = kHeaderSize + index * kDoubleSize;
  if (std::isnan(value)) {
    WRITE_DOUBLE_FIELD(this, offset, std::numeric_limits<double>::quiet_NaN());
  } else {
    WRITE_DOUBLE_FIELD(this, offset, value);
  }
  DCHECK(!is_the_hole(index));
}

void FixedDoubleArray::set_the_hole(Isolate* isolate, int index) {
  set_the_hole(index);
}

void FixedDoubleArray::set_the_hole(int index) {
  DCHECK(map() != GetHeap()->fixed_cow_array_map() &&
         map() != GetHeap()->fixed_array_map());
  int offset = kHeaderSize + index * kDoubleSize;
  WRITE_UINT64_FIELD(this, offset, kHoleNanInt64);
}

bool FixedDoubleArray::is_the_hole(Isolate* isolate, int index) {
  return is_the_hole(index);
}

bool FixedDoubleArray::is_the_hole(int index) {
  return get_representation(index) == kHoleNanInt64;
}


double* FixedDoubleArray::data_start() {
  return reinterpret_cast<double*>(FIELD_ADDR(this, kHeaderSize));
}


void FixedDoubleArray::FillWithHoles(int from, int to) {
  for (int i = from; i < to; i++) {
    set_the_hole(i);
  }
}

Object* WeakFixedArray::Get(int index) const {
  Object* raw = FixedArray::cast(this)->get(index + kFirstIndex);
  if (raw->IsSmi()) return raw;
  DCHECK(raw->IsWeakCell());
  return WeakCell::cast(raw)->value();
}


bool WeakFixedArray::IsEmptySlot(int index) const {
  DCHECK(index < Length());
  return Get(index)->IsSmi();
}


void WeakFixedArray::Clear(int index) {
  FixedArray::cast(this)->set(index + kFirstIndex, Smi::kZero);
}


int WeakFixedArray::Length() const {
  return FixedArray::cast(this)->length() - kFirstIndex;
}


int WeakFixedArray::last_used_index() const {
  return Smi::ToInt(FixedArray::cast(this)->get(kLastUsedIndexIndex));
}


void WeakFixedArray::set_last_used_index(int index) {
  FixedArray::cast(this)->set(kLastUsedIndexIndex, Smi::FromInt(index));
}


template <class T>
T* WeakFixedArray::Iterator::Next() {
  if (list_ != NULL) {
    // Assert that list did not change during iteration.
    DCHECK_EQ(last_used_index_, list_->last_used_index());
    while (index_ < list_->Length()) {
      Object* item = list_->Get(index_++);
      if (item != Empty()) return T::cast(item);
    }
    list_ = NULL;
  }
  return NULL;
}

int ArrayList::Length() const {
  if (FixedArray::cast(this)->length() == 0) return 0;
  return Smi::ToInt(FixedArray::cast(this)->get(kLengthIndex));
}


void ArrayList::SetLength(int length) {
  return FixedArray::cast(this)->set(kLengthIndex, Smi::FromInt(length));
}

Object* ArrayList::Get(int index) const {
  return FixedArray::cast(this)->get(kFirstIndex + index);
}


Object** ArrayList::Slot(int index) {
  return data_start() + kFirstIndex + index;
}

void ArrayList::Set(int index, Object* obj, WriteBarrierMode mode) {
  FixedArray::cast(this)->set(kFirstIndex + index, obj, mode);
}


void ArrayList::Clear(int index, Object* undefined) {
  DCHECK(undefined->IsUndefined(GetIsolate()));
  FixedArray::cast(this)
      ->set(kFirstIndex + index, undefined, SKIP_WRITE_BARRIER);
}

int RegExpMatchInfo::NumberOfCaptureRegisters() {
  DCHECK_GE(length(), kLastMatchOverhead);
  Object* obj = get(kNumberOfCapturesIndex);
  return Smi::ToInt(obj);
}

void RegExpMatchInfo::SetNumberOfCaptureRegisters(int value) {
  DCHECK_GE(length(), kLastMatchOverhead);
  set(kNumberOfCapturesIndex, Smi::FromInt(value));
}

String* RegExpMatchInfo::LastSubject() {
  DCHECK_GE(length(), kLastMatchOverhead);
  Object* obj = get(kLastSubjectIndex);
  return String::cast(obj);
}

void RegExpMatchInfo::SetLastSubject(String* value) {
  DCHECK_GE(length(), kLastMatchOverhead);
  set(kLastSubjectIndex, value);
}

Object* RegExpMatchInfo::LastInput() {
  DCHECK_GE(length(), kLastMatchOverhead);
  return get(kLastInputIndex);
}

void RegExpMatchInfo::SetLastInput(Object* value) {
  DCHECK_GE(length(), kLastMatchOverhead);
  set(kLastInputIndex, value);
}

int RegExpMatchInfo::Capture(int i) {
  DCHECK_LT(i, NumberOfCaptureRegisters());
  Object* obj = get(kFirstCaptureIndex + i);
  return Smi::ToInt(obj);
}

void RegExpMatchInfo::SetCapture(int i, int value) {
  DCHECK_LT(i, NumberOfCaptureRegisters());
  set(kFirstCaptureIndex + i, Smi::FromInt(value));
}

WriteBarrierMode HeapObject::GetWriteBarrierMode(
    const DisallowHeapAllocation& promise) {
  Heap* heap = GetHeap();
  if (heap->incremental_marking()->IsMarking()) return UPDATE_WRITE_BARRIER;
  if (heap->InNewSpace(this)) return SKIP_WRITE_BARRIER;
  return UPDATE_WRITE_BARRIER;
}

AllocationAlignment HeapObject::RequiredAlignment() const {
#ifdef V8_HOST_ARCH_32_BIT
  if ((IsFixedFloat64Array() || IsFixedDoubleArray()) &&
      FixedArrayBase::cast(this)->length() != 0) {
    return kDoubleAligned;
  }
  if (IsHeapNumber()) return kDoubleUnaligned;
#endif  // V8_HOST_ARCH_32_BIT
  return kWordAligned;
}


void FixedArray::set(int index,
                     Object* value,
                     WriteBarrierMode mode) {
  DCHECK_NE(map(), GetHeap()->fixed_cow_array_map());
  DCHECK_GE(index, 0);
  DCHECK_LT(index, this->length());
  int offset = kHeaderSize + index * kPointerSize;
  RELAXED_WRITE_FIELD(this, offset, value);
  CONDITIONAL_WRITE_BARRIER(GetHeap(), this, offset, value, mode);
}

void PropertyArray::set(int index, Object* value, WriteBarrierMode mode) {
  DCHECK_GE(index, 0);
  DCHECK_LT(index, this->length());
  int offset = kHeaderSize + index * kPointerSize;
  RELAXED_WRITE_FIELD(this, offset, value);
  CONDITIONAL_WRITE_BARRIER(GetHeap(), this, offset, value, mode);
}

void FixedArray::NoWriteBarrierSet(FixedArray* array,
                                   int index,
                                   Object* value) {
  DCHECK_NE(array->map(), array->GetHeap()->fixed_cow_array_map());
  DCHECK_GE(index, 0);
  DCHECK_LT(index, array->length());
  DCHECK(!array->GetHeap()->InNewSpace(value));
  RELAXED_WRITE_FIELD(array, kHeaderSize + index * kPointerSize, value);
}

void FixedArray::set_undefined(int index) {
  set_undefined(GetIsolate(), index);
}

void FixedArray::set_undefined(Isolate* isolate, int index) {
  FixedArray::NoWriteBarrierSet(this, index,
                                isolate->heap()->undefined_value());
}

void FixedArray::set_null(int index) { set_null(GetIsolate(), index); }

void FixedArray::set_null(Isolate* isolate, int index) {
  FixedArray::NoWriteBarrierSet(this, index, isolate->heap()->null_value());
}

void FixedArray::set_the_hole(int index) { set_the_hole(GetIsolate(), index); }

void FixedArray::set_the_hole(Isolate* isolate, int index) {
  FixedArray::NoWriteBarrierSet(this, index, isolate->heap()->the_hole_value());
}

void FixedArray::FillWithHoles(int from, int to) {
  Isolate* isolate = GetIsolate();
  for (int i = from; i < to; i++) {
    set_the_hole(isolate, i);
  }
}


Object** FixedArray::data_start() {
  return HeapObject::RawField(this, kHeaderSize);
}

Object** PropertyArray::data_start() {
  return HeapObject::RawField(this, kHeaderSize);
}

Object** FixedArray::RawFieldOfElementAt(int index) {
  return HeapObject::RawField(this, OffsetOfElementAt(index));
}

bool DescriptorArray::IsEmpty() {
  DCHECK(length() >= kFirstIndex ||
         this == GetHeap()->empty_descriptor_array());
  return length() < kFirstIndex;
}


int DescriptorArray::number_of_descriptors() {
  DCHECK(length() >= kFirstIndex || IsEmpty());
  int len = length();
  return len == 0 ? 0 : Smi::ToInt(get(kDescriptorLengthIndex));
}


int DescriptorArray::number_of_descriptors_storage() {
  int len = length();
  return len == 0 ? 0 : (len - kFirstIndex) / kEntrySize;
}


int DescriptorArray::NumberOfSlackDescriptors() {
  return number_of_descriptors_storage() - number_of_descriptors();
}


void DescriptorArray::SetNumberOfDescriptors(int number_of_descriptors) {
  WRITE_FIELD(
      this, kDescriptorLengthOffset, Smi::FromInt(number_of_descriptors));
}


inline int DescriptorArray::number_of_entries() {
  return number_of_descriptors();
}


bool DescriptorArray::HasEnumCache() {
  return !IsEmpty() && !get(kEnumCacheBridgeIndex)->IsSmi();
}


void DescriptorArray::CopyEnumCacheFrom(DescriptorArray* array) {
  set(kEnumCacheBridgeIndex, array->get(kEnumCacheBridgeIndex));
}


FixedArray* DescriptorArray::GetEnumCache() {
  DCHECK(HasEnumCache());
  FixedArray* bridge = FixedArray::cast(get(kEnumCacheBridgeIndex));
  return FixedArray::cast(bridge->get(kEnumCacheBridgeCacheIndex));
}


bool DescriptorArray::HasEnumIndicesCache() {
  if (IsEmpty()) return false;
  Object* object = get(kEnumCacheBridgeIndex);
  if (object->IsSmi()) return false;
  FixedArray* bridge = FixedArray::cast(object);
  return !bridge->get(kEnumCacheBridgeIndicesCacheIndex)->IsSmi();
}


FixedArray* DescriptorArray::GetEnumIndicesCache() {
  DCHECK(HasEnumIndicesCache());
  FixedArray* bridge = FixedArray::cast(get(kEnumCacheBridgeIndex));
  return FixedArray::cast(bridge->get(kEnumCacheBridgeIndicesCacheIndex));
}


// Perform a binary search in a fixed array.
template <SearchMode search_mode, typename T>
int BinarySearch(T* array, Name* name, int valid_entries,
                 int* out_insertion_index) {
  DCHECK(search_mode == ALL_ENTRIES || out_insertion_index == NULL);
  int low = 0;
  int high = array->number_of_entries() - 1;
  uint32_t hash = name->hash_field();
  int limit = high;

  DCHECK(low <= high);

  while (low != high) {
    int mid = low + (high - low) / 2;
    Name* mid_name = array->GetSortedKey(mid);
    uint32_t mid_hash = mid_name->hash_field();

    if (mid_hash >= hash) {
      high = mid;
    } else {
      low = mid + 1;
    }
  }

  for (; low <= limit; ++low) {
    int sort_index = array->GetSortedKeyIndex(low);
    Name* entry = array->GetKey(sort_index);
    uint32_t current_hash = entry->hash_field();
    if (current_hash != hash) {
      if (search_mode == ALL_ENTRIES && out_insertion_index != nullptr) {
        *out_insertion_index = sort_index + (current_hash > hash ? 0 : 1);
      }
      return T::kNotFound;
    }
    if (entry == name) {
      if (search_mode == ALL_ENTRIES || sort_index < valid_entries) {
        return sort_index;
      }
      return T::kNotFound;
    }
  }

  if (search_mode == ALL_ENTRIES && out_insertion_index != nullptr) {
    *out_insertion_index = limit + 1;
  }
  return T::kNotFound;
}


// Perform a linear search in this fixed array. len is the number of entry
// indices that are valid.
template <SearchMode search_mode, typename T>
int LinearSearch(T* array, Name* name, int valid_entries,
                 int* out_insertion_index) {
  if (search_mode == ALL_ENTRIES && out_insertion_index != nullptr) {
    uint32_t hash = name->hash_field();
    int len = array->number_of_entries();
    for (int number = 0; number < len; number++) {
      int sorted_index = array->GetSortedKeyIndex(number);
      Name* entry = array->GetKey(sorted_index);
      uint32_t current_hash = entry->hash_field();
      if (current_hash > hash) {
        *out_insertion_index = sorted_index;
        return T::kNotFound;
      }
      if (entry == name) return sorted_index;
    }
    *out_insertion_index = len;
    return T::kNotFound;
  } else {
    DCHECK_LE(valid_entries, array->number_of_entries());
    DCHECK_NULL(out_insertion_index);  // Not supported here.
    for (int number = 0; number < valid_entries; number++) {
      if (array->GetKey(number) == name) return number;
    }
    return T::kNotFound;
  }
}


template <SearchMode search_mode, typename T>
int Search(T* array, Name* name, int valid_entries, int* out_insertion_index) {
  SLOW_DCHECK(array->IsSortedNoDuplicates());

  if (valid_entries == 0) {
    if (search_mode == ALL_ENTRIES && out_insertion_index != nullptr) {
      *out_insertion_index = 0;
    }
    return T::kNotFound;
  }

  // Fast case: do linear search for small arrays.
  const int kMaxElementsForLinearSearch = 8;
  if (valid_entries <= kMaxElementsForLinearSearch) {
    return LinearSearch<search_mode>(array, name, valid_entries,
                                     out_insertion_index);
  }

  // Slow case: perform binary search.
  return BinarySearch<search_mode>(array, name, valid_entries,
                                   out_insertion_index);
}


int DescriptorArray::Search(Name* name, int valid_descriptors) {
  DCHECK(name->IsUniqueName());
  return internal::Search<VALID_ENTRIES>(this, name, valid_descriptors, NULL);
}

int DescriptorArray::SearchWithCache(Isolate* isolate, Name* name, Map* map) {
  DCHECK(name->IsUniqueName());
  int number_of_own_descriptors = map->NumberOfOwnDescriptors();
  if (number_of_own_descriptors == 0) return kNotFound;

  DescriptorLookupCache* cache = isolate->descriptor_lookup_cache();
  int number = cache->Lookup(map, name);

  if (number == DescriptorLookupCache::kAbsent) {
    number = Search(name, number_of_own_descriptors);
    cache->Update(map, name, number);
  }

  return number;
}

PropertyDetails Map::GetLastDescriptorDetails() const {
  return instance_descriptors()->GetDetails(LastAdded());
}

int Map::LastAdded() const {
  int number_of_own_descriptors = NumberOfOwnDescriptors();
  DCHECK(number_of_own_descriptors > 0);
  return number_of_own_descriptors - 1;
}

int Map::NumberOfOwnDescriptors() const {
  return NumberOfOwnDescriptorsBits::decode(bit_field3());
}


void Map::SetNumberOfOwnDescriptors(int number) {
  DCHECK(number <= instance_descriptors()->number_of_descriptors());
  set_bit_field3(NumberOfOwnDescriptorsBits::update(bit_field3(), number));
}

int Map::EnumLength() const { return EnumLengthBits::decode(bit_field3()); }

void Map::SetEnumLength(int length) {
  if (length != kInvalidEnumCacheSentinel) {
    DCHECK(length >= 0);
    DCHECK(length == 0 || instance_descriptors()->HasEnumCache());
    DCHECK(length <= NumberOfOwnDescriptors());
  }
  set_bit_field3(EnumLengthBits::update(bit_field3(), length));
}

FixedArrayBase* Map::GetInitialElements() const {
  FixedArrayBase* result = nullptr;
  if (has_fast_elements() || has_fast_string_wrapper_elements()) {
    result = GetHeap()->empty_fixed_array();
  } else if (has_fast_sloppy_arguments_elements()) {
    result = GetHeap()->empty_sloppy_arguments_elements();
  } else if (has_fixed_typed_array_elements()) {
    result = GetHeap()->EmptyFixedTypedArrayForMap(this);
  } else if (has_dictionary_elements()) {
    result = GetHeap()->empty_slow_element_dictionary();
  } else {
    UNREACHABLE();
  }
  DCHECK(!GetHeap()->InNewSpace(result));
  return result;
}

Object** DescriptorArray::GetKeySlot(int descriptor_number) {
  DCHECK(descriptor_number < number_of_descriptors());
  return RawFieldOfElementAt(ToKeyIndex(descriptor_number));
}


Object** DescriptorArray::GetDescriptorStartSlot(int descriptor_number) {
  return GetKeySlot(descriptor_number);
}


Object** DescriptorArray::GetDescriptorEndSlot(int descriptor_number) {
  return GetValueSlot(descriptor_number - 1) + 1;
}


Name* DescriptorArray::GetKey(int descriptor_number) {
  DCHECK(descriptor_number < number_of_descriptors());
  return Name::cast(get(ToKeyIndex(descriptor_number)));
}


int DescriptorArray::GetSortedKeyIndex(int descriptor_number) {
  return GetDetails(descriptor_number).pointer();
}


Name* DescriptorArray::GetSortedKey(int descriptor_number) {
  return GetKey(GetSortedKeyIndex(descriptor_number));
}


void DescriptorArray::SetSortedKey(int descriptor_index, int pointer) {
  PropertyDetails details = GetDetails(descriptor_index);
  set(ToDetailsIndex(descriptor_index), details.set_pointer(pointer).AsSmi());
}


Object** DescriptorArray::GetValueSlot(int descriptor_number) {
  DCHECK(descriptor_number < number_of_descriptors());
  return RawFieldOfElementAt(ToValueIndex(descriptor_number));
}


int DescriptorArray::GetValueOffset(int descriptor_number) {
  return OffsetOfElementAt(ToValueIndex(descriptor_number));
}


Object* DescriptorArray::GetValue(int descriptor_number) {
  DCHECK(descriptor_number < number_of_descriptors());
  return get(ToValueIndex(descriptor_number));
}


void DescriptorArray::SetValue(int descriptor_index, Object* value) {
  set(ToValueIndex(descriptor_index), value);
}


PropertyDetails DescriptorArray::GetDetails(int descriptor_number) {
  DCHECK(descriptor_number < number_of_descriptors());
  Object* details = get(ToDetailsIndex(descriptor_number));
  return PropertyDetails(Smi::cast(details));
}

int DescriptorArray::GetFieldIndex(int descriptor_number) {
  DCHECK(GetDetails(descriptor_number).location() == kField);
  return GetDetails(descriptor_number).field_index();
}

FieldType* DescriptorArray::GetFieldType(int descriptor_number) {
  DCHECK(GetDetails(descriptor_number).location() == kField);
  Object* wrapped_type = GetValue(descriptor_number);
  return Map::UnwrapFieldType(wrapped_type);
}

void DescriptorArray::Get(int descriptor_number, Descriptor* desc) {
  desc->Init(handle(GetKey(descriptor_number), GetIsolate()),
             handle(GetValue(descriptor_number), GetIsolate()),
             GetDetails(descriptor_number));
}

void DescriptorArray::Set(int descriptor_number, Name* key, Object* value,
                          PropertyDetails details) {
  // Range check.
  DCHECK(descriptor_number < number_of_descriptors());
  set(ToKeyIndex(descriptor_number), key);
  set(ToValueIndex(descriptor_number), value);
  set(ToDetailsIndex(descriptor_number), details.AsSmi());
}

void DescriptorArray::Set(int descriptor_number, Descriptor* desc) {
  Name* key = *desc->GetKey();
  Object* value = *desc->GetValue();
  Set(descriptor_number, key, value, desc->GetDetails());
}


void DescriptorArray::Append(Descriptor* desc) {
  DisallowHeapAllocation no_gc;
  int descriptor_number = number_of_descriptors();
  SetNumberOfDescriptors(descriptor_number + 1);
  Set(descriptor_number, desc);

  uint32_t hash = desc->GetKey()->Hash();

  int insertion;

  for (insertion = descriptor_number; insertion > 0; --insertion) {
    Name* key = GetSortedKey(insertion - 1);
    if (key->Hash() <= hash) break;
    SetSortedKey(insertion, GetSortedKeyIndex(insertion - 1));
  }

  SetSortedKey(insertion, descriptor_number);
}


void DescriptorArray::SwapSortedKeys(int first, int second) {
  int first_key = GetSortedKeyIndex(first);
  SetSortedKey(first, GetSortedKeyIndex(second));
  SetSortedKey(second, first_key);
}

int HashTableBase::NumberOfElements() const {
  return Smi::ToInt(get(kNumberOfElementsIndex));
}

int HashTableBase::NumberOfDeletedElements() const {
  return Smi::ToInt(get(kNumberOfDeletedElementsIndex));
}

int HashTableBase::Capacity() const { return Smi::ToInt(get(kCapacityIndex)); }

void HashTableBase::ElementAdded() {
  SetNumberOfElements(NumberOfElements() + 1);
}


void HashTableBase::ElementRemoved() {
  SetNumberOfElements(NumberOfElements() - 1);
  SetNumberOfDeletedElements(NumberOfDeletedElements() + 1);
}


void HashTableBase::ElementsRemoved(int n) {
  SetNumberOfElements(NumberOfElements() - n);
  SetNumberOfDeletedElements(NumberOfDeletedElements() + n);
}


// static
int HashTableBase::ComputeCapacity(int at_least_space_for) {
  // Add 50% slack to make slot collisions sufficiently unlikely.
  // See matching computation in HashTable::HasSufficientCapacityToAdd().
  // Must be kept in sync with CodeStubAssembler::HashTableComputeCapacity().
  int raw_cap = at_least_space_for + (at_least_space_for >> 1);
  int capacity = base::bits::RoundUpToPowerOfTwo32(raw_cap);
  return Max(capacity, kMinCapacity);
}

void HashTableBase::SetNumberOfElements(int nof) {
  set(kNumberOfElementsIndex, Smi::FromInt(nof));
}


void HashTableBase::SetNumberOfDeletedElements(int nod) {
  set(kNumberOfDeletedElementsIndex, Smi::FromInt(nod));
}

template <typename Key>
Map* BaseShape<Key>::GetMap(Isolate* isolate) {
  return isolate->heap()->hash_table_map();
}

template <typename Derived, typename Shape>
int HashTable<Derived, Shape>::FindEntry(Key key) {
  return FindEntry(GetIsolate(), key);
}

template <typename Derived, typename Shape>
int HashTable<Derived, Shape>::FindEntry(Isolate* isolate, Key key) {
  return FindEntry(isolate, key, Shape::Hash(isolate, key));
}

// Find entry for key otherwise return kNotFound.
template <typename Derived, typename Shape>
int HashTable<Derived, Shape>::FindEntry(Isolate* isolate, Key key,
                                         int32_t hash) {
  uint32_t capacity = Capacity();
  uint32_t entry = FirstProbe(hash, capacity);
  uint32_t count = 1;
  // EnsureCapacity will guarantee the hash table is never full.
  Object* undefined = isolate->heap()->undefined_value();
  Object* the_hole = isolate->heap()->the_hole_value();
  USE(the_hole);
  while (true) {
    Object* element = KeyAt(entry);
    // Empty entry. Uses raw unchecked accessors because it is called by the
    // string table during bootstrapping.
    if (element == undefined) break;
    if (!(Shape::kNeedsHoleCheck && the_hole == element)) {
      if (Shape::IsMatch(key, element)) return entry;
    }
    entry = NextProbe(entry, count++, capacity);
  }
  return kNotFound;
}

bool ObjectHashSet::Has(Isolate* isolate, Handle<Object> key, int32_t hash) {
  return FindEntry(isolate, key, hash) != kNotFound;
}

bool ObjectHashSet::Has(Isolate* isolate, Handle<Object> key) {
  Object* hash = key->GetHash();
  if (!hash->IsSmi()) return false;
  return FindEntry(isolate, key, Smi::ToInt(hash)) != kNotFound;
}

bool StringSetShape::IsMatch(String* key, Object* value) {
  DCHECK(value->IsString());
  return key->Equals(String::cast(value));
}

uint32_t StringSetShape::Hash(Isolate* isolate, String* key) {
  return key->Hash();
}

uint32_t StringSetShape::HashForObject(Isolate* isolate, Object* object) {
  return String::cast(object)->Hash();
}

StringTableKey::StringTableKey(uint32_t hash_field)
    : HashTableKey(hash_field >> Name::kHashShift), hash_field_(hash_field) {}

void StringTableKey::set_hash_field(uint32_t hash_field) {
  hash_field_ = hash_field;
  set_hash(hash_field >> Name::kHashShift);
}

Handle<Object> StringTableShape::AsHandle(Isolate* isolate,
                                          StringTableKey* key) {
  return key->AsHandle(isolate);
}

uint32_t StringTableShape::HashForObject(Isolate* isolate, Object* object) {
  return String::cast(object)->Hash();
}

bool SeededNumberDictionary::requires_slow_elements() {
  Object* max_index_object = get(kMaxNumberKeyIndex);
  if (!max_index_object->IsSmi()) return false;
  return 0 != (Smi::ToInt(max_index_object) & kRequiresSlowElementsMask);
}


uint32_t SeededNumberDictionary::max_number_key() {
  DCHECK(!requires_slow_elements());
  Object* max_index_object = get(kMaxNumberKeyIndex);
  if (!max_index_object->IsSmi()) return 0;
  uint32_t value = static_cast<uint32_t>(Smi::ToInt(max_index_object));
  return value >> kRequiresSlowElementsTagSize;
}


void SeededNumberDictionary::set_requires_slow_elements() {
  set(kMaxNumberKeyIndex, Smi::FromInt(kRequiresSlowElementsMask));
}


template <class T>
PodArray<T>* PodArray<T>::cast(Object* object) {
  SLOW_DCHECK(object->IsByteArray());
  return reinterpret_cast<PodArray<T>*>(object);
}
template <class T>
const PodArray<T>* PodArray<T>::cast(const Object* object) {
  SLOW_DCHECK(object->IsByteArray());
  return reinterpret_cast<const PodArray<T>*>(object);
}

// static
template <class T>
Handle<PodArray<T>> PodArray<T>::New(Isolate* isolate, int length,
                                     PretenureFlag pretenure) {
  return Handle<PodArray<T>>::cast(
      isolate->factory()->NewByteArray(length * sizeof(T), pretenure));
}

// static
template <class Traits>
STATIC_CONST_MEMBER_DEFINITION const InstanceType
    FixedTypedArray<Traits>::kInstanceType;


template <class Traits>
FixedTypedArray<Traits>* FixedTypedArray<Traits>::cast(Object* object) {
  SLOW_DCHECK(object->IsHeapObject() &&
              HeapObject::cast(object)->map()->instance_type() ==
              Traits::kInstanceType);
  return reinterpret_cast<FixedTypedArray<Traits>*>(object);
}


template <class Traits>
const FixedTypedArray<Traits>*
FixedTypedArray<Traits>::cast(const Object* object) {
  SLOW_DCHECK(object->IsHeapObject() &&
              HeapObject::cast(object)->map()->instance_type() ==
              Traits::kInstanceType);
  return reinterpret_cast<FixedTypedArray<Traits>*>(object);
}

DEFINE_DEOPT_ELEMENT_ACCESSORS(TranslationByteArray, ByteArray)
DEFINE_DEOPT_ELEMENT_ACCESSORS(InlinedFunctionCount, Smi)
DEFINE_DEOPT_ELEMENT_ACCESSORS(LiteralArray, FixedArray)
DEFINE_DEOPT_ELEMENT_ACCESSORS(OsrBytecodeOffset, Smi)
DEFINE_DEOPT_ELEMENT_ACCESSORS(OsrPcOffset, Smi)
DEFINE_DEOPT_ELEMENT_ACCESSORS(OptimizationId, Smi)
DEFINE_DEOPT_ELEMENT_ACCESSORS(WeakCellCache, Object)
DEFINE_DEOPT_ELEMENT_ACCESSORS(InliningPositions, PodArray<InliningPosition>)

DEFINE_DEOPT_ENTRY_ACCESSORS(BytecodeOffsetRaw, Smi)
DEFINE_DEOPT_ENTRY_ACCESSORS(TranslationIndex, Smi)
DEFINE_DEOPT_ENTRY_ACCESSORS(TrampolinePc, Smi)
DEFINE_DEOPT_ENTRY_ACCESSORS(Pc, Smi)

BailoutId DeoptimizationInputData::BytecodeOffset(int i) {
  return BailoutId(BytecodeOffsetRaw(i)->value());
}

void DeoptimizationInputData::SetBytecodeOffset(int i, BailoutId value) {
  SetBytecodeOffsetRaw(i, Smi::FromInt(value.ToInt()));
}


int DeoptimizationInputData::DeoptCount() {
  return (length() - kFirstDeoptEntryIndex) / kDeoptEntrySize;
}


int HandlerTable::GetRangeStart(int index) const {
  return Smi::ToInt(get(index * kRangeEntrySize + kRangeStartIndex));
}

int HandlerTable::GetRangeEnd(int index) const {
  return Smi::ToInt(get(index * kRangeEntrySize + kRangeEndIndex));
}

int HandlerTable::GetRangeHandler(int index) const {
  return HandlerOffsetField::decode(
      Smi::ToInt(get(index * kRangeEntrySize + kRangeHandlerIndex)));
}

int HandlerTable::GetRangeData(int index) const {
  return Smi::ToInt(get(index * kRangeEntrySize + kRangeDataIndex));
}

void HandlerTable::SetRangeStart(int index, int value) {
  set(index * kRangeEntrySize + kRangeStartIndex, Smi::FromInt(value));
}


void HandlerTable::SetRangeEnd(int index, int value) {
  set(index * kRangeEntrySize + kRangeEndIndex, Smi::FromInt(value));
}


void HandlerTable::SetRangeHandler(int index, int offset,
                                   CatchPrediction prediction) {
  int value = HandlerOffsetField::encode(offset) |
              HandlerPredictionField::encode(prediction);
  set(index * kRangeEntrySize + kRangeHandlerIndex, Smi::FromInt(value));
}

void HandlerTable::SetRangeData(int index, int value) {
  set(index * kRangeEntrySize + kRangeDataIndex, Smi::FromInt(value));
}


void HandlerTable::SetReturnOffset(int index, int value) {
  set(index * kReturnEntrySize + kReturnOffsetIndex, Smi::FromInt(value));
}

void HandlerTable::SetReturnHandler(int index, int offset) {
  int value = HandlerOffsetField::encode(offset);
  set(index * kReturnEntrySize + kReturnHandlerIndex, Smi::FromInt(value));
}

int HandlerTable::NumberOfRangeEntries() const {
  return length() / kRangeEntrySize;
}

template <typename Derived, typename Shape>
HashTable<Derived, Shape>* HashTable<Derived, Shape>::cast(Object* obj) {
  SLOW_DCHECK(obj->IsHashTable());
  return reinterpret_cast<HashTable*>(obj);
}

template <typename Derived, typename Shape>
const HashTable<Derived, Shape>* HashTable<Derived, Shape>::cast(
    const Object* obj) {
  SLOW_DCHECK(obj->IsHashTable());
  return reinterpret_cast<const HashTable*>(obj);
}


SMI_ACCESSORS(FixedArrayBase, length, kLengthOffset)
SYNCHRONIZED_SMI_ACCESSORS(FixedArrayBase, length, kLengthOffset)

SMI_ACCESSORS(PropertyArray, length, kLengthOffset)
SYNCHRONIZED_SMI_ACCESSORS(PropertyArray, length, kLengthOffset)

SMI_ACCESSORS(FreeSpace, size, kSizeOffset)
RELAXED_SMI_ACCESSORS(FreeSpace, size, kSizeOffset)


int FreeSpace::Size() { return size(); }


FreeSpace* FreeSpace::next() {
  DCHECK(map() == GetHeap()->root(Heap::kFreeSpaceMapRootIndex) ||
         (!GetHeap()->deserialization_complete() && map() == NULL));
  DCHECK_LE(kNextOffset + kPointerSize, relaxed_read_size());
  return reinterpret_cast<FreeSpace*>(
      Memory::Address_at(address() + kNextOffset));
}


void FreeSpace::set_next(FreeSpace* next) {
  DCHECK(map() == GetHeap()->root(Heap::kFreeSpaceMapRootIndex) ||
         (!GetHeap()->deserialization_complete() && map() == NULL));
  DCHECK_LE(kNextOffset + kPointerSize, relaxed_read_size());
  base::Relaxed_Store(
      reinterpret_cast<base::AtomicWord*>(address() + kNextOffset),
      reinterpret_cast<base::AtomicWord>(next));
}


FreeSpace* FreeSpace::cast(HeapObject* o) {
  SLOW_DCHECK(!o->GetHeap()->deserialization_complete() || o->IsFreeSpace());
  return reinterpret_cast<FreeSpace*>(o);
}

int ByteArray::Size() { return RoundUp(length() + kHeaderSize, kPointerSize); }

byte ByteArray::get(int index) const {
  DCHECK(index >= 0 && index < this->length());
  return READ_BYTE_FIELD(this, kHeaderSize + index * kCharSize);
}

void ByteArray::set(int index, byte value) {
  DCHECK(index >= 0 && index < this->length());
  WRITE_BYTE_FIELD(this, kHeaderSize + index * kCharSize, value);
}

void ByteArray::copy_in(int index, const byte* buffer, int length) {
  DCHECK(index >= 0 && length >= 0 && length <= kMaxInt - index &&
         index + length <= this->length());
  byte* dst_addr = FIELD_ADDR(this, kHeaderSize + index * kCharSize);
  memcpy(dst_addr, buffer, length);
}

void ByteArray::copy_out(int index, byte* buffer, int length) {
  DCHECK(index >= 0 && length >= 0 && length <= kMaxInt - index &&
         index + length <= this->length());
  const byte* src_addr = FIELD_ADDR(this, kHeaderSize + index * kCharSize);
  memcpy(buffer, src_addr, length);
}

int ByteArray::get_int(int index) const {
  DCHECK(index >= 0 && index < this->length() / kIntSize);
  return READ_INT_FIELD(this, kHeaderSize + index * kIntSize);
}

void ByteArray::set_int(int index, int value) {
  DCHECK(index >= 0 && index < this->length() / kIntSize);
  WRITE_INT_FIELD(this, kHeaderSize + index * kIntSize, value);
}

uint32_t ByteArray::get_uint32(int index) const {
  DCHECK(index >= 0 && index < this->length() / kUInt32Size);
  return READ_UINT32_FIELD(this, kHeaderSize + index * kUInt32Size);
}

void ByteArray::set_uint32(int index, uint32_t value) {
  DCHECK(index >= 0 && index < this->length() / kUInt32Size);
  WRITE_UINT32_FIELD(this, kHeaderSize + index * kUInt32Size, value);
}

ByteArray* ByteArray::FromDataStartAddress(Address address) {
  DCHECK_TAG_ALIGNED(address);
  return reinterpret_cast<ByteArray*>(address - kHeaderSize + kHeapObjectTag);
}

int ByteArray::DataSize() const { return RoundUp(length(), kPointerSize); }

int ByteArray::ByteArraySize() { return SizeFor(this->length()); }


Address ByteArray::GetDataStartAddress() {
  return reinterpret_cast<Address>(this) - kHeapObjectTag + kHeaderSize;
}


byte BytecodeArray::get(int index) {
  DCHECK(index >= 0 && index < this->length());
  return READ_BYTE_FIELD(this, kHeaderSize + index * kCharSize);
}


void BytecodeArray::set(int index, byte value) {
  DCHECK(index >= 0 && index < this->length());
  WRITE_BYTE_FIELD(this, kHeaderSize + index * kCharSize, value);
}


void BytecodeArray::set_frame_size(int frame_size) {
  DCHECK_GE(frame_size, 0);
  DCHECK(IsAligned(frame_size, static_cast<unsigned>(kPointerSize)));
  WRITE_INT_FIELD(this, kFrameSizeOffset, frame_size);
}


int BytecodeArray::frame_size() const {
  return READ_INT_FIELD(this, kFrameSizeOffset);
}


int BytecodeArray::register_count() const {
  return frame_size() / kPointerSize;
}


void BytecodeArray::set_parameter_count(int number_of_parameters) {
  DCHECK_GE(number_of_parameters, 0);
  // Parameter count is stored as the size on stack of the parameters to allow
  // it to be used directly by generated code.
  WRITE_INT_FIELD(this, kParameterSizeOffset,
                  (number_of_parameters << kPointerSizeLog2));
}

int BytecodeArray::interrupt_budget() const {
  return READ_INT_FIELD(this, kInterruptBudgetOffset);
}

void BytecodeArray::set_interrupt_budget(int interrupt_budget) {
  DCHECK_GE(interrupt_budget, 0);
  WRITE_INT_FIELD(this, kInterruptBudgetOffset, interrupt_budget);
}

int BytecodeArray::osr_loop_nesting_level() const {
  return READ_INT8_FIELD(this, kOSRNestingLevelOffset);
}

void BytecodeArray::set_osr_loop_nesting_level(int depth) {
  DCHECK(0 <= depth && depth <= AbstractCode::kMaxLoopNestingMarker);
  STATIC_ASSERT(AbstractCode::kMaxLoopNestingMarker < kMaxInt8);
  WRITE_INT8_FIELD(this, kOSRNestingLevelOffset, depth);
}

BytecodeArray::Age BytecodeArray::bytecode_age() const {
  return static_cast<Age>(READ_INT8_FIELD(this, kBytecodeAgeOffset));
}

void BytecodeArray::set_bytecode_age(BytecodeArray::Age age) {
  DCHECK_GE(age, kFirstBytecodeAge);
  DCHECK_LE(age, kLastBytecodeAge);
  STATIC_ASSERT(kLastBytecodeAge <= kMaxInt8);
  WRITE_INT8_FIELD(this, kBytecodeAgeOffset, static_cast<int8_t>(age));
}

int BytecodeArray::parameter_count() const {
  // Parameter count is stored as the size on stack of the parameters to allow
  // it to be used directly by generated code.
  return READ_INT_FIELD(this, kParameterSizeOffset) >> kPointerSizeLog2;
}

ACCESSORS(BytecodeArray, constant_pool, FixedArray, kConstantPoolOffset)
ACCESSORS(BytecodeArray, handler_table, FixedArray, kHandlerTableOffset)
ACCESSORS(BytecodeArray, source_position_table, Object,
          kSourcePositionTableOffset)

Address BytecodeArray::GetFirstBytecodeAddress() {
  return reinterpret_cast<Address>(this) - kHeapObjectTag + kHeaderSize;
}

ByteArray* BytecodeArray::SourcePositionTable() {
  Object* maybe_table = source_position_table();
  if (maybe_table->IsByteArray()) return ByteArray::cast(maybe_table);
  DCHECK(maybe_table->IsSourcePositionTableWithFrameCache());
  return SourcePositionTableWithFrameCache::cast(maybe_table)
      ->source_position_table();
}

int BytecodeArray::BytecodeArraySize() { return SizeFor(this->length()); }

int BytecodeArray::SizeIncludingMetadata() {
  int size = BytecodeArraySize();
  size += constant_pool()->Size();
  size += handler_table()->Size();
  size += SourcePositionTable()->Size();
  return size;
}

ACCESSORS(FixedTypedArrayBase, base_pointer, Object, kBasePointerOffset)


void* FixedTypedArrayBase::external_pointer() const {
  intptr_t ptr = READ_INTPTR_FIELD(this, kExternalPointerOffset);
  return reinterpret_cast<void*>(ptr);
}


void FixedTypedArrayBase::set_external_pointer(void* value,
                                               WriteBarrierMode mode) {
  intptr_t ptr = reinterpret_cast<intptr_t>(value);
  WRITE_INTPTR_FIELD(this, kExternalPointerOffset, ptr);
}


void* FixedTypedArrayBase::DataPtr() {
  return reinterpret_cast<void*>(
      reinterpret_cast<intptr_t>(base_pointer()) +
      reinterpret_cast<intptr_t>(external_pointer()));
}


int FixedTypedArrayBase::ElementSize(InstanceType type) {
  int element_size;
  switch (type) {
#define TYPED_ARRAY_CASE(Type, type, TYPE, ctype, size)                       \
    case FIXED_##TYPE##_ARRAY_TYPE:                                           \
      element_size = size;                                                    \
      break;

    TYPED_ARRAYS(TYPED_ARRAY_CASE)
#undef TYPED_ARRAY_CASE
    default:
      UNREACHABLE();
  }
  return element_size;
}

int FixedTypedArrayBase::DataSize(InstanceType type) const {
  if (base_pointer() == Smi::kZero) return 0;
  return length() * ElementSize(type);
}

int FixedTypedArrayBase::DataSize() const {
  return DataSize(map()->instance_type());
}

int FixedTypedArrayBase::size() const {
  return OBJECT_POINTER_ALIGN(kDataOffset + DataSize());
}

int FixedTypedArrayBase::TypedArraySize(InstanceType type) const {
  return OBJECT_POINTER_ALIGN(kDataOffset + DataSize(type));
}

// static
int FixedTypedArrayBase::TypedArraySize(InstanceType type, int length) {
  return OBJECT_POINTER_ALIGN(kDataOffset + length * ElementSize(type));
}


uint8_t Uint8ArrayTraits::defaultValue() { return 0; }


uint8_t Uint8ClampedArrayTraits::defaultValue() { return 0; }


int8_t Int8ArrayTraits::defaultValue() { return 0; }


uint16_t Uint16ArrayTraits::defaultValue() { return 0; }


int16_t Int16ArrayTraits::defaultValue() { return 0; }


uint32_t Uint32ArrayTraits::defaultValue() { return 0; }


int32_t Int32ArrayTraits::defaultValue() { return 0; }


float Float32ArrayTraits::defaultValue() {
  return std::numeric_limits<float>::quiet_NaN();
}


double Float64ArrayTraits::defaultValue() {
  return std::numeric_limits<double>::quiet_NaN();
}


template <class Traits>
typename Traits::ElementType FixedTypedArray<Traits>::get_scalar(int index) {
  DCHECK((index >= 0) && (index < this->length()));
  ElementType* ptr = reinterpret_cast<ElementType*>(DataPtr());
  return ptr[index];
}


template <class Traits>
void FixedTypedArray<Traits>::set(int index, ElementType value) {
  CHECK((index >= 0) && (index < this->length()));
  ElementType* ptr = reinterpret_cast<ElementType*>(DataPtr());
  ptr[index] = value;
}

template <class Traits>
typename Traits::ElementType FixedTypedArray<Traits>::from(int value) {
  return static_cast<ElementType>(value);
}

template <>
inline uint8_t FixedTypedArray<Uint8ClampedArrayTraits>::from(int value) {
  if (value < 0) return 0;
  if (value > 0xFF) return 0xFF;
  return static_cast<uint8_t>(value);
}

template <class Traits>
typename Traits::ElementType FixedTypedArray<Traits>::from(uint32_t value) {
  return static_cast<ElementType>(value);
}

template <>
inline uint8_t FixedTypedArray<Uint8ClampedArrayTraits>::from(uint32_t value) {
  // We need this special case for Uint32 -> Uint8Clamped, because the highest
  // Uint32 values will be negative as an int, clamping to 0, rather than 255.
  if (value > 0xFF) return 0xFF;
  return static_cast<uint8_t>(value);
}

template <class Traits>
typename Traits::ElementType FixedTypedArray<Traits>::from(double value) {
  return static_cast<ElementType>(DoubleToInt32(value));
}

template <>
inline uint8_t FixedTypedArray<Uint8ClampedArrayTraits>::from(double value) {
  // Handle NaNs and less than zero values which clamp to zero.
  if (!(value > 0)) return 0;
  if (value > 0xFF) return 0xFF;
  return static_cast<uint8_t>(lrint(value));
}

template <>
inline float FixedTypedArray<Float32ArrayTraits>::from(double value) {
  return static_cast<float>(value);
}

template <>
inline double FixedTypedArray<Float64ArrayTraits>::from(double value) {
  return value;
}

template <class Traits>
Handle<Object> FixedTypedArray<Traits>::get(FixedTypedArray<Traits>* array,
                                            int index) {
  return Traits::ToHandle(array->GetIsolate(), array->get_scalar(index));
}


template <class Traits>
void FixedTypedArray<Traits>::SetValue(uint32_t index, Object* value) {
  ElementType cast_value = Traits::defaultValue();
  if (value->IsSmi()) {
    int int_value = Smi::ToInt(value);
    cast_value = from(int_value);
  } else if (value->IsHeapNumber()) {
    double double_value = HeapNumber::cast(value)->value();
    cast_value = from(double_value);
  } else {
    // Clamp undefined to the default value. All other types have been
    // converted to a number type further up in the call chain.
    DCHECK(value->IsUndefined(GetIsolate()));
  }
  set(index, cast_value);
}


Handle<Object> Uint8ArrayTraits::ToHandle(Isolate* isolate, uint8_t scalar) {
  return handle(Smi::FromInt(scalar), isolate);
}


Handle<Object> Uint8ClampedArrayTraits::ToHandle(Isolate* isolate,
                                                 uint8_t scalar) {
  return handle(Smi::FromInt(scalar), isolate);
}


Handle<Object> Int8ArrayTraits::ToHandle(Isolate* isolate, int8_t scalar) {
  return handle(Smi::FromInt(scalar), isolate);
}


Handle<Object> Uint16ArrayTraits::ToHandle(Isolate* isolate, uint16_t scalar) {
  return handle(Smi::FromInt(scalar), isolate);
}


Handle<Object> Int16ArrayTraits::ToHandle(Isolate* isolate, int16_t scalar) {
  return handle(Smi::FromInt(scalar), isolate);
}


Handle<Object> Uint32ArrayTraits::ToHandle(Isolate* isolate, uint32_t scalar) {
  return isolate->factory()->NewNumberFromUint(scalar);
}


Handle<Object> Int32ArrayTraits::ToHandle(Isolate* isolate, int32_t scalar) {
  return isolate->factory()->NewNumberFromInt(scalar);
}


Handle<Object> Float32ArrayTraits::ToHandle(Isolate* isolate, float scalar) {
  return isolate->factory()->NewNumber(scalar);
}


Handle<Object> Float64ArrayTraits::ToHandle(Isolate* isolate, double scalar) {
  return isolate->factory()->NewNumber(scalar);
}

int Map::visitor_id() const { return READ_BYTE_FIELD(this, kVisitorIdOffset); }

void Map::set_visitor_id(int id) {
  DCHECK_LE(0, id);
  DCHECK_LT(id, 256);
  WRITE_BYTE_FIELD(this, kVisitorIdOffset, static_cast<byte>(id));
}

int Map::instance_size() const {
  return RELAXED_READ_BYTE_FIELD(this, kInstanceSizeOffset) << kPointerSizeLog2;
}

int Map::inobject_properties_or_constructor_function_index() const {
  return RELAXED_READ_BYTE_FIELD(
      this, kInObjectPropertiesOrConstructorFunctionIndexOffset);
}


void Map::set_inobject_properties_or_constructor_function_index(int value) {
  DCHECK_LE(0, value);
  DCHECK_LT(value, 256);
  RELAXED_WRITE_BYTE_FIELD(this,
                           kInObjectPropertiesOrConstructorFunctionIndexOffset,
                           static_cast<byte>(value));
}

int Map::GetInObjectProperties() const {
  DCHECK(IsJSObjectMap());
  return inobject_properties_or_constructor_function_index();
}


void Map::SetInObjectProperties(int value) {
  DCHECK(IsJSObjectMap());
  set_inobject_properties_or_constructor_function_index(value);
}

int Map::GetConstructorFunctionIndex() const {
  DCHECK(IsPrimitiveMap());
  return inobject_properties_or_constructor_function_index();
}


void Map::SetConstructorFunctionIndex(int value) {
  DCHECK(IsPrimitiveMap());
  set_inobject_properties_or_constructor_function_index(value);
}

int Map::GetInObjectPropertyOffset(int index) const {
  // Adjust for the number of properties stored in the object.
  index -= GetInObjectProperties();
  DCHECK(index <= 0);
  return instance_size() + (index * kPointerSize);
}


Handle<Map> Map::AddMissingTransitionsForTesting(
    Handle<Map> split_map, Handle<DescriptorArray> descriptors,
    Handle<LayoutDescriptor> full_layout_descriptor) {
  return AddMissingTransitions(split_map, descriptors, full_layout_descriptor);
}

int HeapObject::SizeFromMap(Map* map) const {
  int instance_size = map->instance_size();
  if (instance_size != kVariableSizeSentinel) return instance_size;
  // Only inline the most frequent cases.
  InstanceType instance_type = map->instance_type();
  if (instance_type == FIXED_ARRAY_TYPE ||
      instance_type == TRANSITION_ARRAY_TYPE) {
    return FixedArray::SizeFor(
        reinterpret_cast<const FixedArray*>(this)->synchronized_length());
  }
  if (instance_type == ONE_BYTE_STRING_TYPE ||
      instance_type == ONE_BYTE_INTERNALIZED_STRING_TYPE) {
    // Strings may get concurrently truncated, hence we have to access its
    // length synchronized.
    return SeqOneByteString::SizeFor(
        reinterpret_cast<const SeqOneByteString*>(this)->synchronized_length());
  }
  if (instance_type == BYTE_ARRAY_TYPE) {
    return ByteArray::SizeFor(
        reinterpret_cast<const ByteArray*>(this)->synchronized_length());
  }
  if (instance_type == BYTECODE_ARRAY_TYPE) {
    return BytecodeArray::SizeFor(
        reinterpret_cast<const BytecodeArray*>(this)->synchronized_length());
  }
  if (instance_type == FREE_SPACE_TYPE) {
    return reinterpret_cast<const FreeSpace*>(this)->relaxed_read_size();
  }
  if (instance_type == STRING_TYPE ||
      instance_type == INTERNALIZED_STRING_TYPE) {
    // Strings may get concurrently truncated, hence we have to access its
    // length synchronized.
    return SeqTwoByteString::SizeFor(
        reinterpret_cast<const SeqTwoByteString*>(this)->synchronized_length());
  }
  if (instance_type == FIXED_DOUBLE_ARRAY_TYPE) {
    return FixedDoubleArray::SizeFor(
        reinterpret_cast<const FixedDoubleArray*>(this)->synchronized_length());
  }
  if (instance_type >= FIRST_FIXED_TYPED_ARRAY_TYPE &&
      instance_type <= LAST_FIXED_TYPED_ARRAY_TYPE) {
    return reinterpret_cast<const FixedTypedArrayBase*>(this)->TypedArraySize(
        instance_type);
  }
  if (instance_type == SMALL_ORDERED_HASH_SET_TYPE) {
    return reinterpret_cast<const SmallOrderedHashSet*>(this)->Size();
  }
  if (instance_type == PROPERTY_ARRAY_TYPE) {
    return PropertyArray::SizeFor(
        reinterpret_cast<const PropertyArray*>(this)->synchronized_length());
  }
  if (instance_type == SMALL_ORDERED_HASH_MAP_TYPE) {
    return reinterpret_cast<const SmallOrderedHashMap*>(this)->Size();
  }
  DCHECK(instance_type == CODE_TYPE);
  return reinterpret_cast<const Code*>(this)->CodeSize();
}


void Map::set_instance_size(int value) {
  DCHECK_EQ(0, value & (kPointerSize - 1));
  value >>= kPointerSizeLog2;
  DCHECK(0 <= value && value < 256);
  RELAXED_WRITE_BYTE_FIELD(this, kInstanceSizeOffset, static_cast<byte>(value));
}


void Map::clear_unused() { WRITE_BYTE_FIELD(this, kUnusedOffset, 0); }

InstanceType Map::instance_type() const {
  return static_cast<InstanceType>(READ_BYTE_FIELD(this, kInstanceTypeOffset));
}


void Map::set_instance_type(InstanceType value) {
  WRITE_BYTE_FIELD(this, kInstanceTypeOffset, value);
}

int Map::unused_property_fields() const {
  return READ_BYTE_FIELD(this, kUnusedPropertyFieldsOffset);
}


void Map::set_unused_property_fields(int value) {
  WRITE_BYTE_FIELD(this, kUnusedPropertyFieldsOffset, Min(value, 255));
}


byte Map::bit_field() const { return READ_BYTE_FIELD(this, kBitFieldOffset); }


void Map::set_bit_field(byte value) {
  WRITE_BYTE_FIELD(this, kBitFieldOffset, value);
}


byte Map::bit_field2() const { return READ_BYTE_FIELD(this, kBitField2Offset); }


void Map::set_bit_field2(byte value) {
  WRITE_BYTE_FIELD(this, kBitField2Offset, value);
}


void Map::set_non_instance_prototype(bool value) {
  if (value) {
    set_bit_field(bit_field() | (1 << kHasNonInstancePrototype));
  } else {
    set_bit_field(bit_field() & ~(1 << kHasNonInstancePrototype));
  }
}

bool Map::has_non_instance_prototype() const {
  return ((1 << kHasNonInstancePrototype) & bit_field()) != 0;
}


void Map::set_is_constructor(bool value) {
  if (value) {
    set_bit_field(bit_field() | (1 << kIsConstructor));
  } else {
    set_bit_field(bit_field() & ~(1 << kIsConstructor));
  }
}


bool Map::is_constructor() const {
  return ((1 << kIsConstructor) & bit_field()) != 0;
}

void Map::set_has_hidden_prototype(bool value) {
  set_bit_field3(HasHiddenPrototype::update(bit_field3(), value));
}

bool Map::has_hidden_prototype() const {
  return HasHiddenPrototype::decode(bit_field3());
}


void Map::set_has_indexed_interceptor() {
  set_bit_field(bit_field() | (1 << kHasIndexedInterceptor));
}

bool Map::has_indexed_interceptor() const {
  return ((1 << kHasIndexedInterceptor) & bit_field()) != 0;
}


void Map::set_is_undetectable() {
  set_bit_field(bit_field() | (1 << kIsUndetectable));
}

bool Map::is_undetectable() const {
  return ((1 << kIsUndetectable) & bit_field()) != 0;
}


void Map::set_has_named_interceptor() {
  set_bit_field(bit_field() | (1 << kHasNamedInterceptor));
}

bool Map::has_named_interceptor() const {
  return ((1 << kHasNamedInterceptor) & bit_field()) != 0;
}


void Map::set_is_access_check_needed(bool access_check_needed) {
  if (access_check_needed) {
    set_bit_field(bit_field() | (1 << kIsAccessCheckNeeded));
  } else {
    set_bit_field(bit_field() & ~(1 << kIsAccessCheckNeeded));
  }
}

bool Map::is_access_check_needed() const {
  return ((1 << kIsAccessCheckNeeded) & bit_field()) != 0;
}


void Map::set_is_extensible(bool value) {
  if (value) {
    set_bit_field2(bit_field2() | (1 << kIsExtensible));
  } else {
    set_bit_field2(bit_field2() & ~(1 << kIsExtensible));
  }
}

bool Map::is_extensible() const {
  return ((1 << kIsExtensible) & bit_field2()) != 0;
}


void Map::set_is_prototype_map(bool value) {
  set_bit_field2(IsPrototypeMapBits::update(bit_field2(), value));
}

bool Map::is_prototype_map() const {
  return IsPrototypeMapBits::decode(bit_field2());
}

bool Map::should_be_fast_prototype_map() const {
  if (!prototype_info()->IsPrototypeInfo()) return false;
  return PrototypeInfo::cast(prototype_info())->should_be_fast_map();
}

void Map::set_elements_kind(ElementsKind elements_kind) {
  DCHECK(static_cast<int>(elements_kind) < kElementsKindCount);
  DCHECK(kElementsKindCount <= (1 << Map::ElementsKindBits::kSize));
  set_bit_field2(Map::ElementsKindBits::update(bit_field2(), elements_kind));
  DCHECK(this->elements_kind() == elements_kind);
}

ElementsKind Map::elements_kind() const {
  return Map::ElementsKindBits::decode(bit_field2());
}

bool Map::has_fast_smi_elements() const {
  return IsSmiElementsKind(elements_kind());
}

bool Map::has_fast_object_elements() const {
  return IsObjectElementsKind(elements_kind());
}

bool Map::has_fast_smi_or_object_elements() const {
  return IsSmiOrObjectElementsKind(elements_kind());
}

bool Map::has_fast_double_elements() const {
  return IsDoubleElementsKind(elements_kind());
}

bool Map::has_fast_elements() const {
  return IsFastElementsKind(elements_kind());
}

bool Map::has_sloppy_arguments_elements() const {
  return IsSloppyArgumentsElementsKind(elements_kind());
}

bool Map::has_fast_sloppy_arguments_elements() const {
  return elements_kind() == FAST_SLOPPY_ARGUMENTS_ELEMENTS;
}

bool Map::has_fast_string_wrapper_elements() const {
  return elements_kind() == FAST_STRING_WRAPPER_ELEMENTS;
}

bool Map::has_fixed_typed_array_elements() const {
  return IsFixedTypedArrayElementsKind(elements_kind());
}

bool Map::has_dictionary_elements() const {
  return IsDictionaryElementsKind(elements_kind());
}


void Map::set_dictionary_map(bool value) {
  uint32_t new_bit_field3 = DictionaryMap::update(bit_field3(), value);
  new_bit_field3 = IsUnstable::update(new_bit_field3, value);
  set_bit_field3(new_bit_field3);
}

bool Map::is_dictionary_map() const {
  return DictionaryMap::decode(bit_field3());
}

Code::Flags Code::flags() const {
  return static_cast<Flags>(READ_INT_FIELD(this, kFlagsOffset));
}


void Map::set_owns_descriptors(bool owns_descriptors) {
  set_bit_field3(OwnsDescriptors::update(bit_field3(), owns_descriptors));
}

bool Map::owns_descriptors() const {
  return OwnsDescriptors::decode(bit_field3());
}


void Map::set_is_callable() { set_bit_field(bit_field() | (1 << kIsCallable)); }


bool Map::is_callable() const {
  return ((1 << kIsCallable) & bit_field()) != 0;
}


void Map::deprecate() {
  set_bit_field3(Deprecated::update(bit_field3(), true));
}

bool Map::is_deprecated() const { return Deprecated::decode(bit_field3()); }

void Map::set_migration_target(bool value) {
  set_bit_field3(IsMigrationTarget::update(bit_field3(), value));
}

bool Map::is_migration_target() const {
  return IsMigrationTarget::decode(bit_field3());
}

void Map::set_immutable_proto(bool value) {
  set_bit_field3(ImmutablePrototype::update(bit_field3(), value));
}

bool Map::is_immutable_proto() const {
  return ImmutablePrototype::decode(bit_field3());
}

void Map::set_new_target_is_base(bool value) {
  set_bit_field3(NewTargetIsBase::update(bit_field3(), value));
}

bool Map::new_target_is_base() const {
  return NewTargetIsBase::decode(bit_field3());
}

void Map::set_construction_counter(int value) {
  set_bit_field3(ConstructionCounter::update(bit_field3(), value));
}

int Map::construction_counter() const {
  return ConstructionCounter::decode(bit_field3());
}


void Map::mark_unstable() {
  set_bit_field3(IsUnstable::update(bit_field3(), true));
}

bool Map::is_stable() const { return !IsUnstable::decode(bit_field3()); }

bool Map::CanBeDeprecated() const {
  int descriptor = LastAdded();
  for (int i = 0; i <= descriptor; i++) {
    PropertyDetails details = instance_descriptors()->GetDetails(i);
    if (details.representation().IsNone()) return true;
    if (details.representation().IsSmi()) return true;
    if (details.representation().IsDouble()) return true;
    if (details.representation().IsHeapObject()) return true;
    if (details.kind() == kData && details.location() == kDescriptor) {
      return true;
    }
  }
  return false;
}


void Map::NotifyLeafMapLayoutChange() {
  if (is_stable()) {
    mark_unstable();
    dependent_code()->DeoptimizeDependentCodeGroup(
        GetIsolate(),
        DependentCode::kPrototypeCheckGroup);
  }
}

bool Map::CanTransition() const {
  // Only JSObject and subtypes have map transitions and back pointers.
  STATIC_ASSERT(LAST_TYPE == LAST_JS_OBJECT_TYPE);
  return instance_type() >= FIRST_JS_OBJECT_TYPE;
}

bool Map::IsBooleanMap() const { return this == GetHeap()->boolean_map(); }
bool Map::IsPrimitiveMap() const {
  STATIC_ASSERT(FIRST_PRIMITIVE_TYPE == FIRST_TYPE);
  return instance_type() <= LAST_PRIMITIVE_TYPE;
}
bool Map::IsJSReceiverMap() const {
  STATIC_ASSERT(LAST_JS_RECEIVER_TYPE == LAST_TYPE);
  return instance_type() >= FIRST_JS_RECEIVER_TYPE;
}
bool Map::IsJSObjectMap() const {
  STATIC_ASSERT(LAST_JS_OBJECT_TYPE == LAST_TYPE);
  return instance_type() >= FIRST_JS_OBJECT_TYPE;
}
bool Map::IsJSArrayMap() const { return instance_type() == JS_ARRAY_TYPE; }
bool Map::IsJSFunctionMap() const {
  return instance_type() == JS_FUNCTION_TYPE;
}
bool Map::IsStringMap() const { return instance_type() < FIRST_NONSTRING_TYPE; }
bool Map::IsJSProxyMap() const { return instance_type() == JS_PROXY_TYPE; }
bool Map::IsJSGlobalProxyMap() const {
  return instance_type() == JS_GLOBAL_PROXY_TYPE;
}
bool Map::IsJSGlobalObjectMap() const {
  return instance_type() == JS_GLOBAL_OBJECT_TYPE;
}
bool Map::IsJSTypedArrayMap() const {
  return instance_type() == JS_TYPED_ARRAY_TYPE;
}
bool Map::IsJSDataViewMap() const {
  return instance_type() == JS_DATA_VIEW_TYPE;
}

bool Map::IsSpecialReceiverMap() const {
  bool result = IsSpecialReceiverInstanceType(instance_type());
  DCHECK_IMPLIES(!result,
                 !has_named_interceptor() && !is_access_check_needed());
  return result;
}

bool Map::CanOmitMapChecks() const {
  return is_stable() && FLAG_omit_map_checks_for_leaf_maps;
}


DependentCode* DependentCode::next_link() {
  return DependentCode::cast(get(kNextLinkIndex));
}


void DependentCode::set_next_link(DependentCode* next) {
  set(kNextLinkIndex, next);
}

int DependentCode::flags() { return Smi::ToInt(get(kFlagsIndex)); }

void DependentCode::set_flags(int flags) {
  set(kFlagsIndex, Smi::FromInt(flags));
}


int DependentCode::count() { return CountField::decode(flags()); }

void DependentCode::set_count(int value) {
  set_flags(CountField::update(flags(), value));
}


DependentCode::DependencyGroup DependentCode::group() {
  return static_cast<DependencyGroup>(GroupField::decode(flags()));
}


void DependentCode::set_group(DependentCode::DependencyGroup group) {
  set_flags(GroupField::update(flags(), static_cast<int>(group)));
}


void DependentCode::set_object_at(int i, Object* object) {
  set(kCodesStartIndex + i, object);
}


Object* DependentCode::object_at(int i) {
  return get(kCodesStartIndex + i);
}


void DependentCode::clear_at(int i) {
  set_undefined(kCodesStartIndex + i);
}


void DependentCode::copy(int from, int to) {
  set(kCodesStartIndex + to, get(kCodesStartIndex + from));
}


void Code::set_flags(Code::Flags flags) {
  STATIC_ASSERT(Code::NUMBER_OF_KINDS <= KindField::kMax + 1);
  WRITE_INT_FIELD(this, kFlagsOffset, flags);
}

Code::Kind Code::kind() const { return ExtractKindFromFlags(flags()); }

bool Code::IsCodeStubOrIC() const {
  switch (kind()) {
    case STUB:
    case HANDLER:
#define CASE_KIND(kind) case kind:
      IC_KIND_LIST(CASE_KIND)
#undef CASE_KIND
      return true;
    default:
      return false;
  }
}

ExtraICState Code::extra_ic_state() const {
  DCHECK(is_compare_ic_stub() || is_debug_stub());
  return ExtractExtraICStateFromFlags(flags());
}


// For initialization.
void Code::set_raw_kind_specific_flags1(int value) {
  WRITE_INT_FIELD(this, kKindSpecificFlags1Offset, value);
}


void Code::set_raw_kind_specific_flags2(int value) {
  WRITE_INT_FIELD(this, kKindSpecificFlags2Offset, value);
}

inline bool Code::is_crankshafted() const {
  return IsCrankshaftedField::decode(
      READ_UINT32_FIELD(this, kKindSpecificFlags2Offset));
}

inline bool Code::is_hydrogen_stub() const {
  return is_crankshafted() && kind() != OPTIMIZED_FUNCTION;
}

inline bool Code::is_interpreter_trampoline_builtin() const {
  Builtins* builtins = GetIsolate()->builtins();
  return this == *builtins->InterpreterEntryTrampoline() ||
         this == *builtins->InterpreterEnterBytecodeAdvance() ||
         this == *builtins->InterpreterEnterBytecodeDispatch();
}

inline bool Code::checks_optimization_marker() const {
  Builtins* builtins = GetIsolate()->builtins();
  return this == *builtins->CompileLazy() ||
         this == *builtins->InterpreterEntryTrampoline() ||
         this == *builtins->CheckOptimizationMarker();
}

inline bool Code::has_unwinding_info() const {
  return HasUnwindingInfoField::decode(READ_UINT32_FIELD(this, kFlagsOffset));
}

inline void Code::set_has_unwinding_info(bool state) {
  uint32_t previous = READ_UINT32_FIELD(this, kFlagsOffset);
  uint32_t updated_value = HasUnwindingInfoField::update(previous, state);
  WRITE_UINT32_FIELD(this, kFlagsOffset, updated_value);
}

inline void Code::set_is_crankshafted(bool value) {
  int previous = READ_UINT32_FIELD(this, kKindSpecificFlags2Offset);
  int updated = IsCrankshaftedField::update(previous, value);
  WRITE_UINT32_FIELD(this, kKindSpecificFlags2Offset, updated);
}

inline bool Code::has_tagged_params() const {
  int flags = READ_UINT32_FIELD(this, kKindSpecificFlags2Offset);
  return HasTaggedStackField::decode(flags);
}

inline void Code::set_has_tagged_params(bool value) {
  int previous = READ_UINT32_FIELD(this, kKindSpecificFlags2Offset);
  int updated = HasTaggedStackField::update(previous, value);
  WRITE_UINT32_FIELD(this, kKindSpecificFlags2Offset, updated);
}

inline bool Code::is_turbofanned() const {
  return IsTurbofannedField::decode(
      READ_UINT32_FIELD(this, kKindSpecificFlags1Offset));
}


inline void Code::set_is_turbofanned(bool value) {
  int previous = READ_UINT32_FIELD(this, kKindSpecificFlags1Offset);
  int updated = IsTurbofannedField::update(previous, value);
  WRITE_UINT32_FIELD(this, kKindSpecificFlags1Offset, updated);
}

inline bool Code::can_have_weak_objects() const {
  DCHECK(kind() == OPTIMIZED_FUNCTION);
  return CanHaveWeakObjectsField::decode(
      READ_UINT32_FIELD(this, kKindSpecificFlags1Offset));
}


inline void Code::set_can_have_weak_objects(bool value) {
  DCHECK(kind() == OPTIMIZED_FUNCTION);
  int previous = READ_UINT32_FIELD(this, kKindSpecificFlags1Offset);
  int updated = CanHaveWeakObjectsField::update(previous, value);
  WRITE_UINT32_FIELD(this, kKindSpecificFlags1Offset, updated);
}

inline bool Code::is_construct_stub() const {
  DCHECK(kind() == BUILTIN);
  return IsConstructStubField::decode(
      READ_UINT32_FIELD(this, kKindSpecificFlags1Offset));
}

inline void Code::set_is_construct_stub(bool value) {
  DCHECK(kind() == BUILTIN);
  int previous = READ_UINT32_FIELD(this, kKindSpecificFlags1Offset);
  int updated = IsConstructStubField::update(previous, value);
  WRITE_UINT32_FIELD(this, kKindSpecificFlags1Offset, updated);
}

inline bool Code::is_promise_rejection() const {
  DCHECK(kind() == BUILTIN);
  return IsPromiseRejectionField::decode(
      READ_UINT32_FIELD(this, kKindSpecificFlags1Offset));
}

inline void Code::set_is_promise_rejection(bool value) {
  DCHECK(kind() == BUILTIN);
  int previous = READ_UINT32_FIELD(this, kKindSpecificFlags1Offset);
  int updated = IsPromiseRejectionField::update(previous, value);
  WRITE_UINT32_FIELD(this, kKindSpecificFlags1Offset, updated);
}

inline bool Code::is_exception_caught() const {
  DCHECK(kind() == BUILTIN);
  return IsExceptionCaughtField::decode(
      READ_UINT32_FIELD(this, kKindSpecificFlags1Offset));
}

inline void Code::set_is_exception_caught(bool value) {
  DCHECK(kind() == BUILTIN);
  int previous = READ_UINT32_FIELD(this, kKindSpecificFlags1Offset);
  int updated = IsExceptionCaughtField::update(previous, value);
  WRITE_UINT32_FIELD(this, kKindSpecificFlags1Offset, updated);
}

inline HandlerTable::CatchPrediction Code::GetBuiltinCatchPrediction() {
  if (is_promise_rejection()) return HandlerTable::PROMISE;
  if (is_exception_caught()) return HandlerTable::CAUGHT;
  return HandlerTable::UNCAUGHT;
}

bool Code::has_debug_break_slots() const {
  DCHECK_EQ(FUNCTION, kind());
  unsigned flags = READ_UINT32_FIELD(this, kFullCodeFlags);
  return FullCodeFlagsHasDebugBreakSlotsField::decode(flags);
}


void Code::set_has_debug_break_slots(bool value) {
  DCHECK_EQ(FUNCTION, kind());
  unsigned flags = READ_UINT32_FIELD(this, kFullCodeFlags);
  flags = FullCodeFlagsHasDebugBreakSlotsField::update(flags, value);
  WRITE_UINT32_FIELD(this, kFullCodeFlags, flags);
}

bool Code::has_reloc_info_for_serialization() const {
  DCHECK_EQ(FUNCTION, kind());
  unsigned flags = READ_UINT32_FIELD(this, kFullCodeFlags);
  return FullCodeFlagsHasRelocInfoForSerialization::decode(flags);
}


void Code::set_has_reloc_info_for_serialization(bool value) {
  DCHECK_EQ(FUNCTION, kind());
  unsigned flags = READ_UINT32_FIELD(this, kFullCodeFlags);
  flags = FullCodeFlagsHasRelocInfoForSerialization::update(flags, value);
  WRITE_UINT32_FIELD(this, kFullCodeFlags, flags);
}

int Code::allow_osr_at_loop_nesting_level() const {
  DCHECK_EQ(FUNCTION, kind());
  int fields = READ_UINT32_FIELD(this, kKindSpecificFlags2Offset);
  return AllowOSRAtLoopNestingLevelField::decode(fields);
}


void Code::set_allow_osr_at_loop_nesting_level(int level) {
  DCHECK_EQ(FUNCTION, kind());
  DCHECK(level >= 0 && level <= AbstractCode::kMaxLoopNestingMarker);
  int previous = READ_UINT32_FIELD(this, kKindSpecificFlags2Offset);
  int updated = AllowOSRAtLoopNestingLevelField::update(previous, level);
  WRITE_UINT32_FIELD(this, kKindSpecificFlags2Offset, updated);
}

int Code::builtin_index() const {
  return READ_INT_FIELD(this, kBuiltinIndexOffset);
}

void Code::set_builtin_index(int index) {
  WRITE_INT_FIELD(this, kBuiltinIndexOffset, index);
}

unsigned Code::stack_slots() const {
  DCHECK(is_crankshafted());
  return StackSlotsField::decode(
      READ_UINT32_FIELD(this, kKindSpecificFlags1Offset));
}


void Code::set_stack_slots(unsigned slots) {
  CHECK(slots <= (1 << kStackSlotsBitCount));
  DCHECK(is_crankshafted());
  int previous = READ_UINT32_FIELD(this, kKindSpecificFlags1Offset);
  int updated = StackSlotsField::update(previous, slots);
  WRITE_UINT32_FIELD(this, kKindSpecificFlags1Offset, updated);
}

unsigned Code::safepoint_table_offset() const {
  DCHECK(is_crankshafted());
  return SafepointTableOffsetField::decode(
      READ_UINT32_FIELD(this, kKindSpecificFlags2Offset));
}


void Code::set_safepoint_table_offset(unsigned offset) {
  CHECK(offset <= (1 << kSafepointTableOffsetBitCount));
  DCHECK(is_crankshafted());
  DCHECK(IsAligned(offset, static_cast<unsigned>(kIntSize)));
  int previous = READ_UINT32_FIELD(this, kKindSpecificFlags2Offset);
  int updated = SafepointTableOffsetField::update(previous, offset);
  WRITE_UINT32_FIELD(this, kKindSpecificFlags2Offset, updated);
}

unsigned Code::back_edge_table_offset() const {
  DCHECK_EQ(FUNCTION, kind());
  return BackEdgeTableOffsetField::decode(
      READ_UINT32_FIELD(this, kKindSpecificFlags2Offset)) << kPointerSizeLog2;
}


void Code::set_back_edge_table_offset(unsigned offset) {
  DCHECK_EQ(FUNCTION, kind());
  DCHECK(IsAligned(offset, static_cast<unsigned>(kPointerSize)));
  offset = offset >> kPointerSizeLog2;
  int previous = READ_UINT32_FIELD(this, kKindSpecificFlags2Offset);
  int updated = BackEdgeTableOffsetField::update(previous, offset);
  WRITE_UINT32_FIELD(this, kKindSpecificFlags2Offset, updated);
}

bool Code::back_edges_patched_for_osr() const {
  DCHECK_EQ(FUNCTION, kind());
  return allow_osr_at_loop_nesting_level() > 0;
}


uint16_t Code::to_boolean_state() { return extra_ic_state(); }

bool Code::marked_for_deoptimization() const {
  DCHECK(kind() == OPTIMIZED_FUNCTION);
  return MarkedForDeoptimizationField::decode(
      READ_UINT32_FIELD(this, kKindSpecificFlags1Offset));
}


void Code::set_marked_for_deoptimization(bool flag) {
  DCHECK(kind() == OPTIMIZED_FUNCTION);
  DCHECK_IMPLIES(flag, AllowDeoptimization::IsAllowed(GetIsolate()));
  int previous = READ_UINT32_FIELD(this, kKindSpecificFlags1Offset);
  int updated = MarkedForDeoptimizationField::update(previous, flag);
  WRITE_UINT32_FIELD(this, kKindSpecificFlags1Offset, updated);
}

bool Code::deopt_already_counted() const {
  DCHECK(kind() == OPTIMIZED_FUNCTION);
  return DeoptAlreadyCountedField::decode(
      READ_UINT32_FIELD(this, kKindSpecificFlags1Offset));
}

void Code::set_deopt_already_counted(bool flag) {
  DCHECK(kind() == OPTIMIZED_FUNCTION);
  DCHECK_IMPLIES(flag, AllowDeoptimization::IsAllowed(GetIsolate()));
  int previous = READ_UINT32_FIELD(this, kKindSpecificFlags1Offset);
  int updated = DeoptAlreadyCountedField::update(previous, flag);
  WRITE_UINT32_FIELD(this, kKindSpecificFlags1Offset, updated);
}

bool Code::is_inline_cache_stub() const {
  Kind kind = this->kind();
  switch (kind) {
#define CASE(name) case name: return true;
    IC_KIND_LIST(CASE)
#undef CASE
    default: return false;
  }
}

bool Code::is_debug_stub() const {
  if (kind() != BUILTIN) return false;
  switch (builtin_index()) {
#define CASE_DEBUG_BUILTIN(name) case Builtins::k##name:
    BUILTIN_LIST_DBG(CASE_DEBUG_BUILTIN)
#undef CASE_DEBUG_BUILTIN
      return true;
    default:
      return false;
  }
  return false;
}
bool Code::is_handler() const { return kind() == HANDLER; }
bool Code::is_stub() const { return kind() == STUB; }
bool Code::is_compare_ic_stub() const { return kind() == COMPARE_IC; }
bool Code::is_optimized_code() const { return kind() == OPTIMIZED_FUNCTION; }
bool Code::is_wasm_code() const { return kind() == WASM_FUNCTION; }

Address Code::constant_pool() {
  Address constant_pool = NULL;
  if (FLAG_enable_embedded_constant_pool) {
    int offset = constant_pool_offset();
    if (offset < instruction_size()) {
      constant_pool = FIELD_ADDR(this, kHeaderSize + offset);
    }
  }
  return constant_pool;
}

Code::Flags Code::ComputeFlags(Kind kind, ExtraICState extra_ic_state) {
  // Compute the bit mask.
  unsigned int bits =
      KindField::encode(kind) | ExtraICStateField::encode(extra_ic_state);
  return static_cast<Flags>(bits);
}

Code::Flags Code::ComputeHandlerFlags(Kind handler_kind) {
  return ComputeFlags(Code::HANDLER, handler_kind);
}


Code::Kind Code::ExtractKindFromFlags(Flags flags) {
  return KindField::decode(flags);
}


ExtraICState Code::ExtractExtraICStateFromFlags(Flags flags) {
  return ExtraICStateField::decode(flags);
}


Code* Code::GetCodeFromTargetAddress(Address address) {
  HeapObject* code = HeapObject::FromAddress(address - Code::kHeaderSize);
  // GetCodeFromTargetAddress might be called when marking objects during mark
  // sweep. reinterpret_cast is therefore used instead of the more appropriate
  // Code::cast. Code::cast does not work when the object's map is
  // marked.
  Code* result = reinterpret_cast<Code*>(code);
  return result;
}

Object* Code::GetObjectFromCodeEntry(Address code_entry) {
  return HeapObject::FromAddress(code_entry - Code::kHeaderSize);
}

Object* Code::GetObjectFromEntryAddress(Address location_of_address) {
  return GetObjectFromCodeEntry(Memory::Address_at(location_of_address));
}


bool Code::CanContainWeakObjects() {
  return is_optimized_code() && can_have_weak_objects();
}


bool Code::IsWeakObject(Object* object) {
  return (CanContainWeakObjects() && IsWeakObjectInOptimizedCode(object));
}


bool Code::IsWeakObjectInOptimizedCode(Object* object) {
  if (object->IsMap()) {
    return Map::cast(object)->CanTransition();
  }
  if (object->IsCell()) {
    object = Cell::cast(object)->value();
  } else if (object->IsPropertyCell()) {
    object = PropertyCell::cast(object)->value();
  }
  if (object->IsJSReceiver() || object->IsContext()) {
    return true;
  }
  return false;
}


int AbstractCode::instruction_size() {
  if (IsCode()) {
    return GetCode()->instruction_size();
  } else {
    return GetBytecodeArray()->length();
  }
}

ByteArray* AbstractCode::source_position_table() {
  if (IsCode()) {
    return GetCode()->SourcePositionTable();
  } else {
    return GetBytecodeArray()->SourcePositionTable();
  }
}

void AbstractCode::set_source_position_table(ByteArray* source_position_table) {
  if (IsCode()) {
    GetCode()->set_source_position_table(source_position_table);
  } else {
    GetBytecodeArray()->set_source_position_table(source_position_table);
  }
}

Object* AbstractCode::stack_frame_cache() {
  Object* maybe_table;
  if (IsCode()) {
    maybe_table = GetCode()->source_position_table();
  } else {
    maybe_table = GetBytecodeArray()->source_position_table();
  }
  if (maybe_table->IsSourcePositionTableWithFrameCache()) {
    return SourcePositionTableWithFrameCache::cast(maybe_table)
        ->stack_frame_cache();
  }
  return Smi::kZero;
}

int AbstractCode::SizeIncludingMetadata() {
  if (IsCode()) {
    return GetCode()->SizeIncludingMetadata();
  } else {
    return GetBytecodeArray()->SizeIncludingMetadata();
  }
}
int AbstractCode::ExecutableSize() {
  if (IsCode()) {
    return GetCode()->ExecutableSize();
  } else {
    return GetBytecodeArray()->BytecodeArraySize();
  }
}

Address AbstractCode::instruction_start() {
  if (IsCode()) {
    return GetCode()->instruction_start();
  } else {
    return GetBytecodeArray()->GetFirstBytecodeAddress();
  }
}

Address AbstractCode::instruction_end() {
  if (IsCode()) {
    return GetCode()->instruction_end();
  } else {
    return GetBytecodeArray()->GetFirstBytecodeAddress() +
           GetBytecodeArray()->length();
  }
}

bool AbstractCode::contains(byte* inner_pointer) {
  return (address() <= inner_pointer) && (inner_pointer <= address() + Size());
}

AbstractCode::Kind AbstractCode::kind() {
  if (IsCode()) {
    STATIC_ASSERT(AbstractCode::FUNCTION ==
                  static_cast<AbstractCode::Kind>(Code::FUNCTION));
    return static_cast<AbstractCode::Kind>(GetCode()->kind());
  } else {
    return INTERPRETED_FUNCTION;
  }
}

Code* AbstractCode::GetCode() { return Code::cast(this); }

BytecodeArray* AbstractCode::GetBytecodeArray() {
  return BytecodeArray::cast(this);
}

Object* Map::prototype() const {
  return READ_FIELD(this, kPrototypeOffset);
}


void Map::set_prototype(Object* value, WriteBarrierMode mode) {
  DCHECK(value->IsNull(GetIsolate()) || value->IsJSReceiver());
  WRITE_FIELD(this, kPrototypeOffset, value);
  CONDITIONAL_WRITE_BARRIER(GetHeap(), this, kPrototypeOffset, value, mode);
}

LayoutDescriptor* Map::layout_descriptor_gc_safe() const {
  Object* layout_desc = RELAXED_READ_FIELD(this, kLayoutDescriptorOffset);
  return LayoutDescriptor::cast_gc_safe(layout_desc);
}


bool Map::HasFastPointerLayout() const {
  Object* layout_desc = RELAXED_READ_FIELD(this, kLayoutDescriptorOffset);
  return LayoutDescriptor::IsFastPointerLayout(layout_desc);
}


void Map::UpdateDescriptors(DescriptorArray* descriptors,
                            LayoutDescriptor* layout_desc) {
  set_instance_descriptors(descriptors);
  if (FLAG_unbox_double_fields) {
    if (layout_descriptor()->IsSlowLayout()) {
      set_layout_descriptor(layout_desc);
    }
#ifdef VERIFY_HEAP
    // TODO(ishell): remove these checks from VERIFY_HEAP mode.
    if (FLAG_verify_heap) {
      CHECK(layout_descriptor()->IsConsistentWithMap(this));
      CHECK(visitor_id() == Map::GetVisitorId(this));
    }
#else
    SLOW_DCHECK(layout_descriptor()->IsConsistentWithMap(this));
    DCHECK(visitor_id() == Map::GetVisitorId(this));
#endif
  }
}


void Map::InitializeDescriptors(DescriptorArray* descriptors,
                                LayoutDescriptor* layout_desc) {
  int len = descriptors->number_of_descriptors();
  set_instance_descriptors(descriptors);
  SetNumberOfOwnDescriptors(len);

  if (FLAG_unbox_double_fields) {
    set_layout_descriptor(layout_desc);
#ifdef VERIFY_HEAP
    // TODO(ishell): remove these checks from VERIFY_HEAP mode.
    if (FLAG_verify_heap) {
      CHECK(layout_descriptor()->IsConsistentWithMap(this));
    }
#else
    SLOW_DCHECK(layout_descriptor()->IsConsistentWithMap(this));
#endif
    set_visitor_id(Map::GetVisitorId(this));
  }
}


ACCESSORS(Map, instance_descriptors, DescriptorArray, kDescriptorsOffset)
ACCESSORS(Map, layout_descriptor, LayoutDescriptor, kLayoutDescriptorOffset)

void Map::set_bit_field3(uint32_t bits) {
  if (kInt32Size != kPointerSize) {
    WRITE_UINT32_FIELD(this, kBitField3Offset + kInt32Size, 0);
  }
  WRITE_UINT32_FIELD(this, kBitField3Offset, bits);
}


uint32_t Map::bit_field3() const {
  return READ_UINT32_FIELD(this, kBitField3Offset);
}

LayoutDescriptor* Map::GetLayoutDescriptor() const {
  return FLAG_unbox_double_fields ? layout_descriptor()
                                  : LayoutDescriptor::FastPointerLayout();
}


void Map::AppendDescriptor(Descriptor* desc) {
  DescriptorArray* descriptors = instance_descriptors();
  int number_of_own_descriptors = NumberOfOwnDescriptors();
  DCHECK(descriptors->number_of_descriptors() == number_of_own_descriptors);
  descriptors->Append(desc);
  SetNumberOfOwnDescriptors(number_of_own_descriptors + 1);

// This function does not support appending double field descriptors and
// it should never try to (otherwise, layout descriptor must be updated too).
#ifdef DEBUG
  PropertyDetails details = desc->GetDetails();
  CHECK(details.location() != kField || !details.representation().IsDouble());
#endif
}

Object* Map::GetBackPointer() const {
  Object* object = constructor_or_backpointer();
  if (object->IsMap()) {
    return object;
  }
  return GetIsolate()->heap()->undefined_value();
}

Map* Map::ElementsTransitionMap() const {
  return TransitionArray::SearchSpecial(
      this, GetHeap()->elements_transition_symbol());
}


ACCESSORS(Map, raw_transitions, Object, kTransitionsOrPrototypeInfoOffset)


Object* Map::prototype_info() const {
  DCHECK(is_prototype_map());
  return READ_FIELD(this, Map::kTransitionsOrPrototypeInfoOffset);
}


void Map::set_prototype_info(Object* value, WriteBarrierMode mode) {
  DCHECK(is_prototype_map());
  WRITE_FIELD(this, Map::kTransitionsOrPrototypeInfoOffset, value);
  CONDITIONAL_WRITE_BARRIER(
      GetHeap(), this, Map::kTransitionsOrPrototypeInfoOffset, value, mode);
}


void Map::SetBackPointer(Object* value, WriteBarrierMode mode) {
  DCHECK(instance_type() >= FIRST_JS_RECEIVER_TYPE);
  DCHECK(value->IsMap());
  DCHECK(GetBackPointer()->IsUndefined(GetIsolate()));
  DCHECK(!value->IsMap() ||
         Map::cast(value)->GetConstructor() == constructor_or_backpointer());
  set_constructor_or_backpointer(value, mode);
}

ACCESSORS(Map, code_cache, FixedArray, kCodeCacheOffset)
ACCESSORS(Map, dependent_code, DependentCode, kDependentCodeOffset)
ACCESSORS(Map, weak_cell_cache, Object, kWeakCellCacheOffset)
ACCESSORS(Map, constructor_or_backpointer, Object,
          kConstructorOrBackPointerOffset)

Object* Map::GetConstructor() const {
  Object* maybe_constructor = constructor_or_backpointer();
  // Follow any back pointers.
  while (maybe_constructor->IsMap()) {
    maybe_constructor =
        Map::cast(maybe_constructor)->constructor_or_backpointer();
  }
  return maybe_constructor;
}

FunctionTemplateInfo* Map::GetFunctionTemplateInfo() const {
  Object* constructor = GetConstructor();
  if (constructor->IsJSFunction()) {
    DCHECK(JSFunction::cast(constructor)->shared()->IsApiFunction());
    return JSFunction::cast(constructor)->shared()->get_api_func_data();
  }
  DCHECK(constructor->IsFunctionTemplateInfo());
  return FunctionTemplateInfo::cast(constructor);
}

void Map::SetConstructor(Object* constructor, WriteBarrierMode mode) {
  // Never overwrite a back pointer with a constructor.
  DCHECK(!constructor_or_backpointer()->IsMap());
  set_constructor_or_backpointer(constructor, mode);
}


Handle<Map> Map::CopyInitialMap(Handle<Map> map) {
  return CopyInitialMap(map, map->instance_size(), map->GetInObjectProperties(),
                        map->unused_property_fields());
}

Object* JSBoundFunction::raw_bound_target_function() const {
  return READ_FIELD(this, kBoundTargetFunctionOffset);
}

ACCESSORS(JSBoundFunction, bound_target_function, JSReceiver,
          kBoundTargetFunctionOffset)
ACCESSORS(JSBoundFunction, bound_this, Object, kBoundThisOffset)
ACCESSORS(JSBoundFunction, bound_arguments, FixedArray, kBoundArgumentsOffset)

ACCESSORS(JSFunction, shared, SharedFunctionInfo, kSharedFunctionInfoOffset)
ACCESSORS(JSFunction, feedback_vector_cell, Cell, kFeedbackVectorOffset)
ACCESSORS(JSFunction, next_function_link, Object, kNextFunctionLinkOffset)

ACCESSORS(JSGlobalObject, native_context, Context, kNativeContextOffset)
ACCESSORS(JSGlobalObject, global_proxy, JSObject, kGlobalProxyOffset)

ACCESSORS(JSGlobalProxy, native_context, Object, kNativeContextOffset)
ACCESSORS(JSGlobalProxy, hash, Object, kHashOffset)

ACCESSORS(AccessorInfo, name, Object, kNameOffset)
SMI_ACCESSORS(AccessorInfo, flag, kFlagOffset)
ACCESSORS(AccessorInfo, expected_receiver_type, Object,
          kExpectedReceiverTypeOffset)

ACCESSORS(AccessorInfo, getter, Object, kGetterOffset)
ACCESSORS(AccessorInfo, setter, Object, kSetterOffset)
ACCESSORS(AccessorInfo, js_getter, Object, kJsGetterOffset)
ACCESSORS(AccessorInfo, data, Object, kDataOffset)

ACCESSORS(PromiseResolveThenableJobInfo, thenable, JSReceiver, kThenableOffset)
ACCESSORS(PromiseResolveThenableJobInfo, then, JSReceiver, kThenOffset)
ACCESSORS(PromiseResolveThenableJobInfo, resolve, JSFunction, kResolveOffset)
ACCESSORS(PromiseResolveThenableJobInfo, reject, JSFunction, kRejectOffset)
ACCESSORS(PromiseResolveThenableJobInfo, context, Context, kContextOffset);

ACCESSORS(PromiseReactionJobInfo, value, Object, kValueOffset);
ACCESSORS(PromiseReactionJobInfo, tasks, Object, kTasksOffset);
ACCESSORS(PromiseReactionJobInfo, deferred_promise, Object,
          kDeferredPromiseOffset);
ACCESSORS(PromiseReactionJobInfo, deferred_on_resolve, Object,
          kDeferredOnResolveOffset);
ACCESSORS(PromiseReactionJobInfo, deferred_on_reject, Object,
          kDeferredOnRejectOffset);
ACCESSORS(PromiseReactionJobInfo, context, Context, kContextOffset);

ACCESSORS(AsyncGeneratorRequest, next, Object, kNextOffset)
SMI_ACCESSORS(AsyncGeneratorRequest, resume_mode, kResumeModeOffset)
ACCESSORS(AsyncGeneratorRequest, value, Object, kValueOffset)
ACCESSORS(AsyncGeneratorRequest, promise, Object, kPromiseOffset)

Map* PrototypeInfo::ObjectCreateMap() {
  return Map::cast(WeakCell::cast(object_create_map())->value());
}

// static
void PrototypeInfo::SetObjectCreateMap(Handle<PrototypeInfo> info,
                                       Handle<Map> map) {
  Handle<WeakCell> cell = Map::WeakCellForMap(map);
  info->set_object_create_map(*cell);
}

bool PrototypeInfo::HasObjectCreateMap() {
  Object* cache = object_create_map();
  return cache->IsWeakCell() && !WeakCell::cast(cache)->cleared();
}

bool FunctionTemplateInfo::instantiated() {
  return shared_function_info()->IsSharedFunctionInfo();
}

FunctionTemplateInfo* FunctionTemplateInfo::GetParent(Isolate* isolate) {
  Object* parent = parent_template();
  return parent->IsUndefined(isolate) ? nullptr
                                      : FunctionTemplateInfo::cast(parent);
}

ObjectTemplateInfo* ObjectTemplateInfo::GetParent(Isolate* isolate) {
  Object* maybe_ctor = constructor();
  if (maybe_ctor->IsUndefined(isolate)) return nullptr;
  FunctionTemplateInfo* constructor = FunctionTemplateInfo::cast(maybe_ctor);
  while (true) {
    constructor = constructor->GetParent(isolate);
    if (constructor == nullptr) return nullptr;
    Object* maybe_obj = constructor->instance_template();
    if (!maybe_obj->IsUndefined(isolate)) {
      return ObjectTemplateInfo::cast(maybe_obj);
    }
  }
  return nullptr;
}

ACCESSORS(PrototypeInfo, weak_cell, Object, kWeakCellOffset)
ACCESSORS(PrototypeInfo, prototype_users, Object, kPrototypeUsersOffset)
ACCESSORS(PrototypeInfo, object_create_map, Object, kObjectCreateMap)
SMI_ACCESSORS(PrototypeInfo, registry_slot, kRegistrySlotOffset)
ACCESSORS(PrototypeInfo, validity_cell, Object, kValidityCellOffset)
SMI_ACCESSORS(PrototypeInfo, bit_field, kBitFieldOffset)
BOOL_ACCESSORS(PrototypeInfo, bit_field, should_be_fast_map, kShouldBeFastBit)

ACCESSORS(Tuple2, value1, Object, kValue1Offset)
ACCESSORS(Tuple2, value2, Object, kValue2Offset)
ACCESSORS(Tuple3, value3, Object, kValue3Offset)

ACCESSORS(ContextExtension, scope_info, ScopeInfo, kScopeInfoOffset)
ACCESSORS(ContextExtension, extension, Object, kExtensionOffset)

SMI_ACCESSORS(ConstantElementsPair, elements_kind, kElementsKindOffset)
ACCESSORS(ConstantElementsPair, constant_values, FixedArrayBase,
          kConstantValuesOffset)

ACCESSORS(JSModuleNamespace, module, Module, kModuleOffset)

ACCESSORS(Module, code, Object, kCodeOffset)
ACCESSORS(Module, exports, ObjectHashTable, kExportsOffset)
ACCESSORS(Module, regular_exports, FixedArray, kRegularExportsOffset)
ACCESSORS(Module, regular_imports, FixedArray, kRegularImportsOffset)
ACCESSORS(Module, module_namespace, HeapObject, kModuleNamespaceOffset)
ACCESSORS(Module, requested_modules, FixedArray, kRequestedModulesOffset)
ACCESSORS(Module, script, Script, kScriptOffset)
ACCESSORS(Module, exception, Object, kExceptionOffset)
SMI_ACCESSORS(Module, status, kStatusOffset)
SMI_ACCESSORS(Module, dfs_index, kDfsIndexOffset)
SMI_ACCESSORS(Module, dfs_ancestor_index, kDfsAncestorIndexOffset)
SMI_ACCESSORS(Module, hash, kHashOffset)

ModuleInfo* Module::info() const {
  if (status() >= kEvaluating) {
    return ModuleInfo::cast(code());
  }
  ScopeInfo* scope_info = status() >= kInstantiating
                              ? JSFunction::cast(code())->shared()->scope_info()
                              : SharedFunctionInfo::cast(code())->scope_info();
  return scope_info->ModuleDescriptorInfo();
}

ACCESSORS(AccessorPair, getter, Object, kGetterOffset)
ACCESSORS(AccessorPair, setter, Object, kSetterOffset)

ACCESSORS(AccessCheckInfo, callback, Object, kCallbackOffset)
ACCESSORS(AccessCheckInfo, named_interceptor, Object, kNamedInterceptorOffset)
ACCESSORS(AccessCheckInfo, indexed_interceptor, Object,
          kIndexedInterceptorOffset)
ACCESSORS(AccessCheckInfo, data, Object, kDataOffset)

ACCESSORS(InterceptorInfo, getter, Object, kGetterOffset)
ACCESSORS(InterceptorInfo, setter, Object, kSetterOffset)
ACCESSORS(InterceptorInfo, query, Object, kQueryOffset)
ACCESSORS(InterceptorInfo, descriptor, Object, kDescriptorOffset)
ACCESSORS(InterceptorInfo, deleter, Object, kDeleterOffset)
ACCESSORS(InterceptorInfo, enumerator, Object, kEnumeratorOffset)
ACCESSORS(InterceptorInfo, definer, Object, kDefinerOffset)
ACCESSORS(InterceptorInfo, data, Object, kDataOffset)
SMI_ACCESSORS(InterceptorInfo, flags, kFlagsOffset)
BOOL_ACCESSORS(InterceptorInfo, flags, can_intercept_symbols,
               kCanInterceptSymbolsBit)
BOOL_ACCESSORS(InterceptorInfo, flags, all_can_read, kAllCanReadBit)
BOOL_ACCESSORS(InterceptorInfo, flags, non_masking, kNonMasking)

ACCESSORS(CallHandlerInfo, callback, Object, kCallbackOffset)
ACCESSORS(CallHandlerInfo, data, Object, kDataOffset)

ACCESSORS(TemplateInfo, tag, Object, kTagOffset)
ACCESSORS(TemplateInfo, serial_number, Object, kSerialNumberOffset)
SMI_ACCESSORS(TemplateInfo, number_of_properties, kNumberOfProperties)
ACCESSORS(TemplateInfo, property_list, Object, kPropertyListOffset)
ACCESSORS(TemplateInfo, property_accessors, Object, kPropertyAccessorsOffset)

ACCESSORS(FunctionTemplateInfo, call_code, Object, kCallCodeOffset)
ACCESSORS(FunctionTemplateInfo, prototype_template, Object,
          kPrototypeTemplateOffset)
ACCESSORS(FunctionTemplateInfo, prototype_provider_template, Object,
          kPrototypeProviderTemplateOffset)

ACCESSORS(FunctionTemplateInfo, parent_template, Object, kParentTemplateOffset)
ACCESSORS(FunctionTemplateInfo, named_property_handler, Object,
          kNamedPropertyHandlerOffset)
ACCESSORS(FunctionTemplateInfo, indexed_property_handler, Object,
          kIndexedPropertyHandlerOffset)
ACCESSORS(FunctionTemplateInfo, instance_template, Object,
          kInstanceTemplateOffset)
ACCESSORS(FunctionTemplateInfo, class_name, Object, kClassNameOffset)
ACCESSORS(FunctionTemplateInfo, signature, Object, kSignatureOffset)
ACCESSORS(FunctionTemplateInfo, instance_call_handler, Object,
          kInstanceCallHandlerOffset)
ACCESSORS(FunctionTemplateInfo, access_check_info, Object,
          kAccessCheckInfoOffset)
ACCESSORS(FunctionTemplateInfo, shared_function_info, Object,
          kSharedFunctionInfoOffset)
ACCESSORS(FunctionTemplateInfo, cached_property_name, Object,
          kCachedPropertyNameOffset)

SMI_ACCESSORS(FunctionTemplateInfo, flag, kFlagOffset)

ACCESSORS(ObjectTemplateInfo, constructor, Object, kConstructorOffset)
ACCESSORS(ObjectTemplateInfo, data, Object, kDataOffset)

int ObjectTemplateInfo::embedder_field_count() const {
  Object* value = data();
  DCHECK(value->IsSmi());
  return EmbedderFieldCount::decode(Smi::ToInt(value));
}

void ObjectTemplateInfo::set_embedder_field_count(int count) {
  return set_data(
      Smi::FromInt(EmbedderFieldCount::update(Smi::ToInt(data()), count)));
}

bool ObjectTemplateInfo::immutable_proto() const {
  Object* value = data();
  DCHECK(value->IsSmi());
  return IsImmutablePrototype::decode(Smi::ToInt(value));
}

void ObjectTemplateInfo::set_immutable_proto(bool immutable) {
  return set_data(Smi::FromInt(
      IsImmutablePrototype::update(Smi::ToInt(data()), immutable)));
}

int TemplateList::length() const {
  return Smi::ToInt(FixedArray::cast(this)->get(kLengthIndex));
}

Object* TemplateList::get(int index) const {
  return FixedArray::cast(this)->get(kFirstElementIndex + index);
}

void TemplateList::set(int index, Object* value) {
  FixedArray::cast(this)->set(kFirstElementIndex + index, value);
}

ACCESSORS(AllocationSite, transition_info_or_boilerplate, Object,
          kTransitionInfoOrBoilerplateOffset)

JSObject* AllocationSite::boilerplate() const {
  DCHECK(PointsToLiteral());
  return JSObject::cast(transition_info_or_boilerplate());
}

void AllocationSite::set_boilerplate(JSObject* object, WriteBarrierMode mode) {
  set_transition_info_or_boilerplate(object, mode);
}

int AllocationSite::transition_info() const {
  DCHECK(!PointsToLiteral());
  return Smi::cast(transition_info_or_boilerplate())->value();
}

void AllocationSite::set_transition_info(int value) {
  DCHECK(!PointsToLiteral());
  set_transition_info_or_boilerplate(Smi::FromInt(value), SKIP_WRITE_BARRIER);
}

ACCESSORS(AllocationSite, nested_site, Object, kNestedSiteOffset)
SMI_ACCESSORS(AllocationSite, pretenure_data, kPretenureDataOffset)
SMI_ACCESSORS(AllocationSite, pretenure_create_count,
              kPretenureCreateCountOffset)
ACCESSORS(AllocationSite, dependent_code, DependentCode,
          kDependentCodeOffset)
ACCESSORS(AllocationSite, weak_next, Object, kWeakNextOffset)
ACCESSORS(AllocationMemento, allocation_site, Object, kAllocationSiteOffset)

SMI_ACCESSORS(StackFrameInfo, line_number, kLineNumberIndex)
SMI_ACCESSORS(StackFrameInfo, column_number, kColumnNumberIndex)
SMI_ACCESSORS(StackFrameInfo, script_id, kScriptIdIndex)
ACCESSORS(StackFrameInfo, script_name, Object, kScriptNameIndex)
ACCESSORS(StackFrameInfo, script_name_or_source_url, Object,
          kScriptNameOrSourceUrlIndex)
ACCESSORS(StackFrameInfo, function_name, Object, kFunctionNameIndex)
SMI_ACCESSORS(StackFrameInfo, flag, kFlagIndex)
BOOL_ACCESSORS(StackFrameInfo, flag, is_eval, kIsEvalBit)
BOOL_ACCESSORS(StackFrameInfo, flag, is_constructor, kIsConstructorBit)
BOOL_ACCESSORS(StackFrameInfo, flag, is_wasm, kIsWasmBit)
SMI_ACCESSORS(StackFrameInfo, id, kIdIndex)

ACCESSORS(SourcePositionTableWithFrameCache, source_position_table, ByteArray,
          kSourcePositionTableIndex)
ACCESSORS(SourcePositionTableWithFrameCache, stack_frame_cache,
          UnseededNumberDictionary, kStackFrameCacheIndex)

SMI_ACCESSORS(FunctionTemplateInfo, length, kLengthOffset)
BOOL_ACCESSORS(FunctionTemplateInfo, flag, hidden_prototype,
               kHiddenPrototypeBit)
BOOL_ACCESSORS(FunctionTemplateInfo, flag, undetectable, kUndetectableBit)
BOOL_ACCESSORS(FunctionTemplateInfo, flag, needs_access_check,
               kNeedsAccessCheckBit)
BOOL_ACCESSORS(FunctionTemplateInfo, flag, read_only_prototype,
               kReadOnlyPrototypeBit)
BOOL_ACCESSORS(FunctionTemplateInfo, flag, remove_prototype,
               kRemovePrototypeBit)
BOOL_ACCESSORS(FunctionTemplateInfo, flag, do_not_cache,
               kDoNotCacheBit)
BOOL_ACCESSORS(FunctionTemplateInfo, flag, accept_any_receiver,
               kAcceptAnyReceiver)

FeedbackVector* JSFunction::feedback_vector() const {
  DCHECK(feedback_vector_cell()->value()->IsFeedbackVector());
  return FeedbackVector::cast(feedback_vector_cell()->value());
}

bool JSFunction::IsOptimized() {
  return code()->kind() == Code::OPTIMIZED_FUNCTION;
}

bool JSFunction::HasOptimizedCode() {
  return IsOptimized() ||
         (has_feedback_vector() && feedback_vector()->has_optimized_code());
}

bool JSFunction::HasOptimizationMarker() {
  return has_feedback_vector() && feedback_vector()->has_optimization_marker();
}

void JSFunction::ClearOptimizationMarker() {
  DCHECK(has_feedback_vector());
  DCHECK(!feedback_vector()->has_optimized_code());
  feedback_vector()->SetOptimizationMarker(OptimizationMarker::kNone);
}

bool JSFunction::IsInterpreted() {
  return code()->is_interpreter_trampoline_builtin();
}

bool JSFunction::ChecksOptimizationMarker() {
  return code()->checks_optimization_marker();
}

bool JSFunction::IsMarkedForOptimization() {
  return has_feedback_vector() && feedback_vector()->optimization_marker() ==
                                      OptimizationMarker::kCompileOptimized;
}


bool JSFunction::IsMarkedForConcurrentOptimization() {
  return has_feedback_vector() &&
         feedback_vector()->optimization_marker() ==
             OptimizationMarker::kCompileOptimizedConcurrent;
}


bool JSFunction::IsInOptimizationQueue() {
  return has_feedback_vector() && feedback_vector()->optimization_marker() ==
                                      OptimizationMarker::kInOptimizationQueue;
}


void JSFunction::CompleteInobjectSlackTrackingIfActive() {
  if (has_initial_map() && initial_map()->IsInobjectSlackTrackingInProgress()) {
    initial_map()->CompleteInobjectSlackTracking();
  }
}

bool Map::IsInobjectSlackTrackingInProgress() const {
  return construction_counter() != Map::kNoSlackTracking;
}


void Map::InobjectSlackTrackingStep() {
  if (!IsInobjectSlackTrackingInProgress()) return;
  int counter = construction_counter();
  set_construction_counter(counter - 1);
  if (counter == kSlackTrackingCounterEnd) {
    CompleteInobjectSlackTracking();
  }
}

AbstractCode* JSFunction::abstract_code() {
  if (IsInterpreted()) {
    return AbstractCode::cast(shared()->bytecode_array());
  } else {
    return AbstractCode::cast(code());
  }
}

Code* JSFunction::code() {
  return Code::cast(
      Code::GetObjectFromEntryAddress(FIELD_ADDR(this, kCodeEntryOffset)));
}


void JSFunction::set_code(Code* value) {
  DCHECK(!GetHeap()->InNewSpace(value));
  Address entry = value->entry();
  RELAXED_WRITE_INTPTR_FIELD(this, kCodeEntryOffset,
                             reinterpret_cast<intptr_t>(entry));
  GetHeap()->incremental_marking()->RecordWriteOfCodeEntry(
      this,
      HeapObject::RawField(this, kCodeEntryOffset),
      value);
}


void JSFunction::set_code_no_write_barrier(Code* value) {
  DCHECK(!GetHeap()->InNewSpace(value));
  Address entry = value->entry();
  RELAXED_WRITE_INTPTR_FIELD(this, kCodeEntryOffset,
                             reinterpret_cast<intptr_t>(entry));
}

void JSFunction::ClearOptimizedCodeSlot(const char* reason) {
  if (has_feedback_vector() && feedback_vector()->has_optimized_code()) {
    if (FLAG_trace_opt) {
      PrintF("[evicting entry from optimizing code feedback slot (%s) for ",
             reason);
      ShortPrint();
      PrintF("]\n");
    }
    feedback_vector()->ClearOptimizedCode();
  }
}

void JSFunction::SetOptimizationMarker(OptimizationMarker marker) {
  DCHECK(has_feedback_vector());
  DCHECK(ChecksOptimizationMarker());
  DCHECK(!HasOptimizedCode());

  feedback_vector()->SetOptimizationMarker(marker);
}

void JSFunction::ReplaceCode(Code* code) {
  bool was_optimized = this->code()->kind() == Code::OPTIMIZED_FUNCTION;
  bool is_optimized = code->kind() == Code::OPTIMIZED_FUNCTION;

  set_code(code);

  // Add/remove the function from the list of optimized functions for this
  // context based on the state change.
  if (!was_optimized && is_optimized) {
    context()->native_context()->AddOptimizedFunction(this);
  } else if (was_optimized && !is_optimized) {
    // TODO(titzer): linear in the number of optimized functions; fix!
    context()->native_context()->RemoveOptimizedFunction(this);
  }
}

bool JSFunction::has_feedback_vector() const {
  return !feedback_vector_cell()->value()->IsUndefined(GetIsolate());
}

JSFunction::FeedbackVectorState JSFunction::GetFeedbackVectorState(
    Isolate* isolate) const {
  Cell* cell = feedback_vector_cell();
  if (cell == isolate->heap()->undefined_cell()) {
    return TOP_LEVEL_SCRIPT_NEEDS_VECTOR;
  } else if (cell->value() == isolate->heap()->undefined_value() ||
             !has_feedback_vector()) {
    return NEEDS_VECTOR;
  }
  return HAS_VECTOR;
}

Context* JSFunction::context() {
  return Context::cast(READ_FIELD(this, kContextOffset));
}

bool JSFunction::has_context() const {
  return READ_FIELD(this, kContextOffset)->IsContext();
}

JSObject* JSFunction::global_proxy() {
  return context()->global_proxy();
}


Context* JSFunction::native_context() { return context()->native_context(); }


void JSFunction::set_context(Object* value) {
  DCHECK(value->IsUndefined(GetIsolate()) || value->IsContext());
  WRITE_FIELD(this, kContextOffset, value);
  WRITE_BARRIER(GetHeap(), this, kContextOffset, value);
}

ACCESSORS(JSFunction, prototype_or_initial_map, Object,
          kPrototypeOrInitialMapOffset)


Map* JSFunction::initial_map() {
  return Map::cast(prototype_or_initial_map());
}


bool JSFunction::has_initial_map() {
  return prototype_or_initial_map()->IsMap();
}


bool JSFunction::has_instance_prototype() {
  return has_initial_map() ||
         !prototype_or_initial_map()->IsTheHole(GetIsolate());
}


bool JSFunction::has_prototype() {
  return map()->has_non_instance_prototype() || has_instance_prototype();
}


Object* JSFunction::instance_prototype() {
  DCHECK(has_instance_prototype());
  if (has_initial_map()) return initial_map()->prototype();
  // When there is no initial map and the prototype is a JSObject, the
  // initial map field is used for the prototype field.
  return prototype_or_initial_map();
}


Object* JSFunction::prototype() {
  DCHECK(has_prototype());
  // If the function's prototype property has been set to a non-JSObject
  // value, that value is stored in the constructor field of the map.
  if (map()->has_non_instance_prototype()) {
    Object* prototype = map()->GetConstructor();
    // The map must have a prototype in that field, not a back pointer.
    DCHECK(!prototype->IsMap());
    DCHECK(!prototype->IsFunctionTemplateInfo());
    return prototype;
  }
  return instance_prototype();
}


bool JSFunction::is_compiled() {
  Builtins* builtins = GetIsolate()->builtins();
  return code() != builtins->builtin(Builtins::kCompileLazy);
}

ACCESSORS(JSProxy, target, JSReceiver, kTargetOffset)
ACCESSORS(JSProxy, handler, Object, kHandlerOffset)
ACCESSORS(JSProxy, hash, Object, kHashOffset)

bool JSProxy::IsRevoked() const { return !handler()->IsJSReceiver(); }

ACCESSORS(JSCollection, table, Object, kTableOffset)
ACCESSORS(JSCollectionIterator, table, Object, kTableOffset)
ACCESSORS(JSCollectionIterator, index, Object, kIndexOffset)

ACCESSORS(JSWeakCollection, table, Object, kTableOffset)
ACCESSORS(JSWeakCollection, next, Object, kNextOffset)


Address Foreign::foreign_address() {
  return AddressFrom<Address>(READ_INTPTR_FIELD(this, kForeignAddressOffset));
}


void Foreign::set_foreign_address(Address value) {
  WRITE_INTPTR_FIELD(this, kForeignAddressOffset, OffsetFrom(value));
}

template <class Derived>
void SmallOrderedHashTable<Derived>::SetDataEntry(int entry, int relative_index,
                                                  Object* value) {
  int entry_offset = GetDataEntryOffset(entry, relative_index);
  RELAXED_WRITE_FIELD(this, entry_offset, value);
  WRITE_BARRIER(GetHeap(), this, entry_offset, value);
}

ACCESSORS(JSGeneratorObject, function, JSFunction, kFunctionOffset)
ACCESSORS(JSGeneratorObject, context, Context, kContextOffset)
ACCESSORS(JSGeneratorObject, receiver, Object, kReceiverOffset)
ACCESSORS(JSGeneratorObject, input_or_debug_pos, Object, kInputOrDebugPosOffset)
SMI_ACCESSORS(JSGeneratorObject, resume_mode, kResumeModeOffset)
SMI_ACCESSORS(JSGeneratorObject, continuation, kContinuationOffset)
ACCESSORS(JSGeneratorObject, register_file, FixedArray, kRegisterFileOffset)

bool JSGeneratorObject::is_suspended() const {
  DCHECK_LT(kGeneratorExecuting, 0);
  DCHECK_LT(kGeneratorClosed, 0);
  return continuation() >= 0;
}

bool JSGeneratorObject::is_closed() const {
  return continuation() == kGeneratorClosed;
}

bool JSGeneratorObject::is_executing() const {
  return continuation() == kGeneratorExecuting;
}

ACCESSORS(JSAsyncGeneratorObject, queue, HeapObject, kQueueOffset)
ACCESSORS(JSAsyncGeneratorObject, awaited_promise, HeapObject,
          kAwaitedPromiseOffset)

ACCESSORS(JSValue, value, Object, kValueOffset)


HeapNumber* HeapNumber::cast(Object* object) {
  SLOW_DCHECK(object->IsHeapNumber() || object->IsMutableHeapNumber());
  return reinterpret_cast<HeapNumber*>(object);
}


const HeapNumber* HeapNumber::cast(const Object* object) {
  SLOW_DCHECK(object->IsHeapNumber() || object->IsMutableHeapNumber());
  return reinterpret_cast<const HeapNumber*>(object);
}


ACCESSORS(JSDate, value, Object, kValueOffset)
ACCESSORS(JSDate, cache_stamp, Object, kCacheStampOffset)
ACCESSORS(JSDate, year, Object, kYearOffset)
ACCESSORS(JSDate, month, Object, kMonthOffset)
ACCESSORS(JSDate, day, Object, kDayOffset)
ACCESSORS(JSDate, weekday, Object, kWeekdayOffset)
ACCESSORS(JSDate, hour, Object, kHourOffset)
ACCESSORS(JSDate, min, Object, kMinOffset)
ACCESSORS(JSDate, sec, Object, kSecOffset)


SMI_ACCESSORS(JSMessageObject, type, kTypeOffset)
ACCESSORS(JSMessageObject, argument, Object, kArgumentsOffset)
ACCESSORS(JSMessageObject, script, Object, kScriptOffset)
ACCESSORS(JSMessageObject, stack_frames, Object, kStackFramesOffset)
SMI_ACCESSORS(JSMessageObject, start_position, kStartPositionOffset)
SMI_ACCESSORS(JSMessageObject, end_position, kEndPositionOffset)
SMI_ACCESSORS(JSMessageObject, error_level, kErrorLevelOffset)

INT_ACCESSORS(Code, instruction_size, kInstructionSizeOffset)
INT_ACCESSORS(Code, prologue_offset, kPrologueOffset)
INT_ACCESSORS(Code, constant_pool_offset, kConstantPoolOffset)
#define CODE_ACCESSORS(name, type, offset)           \
  ACCESSORS_CHECKED2(Code, name, type, offset, true, \
                     !GetHeap()->InNewSpace(value))
CODE_ACCESSORS(relocation_info, ByteArray, kRelocationInfoOffset)
CODE_ACCESSORS(handler_table, FixedArray, kHandlerTableOffset)
CODE_ACCESSORS(deoptimization_data, FixedArray, kDeoptimizationDataOffset)
CODE_ACCESSORS(source_position_table, Object, kSourcePositionTableOffset)
CODE_ACCESSORS(trap_handler_index, Smi, kTrapHandlerIndex)
CODE_ACCESSORS(raw_type_feedback_info, Object, kTypeFeedbackInfoOffset)
CODE_ACCESSORS(next_code_link, Object, kNextCodeLinkOffset)
#undef CODE_ACCESSORS

void Code::WipeOutHeader() {
  WRITE_FIELD(this, kRelocationInfoOffset, NULL);
  WRITE_FIELD(this, kHandlerTableOffset, NULL);
  WRITE_FIELD(this, kDeoptimizationDataOffset, NULL);
  WRITE_FIELD(this, kSourcePositionTableOffset, NULL);
  // Do not wipe out major/minor keys on a code stub or IC
  if (!READ_FIELD(this, kTypeFeedbackInfoOffset)->IsSmi()) {
    WRITE_FIELD(this, kTypeFeedbackInfoOffset, NULL);
  }
  WRITE_FIELD(this, kNextCodeLinkOffset, NULL);
}

Object* Code::type_feedback_info() const {
  DCHECK(kind() == FUNCTION);
  return raw_type_feedback_info();
}


void Code::set_type_feedback_info(Object* value, WriteBarrierMode mode) {
  DCHECK(kind() == FUNCTION);
  set_raw_type_feedback_info(value, mode);
  CONDITIONAL_WRITE_BARRIER(GetHeap(), this, kTypeFeedbackInfoOffset,
                            value, mode);
}

ByteArray* Code::SourcePositionTable() const {
  Object* maybe_table = source_position_table();
  if (maybe_table->IsByteArray()) return ByteArray::cast(maybe_table);
  DCHECK(maybe_table->IsSourcePositionTableWithFrameCache());
  return SourcePositionTableWithFrameCache::cast(maybe_table)
      ->source_position_table();
}

uint32_t Code::stub_key() const {
  DCHECK(IsCodeStubOrIC());
  Smi* smi_key = Smi::cast(raw_type_feedback_info());
  return static_cast<uint32_t>(smi_key->value());
}


void Code::set_stub_key(uint32_t key) {
  DCHECK(IsCodeStubOrIC());
  set_raw_type_feedback_info(Smi::FromInt(key));
}

byte* Code::instruction_start() const {
  return const_cast<byte*>(FIELD_ADDR_CONST(this, kHeaderSize));
}

byte* Code::instruction_end() const {
  return instruction_start() + instruction_size();
}

int Code::GetUnwindingInfoSizeOffset() const {
  DCHECK(has_unwinding_info());
  return RoundUp(kHeaderSize + instruction_size(), kInt64Size);
}

int Code::unwinding_info_size() const {
  DCHECK(has_unwinding_info());
  return static_cast<int>(
      READ_UINT64_FIELD(this, GetUnwindingInfoSizeOffset()));
}

void Code::set_unwinding_info_size(int value) {
  DCHECK(has_unwinding_info());
  WRITE_UINT64_FIELD(this, GetUnwindingInfoSizeOffset(), value);
}

byte* Code::unwinding_info_start() const {
  DCHECK(has_unwinding_info());
  return const_cast<byte*>(
             FIELD_ADDR_CONST(this, GetUnwindingInfoSizeOffset())) +
         kInt64Size;
}

byte* Code::unwinding_info_end() const {
  DCHECK(has_unwinding_info());
  return unwinding_info_start() + unwinding_info_size();
}

int Code::body_size() const {
  int unpadded_body_size =
      has_unwinding_info()
          ? static_cast<int>(unwinding_info_end() - instruction_start())
          : instruction_size();
  return RoundUp(unpadded_body_size, kObjectAlignment);
}

int Code::SizeIncludingMetadata() const {
  int size = CodeSize();
  size += relocation_info()->Size();
  size += deoptimization_data()->Size();
  size += handler_table()->Size();
  if (kind() == FUNCTION) {
    size += SourcePositionTable()->Size();
  }
  return size;
}

ByteArray* Code::unchecked_relocation_info() const {
  return reinterpret_cast<ByteArray*>(READ_FIELD(this, kRelocationInfoOffset));
}

byte* Code::relocation_start() const {
  return unchecked_relocation_info()->GetDataStartAddress();
}

int Code::relocation_size() const {
  return unchecked_relocation_info()->length();
}

byte* Code::entry() const { return instruction_start(); }

bool Code::contains(byte* inner_pointer) {
  return (address() <= inner_pointer) && (inner_pointer <= address() + Size());
}

int Code::ExecutableSize() const {
  // Check that the assumptions about the layout of the code object holds.
  DCHECK_EQ(static_cast<int>(instruction_start() - address()),
            Code::kHeaderSize);
  return instruction_size() + Code::kHeaderSize;
}

int Code::CodeSize() const { return SizeFor(body_size()); }

ACCESSORS(JSArray, length, Object, kLengthOffset)


void* JSArrayBuffer::backing_store() const {
  intptr_t ptr = READ_INTPTR_FIELD(this, kBackingStoreOffset);
  return reinterpret_cast<void*>(ptr);
}


void JSArrayBuffer::set_backing_store(void* value, WriteBarrierMode mode) {
  intptr_t ptr = reinterpret_cast<intptr_t>(value);
  WRITE_INTPTR_FIELD(this, kBackingStoreOffset, ptr);
}


ACCESSORS(JSArrayBuffer, byte_length, Object, kByteLengthOffset)

void* JSArrayBuffer::allocation_base() const {
  intptr_t ptr = READ_INTPTR_FIELD(this, kAllocationBaseOffset);
  return reinterpret_cast<void*>(ptr);
}

void JSArrayBuffer::set_allocation_base(void* value, WriteBarrierMode mode) {
  intptr_t ptr = reinterpret_cast<intptr_t>(value);
  WRITE_INTPTR_FIELD(this, kAllocationBaseOffset, ptr);
}

size_t JSArrayBuffer::allocation_length() const {
  return *reinterpret_cast<const size_t*>(
      FIELD_ADDR_CONST(this, kAllocationLengthOffset));
}

void JSArrayBuffer::set_allocation_length(size_t value) {
  (*reinterpret_cast<size_t*>(FIELD_ADDR(this, kAllocationLengthOffset))) =
      value;
}

ArrayBuffer::Allocator::AllocationMode JSArrayBuffer::allocation_mode() const {
  using AllocationMode = ArrayBuffer::Allocator::AllocationMode;
  return has_guard_region() ? AllocationMode::kReservation
                            : AllocationMode::kNormal;
}

void JSArrayBuffer::set_bit_field(uint32_t bits) {
  if (kInt32Size != kPointerSize) {
#if V8_TARGET_LITTLE_ENDIAN
    WRITE_UINT32_FIELD(this, kBitFieldSlot + kInt32Size, 0);
#else
    WRITE_UINT32_FIELD(this, kBitFieldSlot, 0);
#endif
  }
  WRITE_UINT32_FIELD(this, kBitFieldOffset, bits);
}


uint32_t JSArrayBuffer::bit_field() const {
  return READ_UINT32_FIELD(this, kBitFieldOffset);
}


bool JSArrayBuffer::is_external() { return IsExternal::decode(bit_field()); }


void JSArrayBuffer::set_is_external(bool value) {
  set_bit_field(IsExternal::update(bit_field(), value));
}


bool JSArrayBuffer::is_neuterable() {
  return IsNeuterable::decode(bit_field());
}


void JSArrayBuffer::set_is_neuterable(bool value) {
  set_bit_field(IsNeuterable::update(bit_field(), value));
}


bool JSArrayBuffer::was_neutered() { return WasNeutered::decode(bit_field()); }


void JSArrayBuffer::set_was_neutered(bool value) {
  set_bit_field(WasNeutered::update(bit_field(), value));
}


bool JSArrayBuffer::is_shared() { return IsShared::decode(bit_field()); }


void JSArrayBuffer::set_is_shared(bool value) {
  set_bit_field(IsShared::update(bit_field(), value));
}

bool JSArrayBuffer::has_guard_region() const {
  return HasGuardRegion::decode(bit_field());
}

void JSArrayBuffer::set_has_guard_region(bool value) {
  set_bit_field(HasGuardRegion::update(bit_field(), value));
}

bool JSArrayBuffer::is_wasm_buffer() {
  return IsWasmBuffer::decode(bit_field());
}

void JSArrayBuffer::set_is_wasm_buffer(bool value) {
  set_bit_field(IsWasmBuffer::update(bit_field(), value));
}

Object* JSArrayBufferView::byte_offset() const {
  if (WasNeutered()) return Smi::kZero;
  return Object::cast(READ_FIELD(this, kByteOffsetOffset));
}


void JSArrayBufferView::set_byte_offset(Object* value, WriteBarrierMode mode) {
  WRITE_FIELD(this, kByteOffsetOffset, value);
  CONDITIONAL_WRITE_BARRIER(GetHeap(), this, kByteOffsetOffset, value, mode);
}


Object* JSArrayBufferView::byte_length() const {
  if (WasNeutered()) return Smi::kZero;
  return Object::cast(READ_FIELD(this, kByteLengthOffset));
}


void JSArrayBufferView::set_byte_length(Object* value, WriteBarrierMode mode) {
  WRITE_FIELD(this, kByteLengthOffset, value);
  CONDITIONAL_WRITE_BARRIER(GetHeap(), this, kByteLengthOffset, value, mode);
}


ACCESSORS(JSArrayBufferView, buffer, Object, kBufferOffset)
#ifdef VERIFY_HEAP
ACCESSORS(JSArrayBufferView, raw_byte_offset, Object, kByteOffsetOffset)
ACCESSORS(JSArrayBufferView, raw_byte_length, Object, kByteLengthOffset)
#endif


bool JSArrayBufferView::WasNeutered() const {
  return JSArrayBuffer::cast(buffer())->was_neutered();
}


Object* JSTypedArray::length() const {
  if (WasNeutered()) return Smi::kZero;
  return Object::cast(READ_FIELD(this, kLengthOffset));
}


uint32_t JSTypedArray::length_value() const {
  if (WasNeutered()) return 0;
  uint32_t index = 0;
  CHECK(Object::cast(READ_FIELD(this, kLengthOffset))->ToArrayLength(&index));
  return index;
}


void JSTypedArray::set_length(Object* value, WriteBarrierMode mode) {
  WRITE_FIELD(this, kLengthOffset, value);
  CONDITIONAL_WRITE_BARRIER(GetHeap(), this, kLengthOffset, value, mode);
}

// static
MaybeHandle<JSTypedArray> JSTypedArray::Validate(Isolate* isolate,
                                                 Handle<Object> receiver,
                                                 const char* method_name) {
  if (V8_UNLIKELY(!receiver->IsJSTypedArray())) {
    const MessageTemplate::Template message = MessageTemplate::kNotTypedArray;
    THROW_NEW_ERROR(isolate, NewTypeError(message), JSTypedArray);
  }

  Handle<JSTypedArray> array = Handle<JSTypedArray>::cast(receiver);
  if (V8_UNLIKELY(array->WasNeutered())) {
    const MessageTemplate::Template message =
        MessageTemplate::kDetachedOperation;
    Handle<String> operation =
        isolate->factory()->NewStringFromAsciiChecked(method_name);
    THROW_NEW_ERROR(isolate, NewTypeError(message, operation), JSTypedArray);
  }

  // spec describes to return `buffer`, but it may disrupt current
  // implementations, and it's much useful to return array for now.
  return array;
}

#ifdef VERIFY_HEAP
ACCESSORS(JSTypedArray, raw_length, Object, kLengthOffset)
#endif

ACCESSORS(JSPromiseCapability, promise, Object, kPromiseOffset)
ACCESSORS(JSPromiseCapability, resolve, Object, kResolveOffset)
ACCESSORS(JSPromiseCapability, reject, Object, kRejectOffset)

SMI_ACCESSORS(JSPromise, status, kStatusOffset)
ACCESSORS(JSPromise, result, Object, kResultOffset)
ACCESSORS(JSPromise, deferred_promise, Object, kDeferredPromiseOffset)
ACCESSORS(JSPromise, deferred_on_resolve, Object, kDeferredOnResolveOffset)
ACCESSORS(JSPromise, deferred_on_reject, Object, kDeferredOnRejectOffset)
ACCESSORS(JSPromise, fulfill_reactions, Object, kFulfillReactionsOffset)
ACCESSORS(JSPromise, reject_reactions, Object, kRejectReactionsOffset)
SMI_ACCESSORS(JSPromise, flags, kFlagsOffset)
BOOL_ACCESSORS(JSPromise, flags, has_handler, kHasHandlerBit)
BOOL_ACCESSORS(JSPromise, flags, handled_hint, kHandledHintBit)

ACCESSORS(JSRegExp, data, Object, kDataOffset)
ACCESSORS(JSRegExp, flags, Object, kFlagsOffset)
ACCESSORS(JSRegExp, source, Object, kSourceOffset)
ACCESSORS(JSRegExp, last_index, Object, kLastIndexOffset)

JSRegExp::Type JSRegExp::TypeTag() {
  Object* data = this->data();
  if (data->IsUndefined(GetIsolate())) return JSRegExp::NOT_COMPILED;
  Smi* smi = Smi::cast(FixedArray::cast(data)->get(kTagIndex));
  return static_cast<JSRegExp::Type>(smi->value());
}


int JSRegExp::CaptureCount() {
  switch (TypeTag()) {
    case ATOM:
      return 0;
    case IRREGEXP:
      return Smi::ToInt(DataAt(kIrregexpCaptureCountIndex));
    default:
      UNREACHABLE();
  }
}


JSRegExp::Flags JSRegExp::GetFlags() {
  DCHECK(this->data()->IsFixedArray());
  Object* data = this->data();
  Smi* smi = Smi::cast(FixedArray::cast(data)->get(kFlagsIndex));
  return Flags(smi->value());
}


String* JSRegExp::Pattern() {
  DCHECK(this->data()->IsFixedArray());
  Object* data = this->data();
  String* pattern = String::cast(FixedArray::cast(data)->get(kSourceIndex));
  return pattern;
}

Object* JSRegExp::CaptureNameMap() {
  DCHECK(this->data()->IsFixedArray());
  DCHECK_EQ(TypeTag(), IRREGEXP);
  Object* value = DataAt(kIrregexpCaptureNameMapIndex);
  DCHECK_NE(value, Smi::FromInt(JSRegExp::kUninitializedValue));
  return value;
}

Object* JSRegExp::DataAt(int index) {
  DCHECK(TypeTag() != NOT_COMPILED);
  return FixedArray::cast(data())->get(index);
}


void JSRegExp::SetDataAt(int index, Object* value) {
  DCHECK(TypeTag() != NOT_COMPILED);
  DCHECK(index >= kDataIndex);  // Only implementation data can be set this way.
  FixedArray::cast(data())->set(index, value);
}

void JSRegExp::SetLastIndex(int index) {
  static const int offset =
      kSize + JSRegExp::kLastIndexFieldIndex * kPointerSize;
  Smi* value = Smi::FromInt(index);
  WRITE_FIELD(this, offset, value);
}

Object* JSRegExp::LastIndex() {
  static const int offset =
      kSize + JSRegExp::kLastIndexFieldIndex * kPointerSize;
  return READ_FIELD(this, offset);
}

ElementsKind JSObject::GetElementsKind() {
  ElementsKind kind = map()->elements_kind();
#if VERIFY_HEAP && DEBUG
  FixedArrayBase* fixed_array =
      reinterpret_cast<FixedArrayBase*>(READ_FIELD(this, kElementsOffset));

  // If a GC was caused while constructing this object, the elements
  // pointer may point to a one pointer filler map.
  if (ElementsAreSafeToExamine()) {
    Map* map = fixed_array->map();
    if (IsSmiOrObjectElementsKind(kind)) {
      DCHECK(map == GetHeap()->fixed_array_map() ||
             map == GetHeap()->fixed_cow_array_map());
    } else if (IsDoubleElementsKind(kind)) {
      DCHECK(fixed_array->IsFixedDoubleArray() ||
             fixed_array == GetHeap()->empty_fixed_array());
    } else if (kind == DICTIONARY_ELEMENTS) {
      DCHECK(fixed_array->IsFixedArray());
      DCHECK(fixed_array->IsDictionary());
    } else {
      DCHECK(kind > DICTIONARY_ELEMENTS);
    }
    DCHECK(!IsSloppyArgumentsElementsKind(kind) ||
           (elements()->IsFixedArray() && elements()->length() >= 2));
  }
#endif
  return kind;
}

bool JSObject::HasObjectElements() {
  return IsObjectElementsKind(GetElementsKind());
}

bool JSObject::HasSmiElements() { return IsSmiElementsKind(GetElementsKind()); }

bool JSObject::HasSmiOrObjectElements() {
  return IsSmiOrObjectElementsKind(GetElementsKind());
}

bool JSObject::HasDoubleElements() {
  return IsDoubleElementsKind(GetElementsKind());
}

bool JSObject::HasHoleyElements() {
  return IsHoleyElementsKind(GetElementsKind());
}


bool JSObject::HasFastElements() {
  return IsFastElementsKind(GetElementsKind());
}


bool JSObject::HasDictionaryElements() {
  return GetElementsKind() == DICTIONARY_ELEMENTS;
}


bool JSObject::HasFastArgumentsElements() {
  return GetElementsKind() == FAST_SLOPPY_ARGUMENTS_ELEMENTS;
}


bool JSObject::HasSlowArgumentsElements() {
  return GetElementsKind() == SLOW_SLOPPY_ARGUMENTS_ELEMENTS;
}


bool JSObject::HasSloppyArgumentsElements() {
  return IsSloppyArgumentsElementsKind(GetElementsKind());
}

bool JSObject::HasStringWrapperElements() {
  return IsStringWrapperElementsKind(GetElementsKind());
}

bool JSObject::HasFastStringWrapperElements() {
  return GetElementsKind() == FAST_STRING_WRAPPER_ELEMENTS;
}

bool JSObject::HasSlowStringWrapperElements() {
  return GetElementsKind() == SLOW_STRING_WRAPPER_ELEMENTS;
}

bool JSObject::HasFixedTypedArrayElements() {
  DCHECK_NOT_NULL(elements());
  return map()->has_fixed_typed_array_elements();
}

#define FIXED_TYPED_ELEMENTS_CHECK(Type, type, TYPE, ctype, size)      \
  bool JSObject::HasFixed##Type##Elements() {                          \
    HeapObject* array = elements();                                    \
    DCHECK(array != NULL);                                             \
    if (!array->IsHeapObject()) return false;                          \
    return array->map()->instance_type() == FIXED_##TYPE##_ARRAY_TYPE; \
  }

TYPED_ARRAYS(FIXED_TYPED_ELEMENTS_CHECK)

#undef FIXED_TYPED_ELEMENTS_CHECK


bool JSObject::HasNamedInterceptor() {
  return map()->has_named_interceptor();
}


bool JSObject::HasIndexedInterceptor() {
  return map()->has_indexed_interceptor();
}

void JSGlobalObject::set_global_dictionary(GlobalDictionary* dictionary) {
  DCHECK(IsJSGlobalObject());
  return SetProperties(dictionary);
}

GlobalDictionary* JSGlobalObject::global_dictionary() {
  DCHECK(!HasFastProperties());
  DCHECK(IsJSGlobalObject());
  return GlobalDictionary::cast(raw_properties_or_hash());
}


SeededNumberDictionary* JSObject::element_dictionary() {
  DCHECK(HasDictionaryElements() || HasSlowStringWrapperElements());
  return SeededNumberDictionary::cast(elements());
}

// static
Maybe<bool> Object::GreaterThan(Handle<Object> x, Handle<Object> y) {
  Maybe<ComparisonResult> result = Compare(x, y);
  if (result.IsJust()) {
    switch (result.FromJust()) {
      case ComparisonResult::kGreaterThan:
        return Just(true);
      case ComparisonResult::kLessThan:
      case ComparisonResult::kEqual:
      case ComparisonResult::kUndefined:
        return Just(false);
    }
  }
  return Nothing<bool>();
}


// static
Maybe<bool> Object::GreaterThanOrEqual(Handle<Object> x, Handle<Object> y) {
  Maybe<ComparisonResult> result = Compare(x, y);
  if (result.IsJust()) {
    switch (result.FromJust()) {
      case ComparisonResult::kEqual:
      case ComparisonResult::kGreaterThan:
        return Just(true);
      case ComparisonResult::kLessThan:
      case ComparisonResult::kUndefined:
        return Just(false);
    }
  }
  return Nothing<bool>();
}


// static
Maybe<bool> Object::LessThan(Handle<Object> x, Handle<Object> y) {
  Maybe<ComparisonResult> result = Compare(x, y);
  if (result.IsJust()) {
    switch (result.FromJust()) {
      case ComparisonResult::kLessThan:
        return Just(true);
      case ComparisonResult::kEqual:
      case ComparisonResult::kGreaterThan:
      case ComparisonResult::kUndefined:
        return Just(false);
    }
  }
  return Nothing<bool>();
}


// static
Maybe<bool> Object::LessThanOrEqual(Handle<Object> x, Handle<Object> y) {
  Maybe<ComparisonResult> result = Compare(x, y);
  if (result.IsJust()) {
    switch (result.FromJust()) {
      case ComparisonResult::kEqual:
      case ComparisonResult::kLessThan:
        return Just(true);
      case ComparisonResult::kGreaterThan:
      case ComparisonResult::kUndefined:
        return Just(false);
    }
  }
  return Nothing<bool>();
}

MaybeHandle<Object> Object::GetPropertyOrElement(Handle<Object> object,
                                                 Handle<Name> name) {
  LookupIterator it =
      LookupIterator::PropertyOrElement(name->GetIsolate(), object, name);
  return GetProperty(&it);
}

MaybeHandle<Object> Object::SetPropertyOrElement(Handle<Object> object,
                                                 Handle<Name> name,
                                                 Handle<Object> value,
                                                 LanguageMode language_mode,
                                                 StoreFromKeyed store_mode) {
  LookupIterator it =
      LookupIterator::PropertyOrElement(name->GetIsolate(), object, name);
  MAYBE_RETURN_NULL(SetProperty(&it, value, language_mode, store_mode));
  return value;
}

MaybeHandle<Object> Object::GetPropertyOrElement(Handle<Object> receiver,
                                                 Handle<Name> name,
                                                 Handle<JSReceiver> holder) {
  LookupIterator it = LookupIterator::PropertyOrElement(
      name->GetIsolate(), receiver, name, holder);
  return GetProperty(&it);
}


void JSReceiver::initialize_properties() {
  DCHECK(!GetHeap()->InNewSpace(GetHeap()->empty_fixed_array()));
  DCHECK(!GetHeap()->InNewSpace(GetHeap()->empty_property_dictionary()));
  if (map()->is_dictionary_map()) {
    WRITE_FIELD(this, kPropertiesOrHashOffset,
                GetHeap()->empty_property_dictionary());
  } else {
    WRITE_FIELD(this, kPropertiesOrHashOffset, GetHeap()->empty_fixed_array());
  }
}

bool JSReceiver::HasFastProperties() const {
  DCHECK_EQ(raw_properties_or_hash()->IsDictionary(),
            map()->is_dictionary_map());
  return !map()->is_dictionary_map();
}

NameDictionary* JSReceiver::property_dictionary() const {
  DCHECK(!IsJSGlobalObject());
  DCHECK(!HasFastProperties());
  return NameDictionary::cast(raw_properties_or_hash());
}

// TODO(gsathya): Pass isolate directly to this function and access
// the heap from this.
PropertyArray* JSReceiver::property_array() const {
  DCHECK(HasFastProperties());

  Object* prop = raw_properties_or_hash();
  if (prop->IsSmi() || prop == GetHeap()->empty_fixed_array()) {
    return GetHeap()->empty_property_array();
  }

  return PropertyArray::cast(prop);
}

void JSReceiver::SetProperties(HeapObject* properties) {
  // TODO(gsathya): Update the hash code here.
  set_raw_properties_or_hash(properties);
}

Maybe<bool> JSReceiver::HasProperty(Handle<JSReceiver> object,
                                    Handle<Name> name) {
  LookupIterator it = LookupIterator::PropertyOrElement(object->GetIsolate(),
                                                        object, name, object);
  return HasProperty(&it);
}


Maybe<bool> JSReceiver::HasOwnProperty(Handle<JSReceiver> object,
                                       Handle<Name> name) {
  if (object->IsJSObject()) {  // Shortcut
    LookupIterator it = LookupIterator::PropertyOrElement(
        object->GetIsolate(), object, name, object, LookupIterator::OWN);
    return HasProperty(&it);
  }

  Maybe<PropertyAttributes> attributes =
      JSReceiver::GetOwnPropertyAttributes(object, name);
  MAYBE_RETURN(attributes, Nothing<bool>());
  return Just(attributes.FromJust() != ABSENT);
}

Maybe<bool> JSReceiver::HasOwnProperty(Handle<JSReceiver> object,
                                       uint32_t index) {
  if (object->IsJSObject()) {  // Shortcut
    LookupIterator it(object->GetIsolate(), object, index, object,
                      LookupIterator::OWN);
    return HasProperty(&it);
  }

  Maybe<PropertyAttributes> attributes =
      JSReceiver::GetOwnPropertyAttributes(object, index);
  MAYBE_RETURN(attributes, Nothing<bool>());
  return Just(attributes.FromJust() != ABSENT);
}

Maybe<PropertyAttributes> JSReceiver::GetPropertyAttributes(
    Handle<JSReceiver> object, Handle<Name> name) {
  LookupIterator it = LookupIterator::PropertyOrElement(name->GetIsolate(),
                                                        object, name, object);
  return GetPropertyAttributes(&it);
}


Maybe<PropertyAttributes> JSReceiver::GetOwnPropertyAttributes(
    Handle<JSReceiver> object, Handle<Name> name) {
  LookupIterator it = LookupIterator::PropertyOrElement(
      name->GetIsolate(), object, name, object, LookupIterator::OWN);
  return GetPropertyAttributes(&it);
}

Maybe<PropertyAttributes> JSReceiver::GetOwnPropertyAttributes(
    Handle<JSReceiver> object, uint32_t index) {
  LookupIterator it(object->GetIsolate(), object, index, object,
                    LookupIterator::OWN);
  return GetPropertyAttributes(&it);
}

Maybe<bool> JSReceiver::HasElement(Handle<JSReceiver> object, uint32_t index) {
  LookupIterator it(object->GetIsolate(), object, index, object);
  return HasProperty(&it);
}


Maybe<PropertyAttributes> JSReceiver::GetElementAttributes(
    Handle<JSReceiver> object, uint32_t index) {
  Isolate* isolate = object->GetIsolate();
  LookupIterator it(isolate, object, index, object);
  return GetPropertyAttributes(&it);
}


Maybe<PropertyAttributes> JSReceiver::GetOwnElementAttributes(
    Handle<JSReceiver> object, uint32_t index) {
  Isolate* isolate = object->GetIsolate();
  LookupIterator it(isolate, object, index, object, LookupIterator::OWN);
  return GetPropertyAttributes(&it);
}


bool JSGlobalObject::IsDetached() {
  return JSGlobalProxy::cast(global_proxy())->IsDetachedFrom(this);
}


bool JSGlobalProxy::IsDetachedFrom(JSGlobalObject* global) const {
  const PrototypeIterator iter(this->GetIsolate(),
                               const_cast<JSGlobalProxy*>(this));
  return iter.GetCurrent() != global;
}

inline int JSGlobalProxy::SizeWithEmbedderFields(int embedder_field_count) {
  DCHECK_GE(embedder_field_count, 0);
  return kSize + embedder_field_count * kPointerSize;
}

Smi* JSReceiver::GetOrCreateIdentityHash(Isolate* isolate,
                                         Handle<JSReceiver> object) {
  return object->IsJSProxy() ? JSProxy::GetOrCreateIdentityHash(
                                   isolate, Handle<JSProxy>::cast(object))
                             : JSObject::GetOrCreateIdentityHash(
                                   isolate, Handle<JSObject>::cast(object));
}

Object* JSReceiver::GetIdentityHash(Isolate* isolate,
                                    Handle<JSReceiver> receiver) {
  return receiver->IsJSProxy()
             ? JSProxy::GetIdentityHash(Handle<JSProxy>::cast(receiver))
             : JSObject::GetIdentityHash(isolate,
                                         Handle<JSObject>::cast(receiver));
}


bool AccessorInfo::all_can_read() {
  return BooleanBit::get(flag(), kAllCanReadBit);
}


void AccessorInfo::set_all_can_read(bool value) {
  set_flag(BooleanBit::set(flag(), kAllCanReadBit, value));
}


bool AccessorInfo::all_can_write() {
  return BooleanBit::get(flag(), kAllCanWriteBit);
}


void AccessorInfo::set_all_can_write(bool value) {
  set_flag(BooleanBit::set(flag(), kAllCanWriteBit, value));
}


bool AccessorInfo::is_special_data_property() {
  return BooleanBit::get(flag(), kSpecialDataProperty);
}


void AccessorInfo::set_is_special_data_property(bool value) {
  set_flag(BooleanBit::set(flag(), kSpecialDataProperty, value));
}

bool AccessorInfo::replace_on_access() {
  return BooleanBit::get(flag(), kReplaceOnAccess);
}

void AccessorInfo::set_replace_on_access(bool value) {
  set_flag(BooleanBit::set(flag(), kReplaceOnAccess, value));
}

bool AccessorInfo::is_sloppy() { return BooleanBit::get(flag(), kIsSloppy); }

void AccessorInfo::set_is_sloppy(bool value) {
  set_flag(BooleanBit::set(flag(), kIsSloppy, value));
}

PropertyAttributes AccessorInfo::property_attributes() {
  return AttributesField::decode(static_cast<uint32_t>(flag()));
}


void AccessorInfo::set_property_attributes(PropertyAttributes attributes) {
  set_flag(AttributesField::update(flag(), attributes));
}

bool FunctionTemplateInfo::IsTemplateFor(JSObject* object) {
  return IsTemplateFor(object->map());
}

bool AccessorInfo::IsCompatibleReceiver(Object* receiver) {
  if (!HasExpectedReceiverType()) return true;
  if (!receiver->IsJSObject()) return false;
  return FunctionTemplateInfo::cast(expected_receiver_type())
      ->IsTemplateFor(JSObject::cast(receiver)->map());
}


bool AccessorInfo::HasExpectedReceiverType() {
  return expected_receiver_type()->IsFunctionTemplateInfo();
}


Object* AccessorPair::get(AccessorComponent component) {
  return component == ACCESSOR_GETTER ? getter() : setter();
}


void AccessorPair::set(AccessorComponent component, Object* value) {
  if (component == ACCESSOR_GETTER) {
    set_getter(value);
  } else {
    set_setter(value);
  }
}


void AccessorPair::SetComponents(Object* getter, Object* setter) {
  Isolate* isolate = GetIsolate();
  if (!getter->IsNull(isolate)) set_getter(getter);
  if (!setter->IsNull(isolate)) set_setter(setter);
}


bool AccessorPair::Equals(AccessorPair* pair) {
  return (this == pair) || pair->Equals(getter(), setter());
}


bool AccessorPair::Equals(Object* getter_value, Object* setter_value) {
  return (getter() == getter_value) && (setter() == setter_value);
}


bool AccessorPair::ContainsAccessor() {
  return IsJSAccessor(getter()) || IsJSAccessor(setter());
}


bool AccessorPair::IsJSAccessor(Object* obj) {
  return obj->IsCallable() || obj->IsUndefined(GetIsolate());
}

template <typename Derived, typename Shape>
void Dictionary<Derived, Shape>::ClearEntry(int entry) {
  Object* the_hole = this->GetHeap()->the_hole_value();
  PropertyDetails details = PropertyDetails::Empty();
  Derived::cast(this)->SetEntry(entry, the_hole, the_hole, details);
}

template <typename Derived, typename Shape>
void Dictionary<Derived, Shape>::SetEntry(int entry, Object* key, Object* value,
                                          PropertyDetails details) {
  DCHECK(Dictionary::kEntrySize == 2 || Dictionary::kEntrySize == 3);
  DCHECK(!key->IsName() || details.dictionary_index() > 0);
  int index = DerivedHashTable::EntryToIndex(entry);
  DisallowHeapAllocation no_gc;
  WriteBarrierMode mode = this->GetWriteBarrierMode(no_gc);
  this->set(index + Derived::kEntryKeyIndex, key, mode);
  this->set(index + Derived::kEntryValueIndex, value, mode);
  if (Shape::kHasDetails) DetailsAtPut(entry, details);
}

Object* GlobalDictionaryShape::Unwrap(Object* object) {
  return PropertyCell::cast(object)->name();
}

Name* NameDictionary::NameAt(int entry) { return Name::cast(KeyAt(entry)); }

PropertyCell* GlobalDictionary::CellAt(int entry) {
  DCHECK(KeyAt(entry)->IsPropertyCell());
  return PropertyCell::cast(KeyAt(entry));
}

bool GlobalDictionaryShape::IsLive(Isolate* isolate, Object* k) {
  Heap* heap = isolate->heap();
  DCHECK_NE(heap->the_hole_value(), k);
  return k != heap->undefined_value();
}

bool GlobalDictionaryShape::IsKey(Isolate* isolate, Object* k) {
  return IsLive(isolate, k) &&
         !PropertyCell::cast(k)->value()->IsTheHole(isolate);
}

Name* GlobalDictionary::NameAt(int entry) { return CellAt(entry)->name(); }
Object* GlobalDictionary::ValueAt(int entry) { return CellAt(entry)->value(); }

void GlobalDictionary::SetEntry(int entry, Object* key, Object* value,
                                PropertyDetails details) {
  DCHECK_EQ(key, PropertyCell::cast(value)->name());
  set(EntryToIndex(entry) + kEntryKeyIndex, value);
  DetailsAtPut(entry, details);
}

bool NumberDictionaryShape::IsMatch(uint32_t key, Object* other) {
  DCHECK(other->IsNumber());
  return key == static_cast<uint32_t>(other->Number());
}

uint32_t UnseededNumberDictionaryShape::Hash(Isolate* isolate, uint32_t key) {
  return ComputeIntegerHash(key);
}

uint32_t UnseededNumberDictionaryShape::HashForObject(Isolate* isolate,
                                                      Object* other) {
  DCHECK(other->IsNumber());
  return ComputeIntegerHash(static_cast<uint32_t>(other->Number()));
}

Map* UnseededNumberDictionaryShape::GetMap(Isolate* isolate) {
  return isolate->heap()->unseeded_number_dictionary_map();
}

uint32_t SeededNumberDictionaryShape::Hash(Isolate* isolate, uint32_t key) {
  return ComputeIntegerHash(key, isolate->heap()->HashSeed());
}

uint32_t SeededNumberDictionaryShape::HashForObject(Isolate* isolate,
                                                    Object* other) {
  DCHECK(other->IsNumber());
  return ComputeIntegerHash(static_cast<uint32_t>(other->Number()),
                            isolate->heap()->HashSeed());
}


Handle<Object> NumberDictionaryShape::AsHandle(Isolate* isolate, uint32_t key) {
  return isolate->factory()->NewNumberFromUint(key);
}


bool NameDictionaryShape::IsMatch(Handle<Name> key, Object* other) {
  DCHECK(other->IsTheHole(key->GetIsolate()) ||
         Name::cast(other)->IsUniqueName());
  DCHECK(key->IsUniqueName());
  return *key == other;
}

uint32_t NameDictionaryShape::Hash(Isolate* isolate, Handle<Name> key) {
  return key->Hash();
}

uint32_t NameDictionaryShape::HashForObject(Isolate* isolate, Object* other) {
  return Name::cast(other)->Hash();
}

bool GlobalDictionaryShape::IsMatch(Handle<Name> key, Object* other) {
  DCHECK(PropertyCell::cast(other)->name()->IsUniqueName());
  return *key == PropertyCell::cast(other)->name();
}

uint32_t GlobalDictionaryShape::HashForObject(Isolate* isolate, Object* other) {
  return PropertyCell::cast(other)->name()->Hash();
}

Handle<Object> NameDictionaryShape::AsHandle(Isolate* isolate,
                                             Handle<Name> key) {
  DCHECK(key->IsUniqueName());
  return key;
}


template <typename Dictionary>
PropertyDetails GlobalDictionaryShape::DetailsAt(Dictionary* dict, int entry) {
  DCHECK_LE(0, entry);  // Not found is -1, which is not caught by get().
  return dict->CellAt(entry)->property_details();
}


template <typename Dictionary>
void GlobalDictionaryShape::DetailsAtPut(Dictionary* dict, int entry,
                                         PropertyDetails value) {
  DCHECK_LE(0, entry);  // Not found is -1, which is not caught by get().
  PropertyCell* cell = dict->CellAt(entry);
  if (cell->property_details().IsReadOnly() != value.IsReadOnly()) {
    cell->dependent_code()->DeoptimizeDependentCodeGroup(
        cell->GetIsolate(), DependentCode::kPropertyCellChangedGroup);
  }
  cell->set_property_details(value);
}

<<<<<<< HEAD

template <typename Dictionary>
bool GlobalDictionaryShape::IsDeleted(Dictionary* dict, int entry) {
  DCHECK(dict->ValueAt(entry)->IsPropertyCell());
  Isolate* isolate = dict->GetIsolate();
  return PropertyCell::cast(dict->ValueAt(entry))->value()->IsTheHole(isolate);
}


template <typename Derived, typename Shape, typename Key>
inline uint32_t HashTable<Derived,Shape,Key>::Hash(Key key) {
  if (Shape::UsesSeed) {
    return Shape::SeededHash(key, GetHeap()->HashSeed());
  } else {
    return Shape::Hash(key);
  }
}

template <typename Derived, typename Shape, typename Key>
inline uint32_t HashTable<Derived,Shape,Key>::HashForObject(Key key, Object* object) {
  if (Shape::UsesSeed) {
    return Shape::SeededHashForObject(key, GetHeap()->HashSeed(), object);
  } else {
    return Shape::HashForObject(key, object);
  }
}

=======
>>>>>>> e6430e57
bool ObjectHashTableShape::IsMatch(Handle<Object> key, Object* other) {
  return key->SameValue(other);
}

uint32_t ObjectHashTableShape::Hash(Isolate* isolate, Handle<Object> key) {
  return Smi::ToInt(key->GetHash());
}

uint32_t ObjectHashTableShape::HashForObject(Isolate* isolate, Object* other) {
  return Smi::ToInt(other->GetHash());
}


Handle<Object> ObjectHashTableShape::AsHandle(Isolate* isolate,
                                              Handle<Object> key) {
  return key;
}

Handle<ObjectHashTable> ObjectHashTable::Shrink(Handle<ObjectHashTable> table) {
  return DerivedHashTable::Shrink(table);
}

template <int entrysize>
bool WeakHashTableShape<entrysize>::IsMatch(Handle<Object> key, Object* other) {
  if (other->IsWeakCell()) other = WeakCell::cast(other)->value();
  return key->IsWeakCell() ? WeakCell::cast(*key)->value() == other
                           : *key == other;
}

template <int entrysize>
uint32_t WeakHashTableShape<entrysize>::Hash(Isolate* isolate,
                                             Handle<Object> key) {
  intptr_t hash =
      key->IsWeakCell()
          ? reinterpret_cast<intptr_t>(WeakCell::cast(*key)->value())
          : reinterpret_cast<intptr_t>(*key);
  return (uint32_t)(hash & 0xFFFFFFFF);
}

template <int entrysize>
uint32_t WeakHashTableShape<entrysize>::HashForObject(Isolate* isolate,
                                                      Object* other) {
  if (other->IsWeakCell()) other = WeakCell::cast(other)->value();
  intptr_t hash = reinterpret_cast<intptr_t>(other);
  return (uint32_t)(hash & 0xFFFFFFFF);
}


template <int entrysize>
Handle<Object> WeakHashTableShape<entrysize>::AsHandle(Isolate* isolate,
                                                       Handle<Object> key) {
  return key;
}


ACCESSORS(ModuleInfoEntry, export_name, Object, kExportNameOffset)
ACCESSORS(ModuleInfoEntry, local_name, Object, kLocalNameOffset)
ACCESSORS(ModuleInfoEntry, import_name, Object, kImportNameOffset)
SMI_ACCESSORS(ModuleInfoEntry, module_request, kModuleRequestOffset)
SMI_ACCESSORS(ModuleInfoEntry, cell_index, kCellIndexOffset)
SMI_ACCESSORS(ModuleInfoEntry, beg_pos, kBegPosOffset)
SMI_ACCESSORS(ModuleInfoEntry, end_pos, kEndPosOffset)

void Map::ClearCodeCache(Heap* heap) {
  // No write barrier is needed since empty_fixed_array is not in new space.
  // Please note this function is used during marking:
  //  - MarkCompactCollector::MarkUnmarkedObject
  //  - IncrementalMarking::Step
  WRITE_FIELD(this, kCodeCacheOffset, heap->empty_fixed_array());
}


int Map::SlackForArraySize(int old_size, int size_limit) {
  const int max_slack = size_limit - old_size;
  CHECK_LE(0, max_slack);
  if (old_size < 4) {
    DCHECK_LE(1, max_slack);
    return 1;
  }
  return Min(max_slack, old_size / 4);
}


void JSArray::set_length(Smi* length) {
  // Don't need a write barrier for a Smi.
  set_length(static_cast<Object*>(length), SKIP_WRITE_BARRIER);
}


bool JSArray::SetLengthWouldNormalize(Heap* heap, uint32_t new_length) {
  // This constant is somewhat arbitrary. Any large enough value would work.
  const uint32_t kMaxFastArrayLength = 32 * 1024 * 1024;
  // If the new array won't fit in a some non-trivial fraction of the max old
  // space size, then force it to go dictionary mode.
  uint32_t heap_based_upper_bound =
      static_cast<uint32_t>((heap->MaxOldGenerationSize() / kDoubleSize) / 4);
  return new_length >= Min(kMaxFastArrayLength, heap_based_upper_bound);
}


bool JSArray::AllowsSetLength() {
  bool result = elements()->IsFixedArray() || elements()->IsFixedDoubleArray();
  DCHECK(result == !HasFixedTypedArrayElements());
  return result;
}


void JSArray::SetContent(Handle<JSArray> array,
                         Handle<FixedArrayBase> storage) {
  EnsureCanContainElements(array, storage, storage->length(),
                           ALLOW_COPIED_DOUBLE_ELEMENTS);

  DCHECK((storage->map() == array->GetHeap()->fixed_double_array_map() &&
          IsDoubleElementsKind(array->GetElementsKind())) ||
         ((storage->map() != array->GetHeap()->fixed_double_array_map()) &&
          (IsObjectElementsKind(array->GetElementsKind()) ||
           (IsSmiElementsKind(array->GetElementsKind()) &&
            Handle<FixedArray>::cast(storage)->ContainsOnlySmisOrHoles()))));
  array->set_elements(*storage);
  array->set_length(Smi::FromInt(storage->length()));
}


bool JSArray::HasArrayPrototype(Isolate* isolate) {
  return map()->prototype() == *isolate->initial_array_prototype();
}


int TypeFeedbackInfo::ic_total_count() {
  int current = Smi::ToInt(READ_FIELD(this, kStorage1Offset));
  return ICTotalCountField::decode(current);
}


void TypeFeedbackInfo::set_ic_total_count(int count) {
  int value = Smi::ToInt(READ_FIELD(this, kStorage1Offset));
  value = ICTotalCountField::update(value,
                                    ICTotalCountField::decode(count));
  WRITE_FIELD(this, kStorage1Offset, Smi::FromInt(value));
}


int TypeFeedbackInfo::ic_with_type_info_count() {
  int current = Smi::ToInt(READ_FIELD(this, kStorage2Offset));
  return ICsWithTypeInfoCountField::decode(current);
}


void TypeFeedbackInfo::change_ic_with_type_info_count(int delta) {
  if (delta == 0) return;
  int value = Smi::ToInt(READ_FIELD(this, kStorage2Offset));
  int new_count = ICsWithTypeInfoCountField::decode(value) + delta;
  // We can get negative count here when the type-feedback info is
  // shared between two code objects. The can only happen when
  // the debugger made a shallow copy of code object (see Heap::CopyCode).
  // Since we do not optimize when the debugger is active, we can skip
  // this counter update.
  if (new_count >= 0) {
    new_count &= ICsWithTypeInfoCountField::kMask;
    value = ICsWithTypeInfoCountField::update(value, new_count);
    WRITE_FIELD(this, kStorage2Offset, Smi::FromInt(value));
  }
}


int TypeFeedbackInfo::ic_generic_count() {
  return Smi::ToInt(READ_FIELD(this, kStorage3Offset));
}


void TypeFeedbackInfo::change_ic_generic_count(int delta) {
  if (delta == 0) return;
  int new_count = ic_generic_count() + delta;
  if (new_count >= 0) {
    new_count &= ~Smi::kMinValue;
    WRITE_FIELD(this, kStorage3Offset, Smi::FromInt(new_count));
  }
}


void TypeFeedbackInfo::initialize_storage() {
  WRITE_FIELD(this, kStorage1Offset, Smi::kZero);
  WRITE_FIELD(this, kStorage2Offset, Smi::kZero);
  WRITE_FIELD(this, kStorage3Offset, Smi::kZero);
}


void TypeFeedbackInfo::change_own_type_change_checksum() {
  int value = Smi::ToInt(READ_FIELD(this, kStorage1Offset));
  int checksum = OwnTypeChangeChecksum::decode(value);
  checksum = (checksum + 1) % (1 << kTypeChangeChecksumBits);
  value = OwnTypeChangeChecksum::update(value, checksum);
  // Ensure packed bit field is in Smi range.
  if (value > Smi::kMaxValue) value |= Smi::kMinValue;
  if (value < Smi::kMinValue) value &= ~Smi::kMinValue;
  WRITE_FIELD(this, kStorage1Offset, Smi::FromInt(value));
}


void TypeFeedbackInfo::set_inlined_type_change_checksum(int checksum) {
  int value = Smi::ToInt(READ_FIELD(this, kStorage2Offset));
  int mask = (1 << kTypeChangeChecksumBits) - 1;
  value = InlinedTypeChangeChecksum::update(value, checksum & mask);
  // Ensure packed bit field is in Smi range.
  if (value > Smi::kMaxValue) value |= Smi::kMinValue;
  if (value < Smi::kMinValue) value &= ~Smi::kMinValue;
  WRITE_FIELD(this, kStorage2Offset, Smi::FromInt(value));
}


int TypeFeedbackInfo::own_type_change_checksum() {
  int value = Smi::ToInt(READ_FIELD(this, kStorage1Offset));
  return OwnTypeChangeChecksum::decode(value);
}


bool TypeFeedbackInfo::matches_inlined_type_change_checksum(int checksum) {
  int value = Smi::ToInt(READ_FIELD(this, kStorage2Offset));
  int mask = (1 << kTypeChangeChecksumBits) - 1;
  return InlinedTypeChangeChecksum::decode(value) == (checksum & mask);
}

Relocatable::Relocatable(Isolate* isolate) {
  isolate_ = isolate;
  prev_ = isolate->relocatable_top();
  isolate->set_relocatable_top(this);
}


Relocatable::~Relocatable() {
  DCHECK_EQ(isolate_->relocatable_top(), this);
  isolate_->set_relocatable_top(prev_);
}


template<class Derived, class TableType>
Object* OrderedHashTableIterator<Derived, TableType>::CurrentKey() {
  TableType* table(TableType::cast(this->table()));
  int index = Smi::ToInt(this->index());
  Object* key = table->KeyAt(index);
  DCHECK(!key->IsTheHole(table->GetIsolate()));
  return key;
}


Object* JSMapIterator::CurrentValue() {
  OrderedHashMap* table(OrderedHashMap::cast(this->table()));
  int index = Smi::ToInt(this->index());
  Object* value = table->ValueAt(index);
  DCHECK(!value->IsTheHole(table->GetIsolate()));
  return value;
}

// Predictably converts HeapObject* or Address to uint32 by calculating
// offset of the address in respective MemoryChunk.
static inline uint32_t ObjectAddressForHashing(void* object) {
  uint32_t value = static_cast<uint32_t>(reinterpret_cast<uintptr_t>(object));
  return value & MemoryChunk::kAlignmentMask;
}

static inline Handle<Object> MakeEntryPair(Isolate* isolate, uint32_t index,
                                           Handle<Object> value) {
  Handle<Object> key = isolate->factory()->Uint32ToString(index);
  Handle<FixedArray> entry_storage =
      isolate->factory()->NewUninitializedFixedArray(2);
  {
    entry_storage->set(0, *key, SKIP_WRITE_BARRIER);
    entry_storage->set(1, *value, SKIP_WRITE_BARRIER);
  }
  return isolate->factory()->NewJSArrayWithElements(entry_storage,
                                                    PACKED_ELEMENTS, 2);
}

static inline Handle<Object> MakeEntryPair(Isolate* isolate, Handle<Object> key,
                                           Handle<Object> value) {
  Handle<FixedArray> entry_storage =
      isolate->factory()->NewUninitializedFixedArray(2);
  {
    entry_storage->set(0, *key, SKIP_WRITE_BARRIER);
    entry_storage->set(1, *value, SKIP_WRITE_BARRIER);
  }
  return isolate->factory()->NewJSArrayWithElements(entry_storage,
                                                    PACKED_ELEMENTS, 2);
}

ACCESSORS(JSIteratorResult, value, Object, kValueOffset)
ACCESSORS(JSIteratorResult, done, Object, kDoneOffset)

ACCESSORS(JSArrayIterator, object, Object, kIteratedObjectOffset)
ACCESSORS(JSArrayIterator, index, Object, kNextIndexOffset)
ACCESSORS(JSArrayIterator, object_map, Object, kIteratedObjectMapOffset)

ACCESSORS(JSAsyncFromSyncIterator, sync_iterator, JSReceiver,
          kSyncIteratorOffset)

ACCESSORS(JSStringIterator, string, String, kStringOffset)
SMI_ACCESSORS(JSStringIterator, index, kNextIndexOffset)

}  // namespace internal
}  // namespace v8

#include "src/objects/object-macros-undef.h"

#endif  // V8_OBJECTS_INL_H_<|MERGE_RESOLUTION|>--- conflicted
+++ resolved
@@ -5973,36 +5973,6 @@
   cell->set_property_details(value);
 }
 
-<<<<<<< HEAD
-
-template <typename Dictionary>
-bool GlobalDictionaryShape::IsDeleted(Dictionary* dict, int entry) {
-  DCHECK(dict->ValueAt(entry)->IsPropertyCell());
-  Isolate* isolate = dict->GetIsolate();
-  return PropertyCell::cast(dict->ValueAt(entry))->value()->IsTheHole(isolate);
-}
-
-
-template <typename Derived, typename Shape, typename Key>
-inline uint32_t HashTable<Derived,Shape,Key>::Hash(Key key) {
-  if (Shape::UsesSeed) {
-    return Shape::SeededHash(key, GetHeap()->HashSeed());
-  } else {
-    return Shape::Hash(key);
-  }
-}
-
-template <typename Derived, typename Shape, typename Key>
-inline uint32_t HashTable<Derived,Shape,Key>::HashForObject(Key key, Object* object) {
-  if (Shape::UsesSeed) {
-    return Shape::SeededHashForObject(key, GetHeap()->HashSeed(), object);
-  } else {
-    return Shape::HashForObject(key, object);
-  }
-}
-
-=======
->>>>>>> e6430e57
 bool ObjectHashTableShape::IsMatch(Handle<Object> key, Object* other) {
   return key->SameValue(other);
 }
