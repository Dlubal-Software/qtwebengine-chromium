--- conflicted
+++ resolved
@@ -50,28 +50,6 @@
   cflags_c = [ "/TC" ]
   cflags_cc = [ "/TP" ]
 
-<<<<<<< HEAD
-  # Flags not supported in version 2013.
-  if (visual_studio_version != "2013" && visual_studio_version != "2013e") {
-    cflags += [
-      # Tell the compiler to crash on failures. This is undocumented
-      # and unsupported but very handy.
-      "/d2FastFail",
-    ]
-  }
-
-  if (visual_studio_version == "2015" || visual_studio_version == "2015e") {
-    cflags += [
-      # Work around crbug.com/526851, bug in VS 2015 RTM compiler.
-      "/Zc:sizedDealloc-",
-
-      # Disable thread-safe statics to avoid overhead and because
-      # they are disabled on other platforms. See crbug.com/587210
-      # and -fno-threadsafe-statics.
-      "/Zc:threadSafeInit-",
-    ]
-  }
-=======
   cflags += [
     # Tell the compiler to crash on failures. This is undocumented
     # and unsupported but very handy.
@@ -85,7 +63,6 @@
     # and -fno-threadsafe-statics.
     "/Zc:threadSafeInit-",
   ]
->>>>>>> e733310d
 
   # Building with Clang on Windows is a work in progress and very
   # experimental. See crbug.com/82385.
