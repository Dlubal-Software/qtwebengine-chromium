# Copyright 2014 The Chromium Authors. All rights reserved.
# Use of this source code is governed by a BSD-style license that can be
# found in the LICENSE file.

import("features.gni")
import("//build/buildflag_header.gni")
import("//build/config/features.gni")
import("//build/config/ui.gni")
import("//media/media_options.gni")
import("//mojo/public/tools/bindings/mojom.gni")
import("//ppapi/features/features.gni")
import("//sandbox/features.gni")
import("//tools/ipc_fuzzer/ipc_fuzzer.gni")
if (is_mac) {
  import("//build/config/mac/mac_sdk.gni")
}

# For feature flags internal to content. See content/public/common:features
# for feature flags that clients of contents need to know about.
buildflag_header("features") {
  header = "features.h"

  flags = [
    "USE_EXTERNAL_POPUP_MENU=$use_external_popup_menu",
    "ALLOW_CRITICAL_MEMORY_PRESSURE_HANDLING_IN_FOREGROUND=$allow_critical_memory_pressure_handling_in_foreground",
  ]
}

source_set("common") {
  # Targets external to content should always link to the public API.
  # In addition, targets outside of the content component (shell and tests)
  # must not link to this because it will duplicate the code in the component
  # build.
  visibility = [ "//content/*" ]

  sources = [
    "accessibility_messages.h",
    "accessibility_mode.h",
    "all_messages.h",
    "android/common_jni_registrar.cc",
    "android/common_jni_registrar.h",
    "android/gin_java_bridge_errors.cc",
    "android/gin_java_bridge_errors.h",
    "android/gin_java_bridge_value.cc",
    "android/gin_java_bridge_value.h",
    "android/hash_set.cc",
    "android/hash_set.h",
    "android/media_metadata_android.cc",
    "android/media_metadata_android.h",
    "android/resource_request_body_android.cc",
    "android/resource_request_body_android.h",
    "android/sync_compositor_messages.cc",
    "android/sync_compositor_messages.h",
    "android/sync_compositor_statics.cc",
    "android/sync_compositor_statics.h",
    "appcache_interfaces.cc",
    "appcache_interfaces.h",
    "appcache_messages.h",
    "associated_interface_provider_impl.cc",
    "associated_interface_provider_impl.h",
    "associated_interface_registry_impl.cc",
    "associated_interface_registry_impl.h",
    "ax_content_node_data.cc",
    "ax_content_node_data.h",
    "background_fetch/background_fetch_struct_traits.cc",
    "background_fetch/background_fetch_struct_traits.h",
    "background_fetch/background_fetch_types.cc",
    "background_fetch/background_fetch_types.h",
    "bluetooth/web_bluetooth_device_id.cc",
    "bluetooth/web_bluetooth_device_id.h",
    "browser_plugin/browser_plugin_constants.cc",
    "browser_plugin/browser_plugin_constants.h",
    "browser_plugin/browser_plugin_messages.h",
    "cache_storage/cache_storage_messages.h",
    "cache_storage/cache_storage_types.cc",
    "cache_storage/cache_storage_types.h",
    "child_process_host_impl.cc",
    "child_process_host_impl.h",
    "child_process_messages.h",
    "clipboard_format.h",
    "clipboard_messages.h",
    "common_sandbox_support_linux.cc",
    "content_constants_internal.cc",
    "content_constants_internal.h",
    "content_export.h",
    "content_ipc_logging.cc",
    "content_message_generator.cc",
    "content_message_generator.h",
    "content_param_traits.cc",
    "content_param_traits.h",
    "content_param_traits_macros.h",
    "content_paths.cc",
    "content_security_policy/content_security_policy.cc",
    "content_security_policy/content_security_policy.h",
    "content_security_policy/csp_context.cc",
    "content_security_policy/csp_context.h",
    "content_security_policy/csp_directive.cc",
    "content_security_policy/csp_directive.h",
    "content_security_policy/csp_disposition_enum.h",
    "content_security_policy/csp_source.cc",
    "content_security_policy/csp_source.h",
    "content_security_policy/csp_source_list.cc",
    "content_security_policy/csp_source_list.h",
    "content_security_policy_header.cc",
    "content_security_policy_header.h",
    "content_switches_internal.cc",
    "content_switches_internal.h",
    "cross_site_document_classifier.cc",
    "cross_site_document_classifier.h",
    "cursors/webcursor.cc",
    "cursors/webcursor.h",
    "cursors/webcursor_android.cc",
    "cursors/webcursor_aura.cc",
    "cursors/webcursor_aurawin.cc",
    "cursors/webcursor_aurax11.cc",
    "cursors/webcursor_mac.mm",
    "cursors/webcursor_ozone.cc",
    "database_messages.h",
    "date_time_suggestion.h",
    "devtools_messages.h",
    "dom_storage/dom_storage_map.cc",
    "dom_storage/dom_storage_map.h",
    "dom_storage/dom_storage_messages.h",
    "dom_storage/dom_storage_types.h",
    "download/mhtml_save_status.cc",
    "download/mhtml_save_status.h",
    "drag_event_source_info.h",
    "drag_messages.h",
    "drag_traits.h",
    "dwrite_font_proxy_messages.h",
    "edit_command.h",
    "feature_policy/feature_policy.cc",
    "feature_policy/feature_policy.h",
    "file_utilities_messages.h",
    "fileapi/file_system_messages.h",
    "fileapi/webblob_messages.h",
    "font_cache_dispatcher_win.cc",
    "font_cache_dispatcher_win.h",
    "font_config_ipc_linux.cc",
    "font_config_ipc_linux.h",
    "font_list.cc",
    "font_list.h",
    "font_list_android.cc",
    "font_list_fontconfig.cc",
    "font_list_mac.mm",
    "font_list_win.cc",
    "frame_message_enums.h",
    "frame_messages.h",
    "frame_owner_properties.cc",
    "frame_owner_properties.h",
    "frame_replication_state.cc",
    "frame_replication_state.h",
    "gin_java_bridge_messages.h",
    "in_process_child_thread_params.cc",
    "in_process_child_thread_params.h",
    "indexed_db/indexed_db_constants.h",
    "indexed_db/indexed_db_key.cc",
    "indexed_db/indexed_db_key.h",
    "indexed_db/indexed_db_key_path.cc",
    "indexed_db/indexed_db_key_path.h",
    "indexed_db/indexed_db_key_range.cc",
    "indexed_db/indexed_db_key_range.h",
    "indexed_db/indexed_db_metadata.cc",
    "indexed_db/indexed_db_metadata.h",
    "indexed_db/indexed_db_struct_traits.cc",
    "indexed_db/indexed_db_struct_traits.h",
    "input/event_with_latency_info.h",
    "input/gesture_event_stream_validator.cc",
    "input/gesture_event_stream_validator.h",
    "input/input_event.cc",
    "input/input_event.h",
    "input/input_event_ack.cc",
    "input/input_event_ack.h",
    "input/input_event_ack_source.h",
    "input/input_event_ack_state.h",
    "input/input_event_dispatch_type.h",
    "input/input_event_stream_validator.cc",
    "input/input_event_stream_validator.h",
    "input/input_event_struct_traits.cc",
    "input/input_event_struct_traits.h",
    "input/input_param_traits.cc",
    "input/input_param_traits.h",
    "input/synthetic_gesture_packet.cc",
    "input/synthetic_gesture_packet.h",
    "input/synthetic_gesture_params.cc",
    "input/synthetic_gesture_params.h",
    "input/synthetic_pinch_gesture_params.cc",
    "input/synthetic_pinch_gesture_params.h",
    "input/synthetic_pointer_action_list_params.cc",
    "input/synthetic_pointer_action_list_params.h",
    "input/synthetic_pointer_action_params.cc",
    "input/synthetic_pointer_action_params.h",
    "input/synthetic_smooth_drag_gesture_params.cc",
    "input/synthetic_smooth_drag_gesture_params.h",
    "input/synthetic_smooth_scroll_gesture_params.cc",
    "input/synthetic_smooth_scroll_gesture_params.h",
    "input/synthetic_tap_gesture_params.cc",
    "input/synthetic_tap_gesture_params.h",
    "input/synthetic_web_input_event_builders.cc",
    "input/synthetic_web_input_event_builders.h",
    "input/touch_event_stream_validator.cc",
    "input/touch_event_stream_validator.h",
    "input/web_touch_event_traits.cc",
    "input/web_touch_event_traits.h",
    "input_messages.h",
    "inter_process_time_ticks_converter.cc",
    "inter_process_time_ticks_converter.h",
    "layer_tree_settings_factory.cc",
    "layer_tree_settings_factory.h",
    "loader_util.cc",
    "loader_util.h",
    "mac/app_nap_activity.h",
    "mac/app_nap_activity.mm",
    "mac/attributed_string_coder.h",
    "mac/attributed_string_coder.mm",
    "mac/font_descriptor.h",
    "mac/font_descriptor.mm",
    "mac/font_loader.h",
    "mac/font_loader.mm",
    "media/aec_dump_messages.h",
    "media/audio_messages.h",
    "media/cdm_info.cc",
    "media/media_devices.cc",
    "media/media_devices.h",
    "media/media_devices_param_traits.cc",
    "media/media_devices_param_traits.h",
    "media/media_player_delegate_messages.h",
    "media/media_player_messages_android.h",
    "media/media_stream_messages.h",
    "media/media_stream_options.cc",
    "media/media_stream_options.h",
    "media/media_stream_track_metrics_host_messages.h",
    "media/midi_messages.h",
    "media/peer_connection_tracker_messages.h",
    "media/surface_view_manager_messages_android.h",
    "media/video_capture.h",
    "message_port.cc",
    "message_port.h",
    "navigation_gesture.h",
    "navigation_params.cc",
    "navigation_params.h",
    "net/url_fetcher.cc",
    "net/url_request_service_worker_data.cc",
    "net/url_request_service_worker_data.h",
    "net/url_request_user_data.cc",
    "net/url_request_user_data.h",
    "net_adapters.cc",
    "net_adapters.h",
    "origin_trials/trial_token.cc",
    "origin_trials/trial_token.h",
    "origin_trials/trial_token_validator.cc",
    "origin_trials/trial_token_validator.h",
    "origin_util.cc",
    "p2p_messages.h",
    "p2p_socket_type.h",
    "page_message_enums.h",
    "page_messages.h",
    "page_state_serialization.cc",
    "page_state_serialization.h",
    "page_zoom.cc",
    "pepper_file_util.cc",
    "pepper_file_util.h",
    "pepper_plugin_list.cc",
    "pepper_plugin_list.h",
    "pepper_renderer_instance_data.cc",
    "pepper_renderer_instance_data.h",
    "platform_notification_messages.h",
    "plugin_list.cc",
    "plugin_list.h",
    "possibly_associated_interface_ptr.h",
    "presentation/presentation_struct_traits.cc",
    "presentation/presentation_struct_traits.h",
    "process_type.cc",
    "quarantine/quarantine.cc",
    "quarantine/quarantine_constants_linux.h",
    "quarantine/quarantine_linux.cc",
    "quarantine/quarantine_mac.mm",
    "quarantine/quarantine_win.cc",
    "quota_messages.h",
    "render_process_messages.h",
    "render_widget_surface_properties.cc",
    "render_widget_surface_properties.h",
    "resize_params.cc",
    "resize_params.h",
    "resource_messages.cc",
    "resource_messages.h",
    "sandbox_init_mac.cc",
    "sandbox_init_mac.h",
    "sandbox_init_win.cc",
    "sandbox_linux/bpf_cros_arm_gpu_policy_linux.cc",
    "sandbox_linux/bpf_cros_arm_gpu_policy_linux.h",
    "sandbox_linux/bpf_gpu_policy_linux.cc",
    "sandbox_linux/bpf_gpu_policy_linux.h",
    "sandbox_linux/bpf_ppapi_policy_linux.cc",
    "sandbox_linux/bpf_ppapi_policy_linux.h",
    "sandbox_linux/bpf_renderer_policy_linux.cc",
    "sandbox_linux/bpf_renderer_policy_linux.h",
    "sandbox_linux/bpf_utility_policy_linux.cc",
    "sandbox_linux/bpf_utility_policy_linux.h",
    "sandbox_linux/sandbox_bpf_base_policy_linux.cc",
    "sandbox_linux/sandbox_bpf_base_policy_linux.h",
    "sandbox_linux/sandbox_debug_handling_linux.cc",
    "sandbox_linux/sandbox_debug_handling_linux.h",
    "sandbox_linux/sandbox_init_linux.cc",
    "sandbox_linux/sandbox_linux.cc",
    "sandbox_linux/sandbox_linux.h",
    "sandbox_linux/sandbox_seccomp_bpf_linux.cc",
    "sandbox_linux/sandbox_seccomp_bpf_linux.h",
    "sandbox_mac.h",
    "sandbox_mac.mm",
    "sandbox_win.cc",
    "sandbox_win.h",
    "savable_subframe.h",
    "send_zygote_child_ping_linux.cc",
    "service_manager/service_manager_connection_impl.cc",
    "service_manager/service_manager_connection_impl.h",
    "service_worker/embedded_worker_messages.h",
    "service_worker/embedded_worker_settings.h",
    "service_worker/embedded_worker_start_params.cc",
    "service_worker/embedded_worker_start_params.h",
    "service_worker/service_worker_client_info.cc",
    "service_worker/service_worker_client_info.h",
    "service_worker/service_worker_messages.h",
    "service_worker/service_worker_provider_host_info.cc",
    "service_worker/service_worker_provider_host_info.h",
    "service_worker/service_worker_status_code.cc",
    "service_worker/service_worker_status_code.h",
    "service_worker/service_worker_types.cc",
    "service_worker/service_worker_types.h",
    "service_worker/service_worker_utils.cc",
    "service_worker/service_worker_utils.h",
    "site_isolation_policy.cc",
    "site_isolation_policy.h",
    "speech_recognition_messages.h",
    "swapped_out_messages.cc",
    "swapped_out_messages.h",
    "task_scheduler.cc",
    "task_scheduler.h",
    "text_input_client_messages.h",
    "text_input_state.cc",
    "text_input_state.h",
    "throttling_url_loader.cc",
    "throttling_url_loader.h",
    "unique_name_helper.cc",
    "unique_name_helper.h",
    "url_request_struct_traits.cc",
    "url_request_struct_traits.h",
    "url_schemes.cc",
    "url_schemes.h",
    "user_agent.cc",
    "view_message_enums.h",
    "view_messages.h",
    "worker_messages.h",
    "zygote_commands_linux.h",
  ]

  configs += [
    "//content:content_implementation",
    "//build/config:precompiled_headers",
    "//build/config/compiler:no_size_t_to_int_warning",
    "//media/gpu:gpu_config",
  ]

  public_deps = [
    ":mojo_bindings",
    "//cc",
    "//gpu/command_buffer/common",
    "//ipc",
    "//third_party/WebKit/public:blink_headers",
  ]
  deps = [
    ":features",
    "//base",
    "//base/third_party/dynamic_annotations",
    "//build/util:webkit_version",
    "//cc/ipc",
    "//cc/surfaces",
    "//components/discardable_memory/common",
    "//components/tracing",
    "//components/tracing:startup_tracing",
    "//content:resources",
    "//content/app/resources",
    "//content/public/common:interfaces",
    "//content/public/common:service_names",
    "//device/base/synchronization",
    "//device/bluetooth",
    "//gpu",
    "//gpu/command_buffer/client:gles2_c_lib",
    "//gpu/command_buffer/client:gles2_cmd_helper",
    "//gpu/command_buffer/client:gles2_implementation",
    "//gpu/command_buffer/client:gles2_interface",
    "//gpu/command_buffer/common:gles2_utils",
    "//gpu/command_buffer/service",
    "//gpu/ipc/client",
    "//gpu/ipc/common",
    "//gpu/skia_bindings",
    "//ipc",
    "//media",
    "//media:shared_memory_support",
    "//media/base/ipc",
    "//media/capture",
    "//media/capture/ipc",
    "//media/gpu/ipc/client",
    "//media/gpu/ipc/common",
    "//media/midi",
    "//media/midi:mojo",
    "//mojo/common:common_base",
    "//mojo/edk/system",
    "//net",
    "//ppapi/features",
    "//sandbox",
    "//sandbox:sandbox_features",
    "//services/resource_coordinator/public/cpp:resource_coordinator_cpp",
    "//services/service_manager",
    "//services/service_manager/embedder",
    "//services/service_manager/public/cpp",
    "//services/service_manager/public/interfaces",
    "//services/service_manager/runner/common",
    "//services/ui/public/interfaces",
    "//services/video_capture/public/interfaces",
    "//skia",
    "//storage/common",
    "//third_party/boringssl",
    "//third_party/icu",
    "//third_party/webrtc/rtc_base:rtc_base",
    "//third_party/webrtc_overrides",
    "//ui/accessibility",
    "//ui/base",
    "//ui/base/ime",
    "//ui/display",
    "//ui/events/blink",
    "//ui/gfx",
    "//ui/gfx/geometry",
    "//ui/gfx/ipc",
    "//ui/gfx/ipc/color",
    "//ui/gfx/ipc/geometry",
    "//ui/gfx/ipc/skia",
    "//ui/gl",
    "//ui/latency/ipc",
    "//ui/shell_dialogs",
    "//url",
    "//url/ipc:url_ipc",
  ]

  defines = []
  include_dirs = []
  libs = []
  ldflags = []

  allow_circular_includes_from = [
    ":mojo_bindings",
    "//content/public/common:interfaces",
  ]

  if (is_android && use_seccomp_bpf) {
    set_sources_assignment_filter([])
    sources += [
      "sandbox_linux/sandbox_bpf_base_policy_linux.cc",
      "sandbox_linux/sandbox_bpf_base_policy_linux.h",
    ]
    set_sources_assignment_filter(sources_assignment_filter)
  }

  if (is_mac) {
    deps += [ "//sandbox/mac:seatbelt" ]
  }

  if (is_android) {
    deps += [
      "//content/public/android:common_aidl",
      "//content/public/android:jni",
    ]

    libs += [ "android" ]
  }

  if (is_debug && !is_component_build && enable_plugins) {
    # Content depends on the PPAPI message logging stuff; if this isn't here,
    # some unit test binaries won't compile. This only worked in release mode
    # because logging is disabled there.
    deps += [ "//ppapi/proxy:ipc_sources" ]
  }

  if (use_ozone) {
    deps += [ "//ui/ozone" ]
  } else {
    sources -= [ "cursors/webcursor_ozone.cc" ]
  }

  if (!use_aura || is_android) {
    sources -= [ "cursors/webcursor_aura.cc" ]
  }

  if (!use_aura || !use_x11) {
    sources -= [ "cursors/webcursor_aurax11.cc" ]
  }

<<<<<<< HEAD
  if (is_linux && !use_qt) {
    deps += [ "//build/linux:fontconfig" ]
  } else {
=======
  if (is_linux) {
    deps += [ "//third_party/fontconfig" ]
  }

  if (is_mac || is_win || is_android) {
>>>>>>> e6430e57
    sources -= [ "font_list_fontconfig.cc" ]
  }

  if (enable_plugins) {
    deps += [
      "//ppapi/proxy:ipc",
      "//ppapi/shared_impl",
    ]
  } else {
    sources -= [
      "pepper_file_util.cc",
      "pepper_file_util.h",
      "pepper_plugin_list.cc",
      "pepper_plugin_list.h",
      "pepper_renderer_instance_data.cc",
      "pepper_renderer_instance_data.h",
      "plugin_list.cc",
      "plugin_list.h",
    ]
  }

  if (!is_win || !use_aura) {
    sources -= [ "cursors/webcursor_aurawin.cc" ]
  }

  if (!use_seccomp_bpf) {
    if (is_linux) {
      sources -= [
        "sandbox_linux/bpf_cros_arm_gpu_policy_linux.cc",
        "sandbox_linux/bpf_cros_arm_gpu_policy_linux.h",
        "sandbox_linux/bpf_gpu_policy_linux.cc",
        "sandbox_linux/bpf_gpu_policy_linux.h",
        "sandbox_linux/bpf_ppapi_policy_linux.cc",
        "sandbox_linux/bpf_ppapi_policy_linux.h",
        "sandbox_linux/bpf_renderer_policy_linux.cc",
        "sandbox_linux/bpf_renderer_policy_linux.h",
        "sandbox_linux/bpf_utility_policy_linux.cc",
        "sandbox_linux/bpf_utility_policy_linux.h",
        "sandbox_linux/sandbox_bpf_base_policy_linux.cc",
        "sandbox_linux/sandbox_bpf_base_policy_linux.h",
      ]
    }
  }

  if (is_mac) {
    deps += [ "//media/gpu" ]
  }

  if (enable_ipc_fuzzer) {
    configs += [ "//tools/ipc_fuzzer:ipc_fuzzer_config" ]
    sources += [
      "external_ipc_dumper.cc",
      "external_ipc_dumper.h",
    ]
  }

  if (enable_cdm_host_verification) {
    sources += [
      "media/cdm_host_file.cc",
      "media/cdm_host_file.h",
      "media/cdm_host_files.cc",
      "media/cdm_host_files.h",
    ]
    deps += [
      "//media/cdm:cdm_paths",

      # Needed for finding CDM path from CDM adapter path.
      # TODO(xhwang): Remove this dependency when CDM adapter is deprecated.
      # See http://crbug.com/403462
      "//third_party/widevine/cdm:headers",
    ]
  }
}

# See comment at the top of //content/BUILD.gn for how this works.
group("for_content_tests") {
  visibility = [ "//content/test/*" ]
  if (!is_component_build) {
    public_deps = [
      ":common",
    ]
  }
}

mojom("mojo_bindings") {
  # This interface is internal to content.
  visibility = [ "//content/*" ]

  # indexed_db.mojom uses a native typemap that is not available in Java.
  cpp_only = true

  sources = [
    "associated_interfaces.mojom",
    "child.mojom",
    "child_memory_coordinator.mojom",
    "field_trial_recorder.mojom",
    "frame.mojom",
    "frame_sink_provider.mojom",
    "host_zoom.mojom",
    "image_downloader/image_downloader.mojom",
    "indexed_db/indexed_db.mojom",
    "input/input_handler.mojom",
    "leveldb_wrapper.mojom",
    "manifest_observer.mojom",
    "media/media_devices.mojom",
    "media/renderer_audio_output_stream_factory.mojom",
    "memory_coordinator.mojom",
    "native_types.mojom",
    "push_messaging.mojom",
    "render_frame_message_filter.mojom",
    "render_message_filter.mojom",
    "render_widget_window_tree_client_factory.mojom",
    "renderer.mojom",
    "renderer_host.mojom",
    "service_worker/embedded_worker.mojom",
    "service_worker/service_worker.mojom",
    "service_worker/service_worker_event_dispatcher.mojom",
    "service_worker/service_worker_installed_scripts_manager.mojom",
    "service_worker/service_worker_provider.mojom",
    "service_worker/service_worker_provider_interfaces.mojom",
    "service_worker/service_worker_types.mojom",
    "storage_partition_service.mojom",
    "video_capture.mojom",
    "widget.mojom",
    "worker_url_loader_factory_provider.mojom",
  ]

  import_dirs = [ "//mojo/services" ]

  public_deps = [
    "//components/leveldb/public/interfaces",
    "//content/public/common:interfaces",
    "//ipc:mojom",
    "//media/capture/mojo:capture_types",
    "//media/mojo/interfaces",
    "//mojo/common:common_custom_types",
    "//services/service_manager/public/interfaces",
    "//services/ui/public/interfaces",
    "//services/video_capture/public/interfaces",
    "//skia/public/interfaces",
    "//third_party/WebKit/public:mojo_bindings",
    "//ui/base/mojo:mojo_bindings",
    "//ui/gfx/geometry/mojo",
    "//ui/gfx/mojo",
    "//url/mojo:url_mojom_gurl",
    "//url/mojo:url_mojom_origin",
  ]

  component_output_prefix = "content_common_mojo_bindings"
  export_class_attribute = "CONTENT_EXPORT"
  export_define = "CONTENT_IMPLEMENTATION=1"
  export_header = "content/common/content_export.h"
}<|MERGE_RESOLUTION|>--- conflicted
+++ resolved
@@ -495,17 +495,11 @@
     sources -= [ "cursors/webcursor_aurax11.cc" ]
   }
 
-<<<<<<< HEAD
   if (is_linux && !use_qt) {
     deps += [ "//build/linux:fontconfig" ]
-  } else {
-=======
-  if (is_linux) {
-    deps += [ "//third_party/fontconfig" ]
-  }
-
-  if (is_mac || is_win || is_android) {
->>>>>>> e6430e57
+  }
+
+  if (is_mac || is_win || is_android || use_qt) {
     sources -= [ "font_list_fontconfig.cc" ]
   }
 
