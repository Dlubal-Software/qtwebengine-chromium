--- conflicted
+++ resolved
@@ -83,91 +83,6 @@
   return new ImageTransportSurfaceOverlayMac(manager, stub, handle);
 }
 
-<<<<<<< HEAD
-class ImageTransportSurfaceOverlayMac::OverlayPlane {
- public:
-  static linked_ptr<OverlayPlane> CreateWithFrameRect(
-      int z_order,
-      base::ScopedCFTypeRef<IOSurfaceRef> io_surface,
-      const gfx::RectF& pixel_frame_rect,
-      const gfx::RectF& contents_rect) {
-    gfx::Transform transform;
-    transform.Translate(pixel_frame_rect.x(), pixel_frame_rect.y());
-    return linked_ptr<OverlayPlane>(
-        new OverlayPlane(z_order, io_surface, contents_rect, pixel_frame_rect));
-  }
-
-  ~OverlayPlane() {
-    [ca_layer setContents:nil];
-    [ca_layer removeFromSuperlayer];
-    ca_layer.reset();
-  }
-
-  const int z_order;
-  const base::ScopedCFTypeRef<IOSurfaceRef> io_surface;
-  const gfx::RectF contents_rect;
-  const gfx::RectF pixel_frame_rect;
-  bool layer_needs_update;
-  base::scoped_nsobject<CALayer> ca_layer;
-
-  void TakeCALayerFrom(OverlayPlane* other_plane) {
-    ca_layer.swap(other_plane->ca_layer);
-  }
-
-  void UpdateProperties(float scale_factor) {
-    if (layer_needs_update) {
-      [ca_layer setOpaque:YES];
-
-      id new_contents = (__bridge id)(io_surface.get());
-      if ([ca_layer contents] == new_contents && z_order == 0)
-        [ca_layer setContentsChanged];
-      else
-        [ca_layer setContents:new_contents];
-      [ca_layer setContentsRect:contents_rect.ToCGRect()];
-
-      [ca_layer setAnchorPoint:CGPointZero];
-
-      if ([ca_layer respondsToSelector:(@selector(setContentsScale:))])
-        [ca_layer setContentsScale:scale_factor];
-      gfx::RectF dip_frame_rect = gfx::RectF(pixel_frame_rect);
-      dip_frame_rect.Scale(1 / scale_factor);
-      [ca_layer setBounds:CGRectMake(0, 0, dip_frame_rect.width(),
-                                     dip_frame_rect.height())];
-      [ca_layer
-          setPosition:CGPointMake(dip_frame_rect.x(), dip_frame_rect.y())];
-    }
-    static bool show_borders =
-        base::CommandLine::ForCurrentProcess()->HasSwitch(
-            switches::kShowMacOverlayBorders);
-    if (show_borders) {
-      base::ScopedCFTypeRef<CGColorRef> color;
-      if (!layer_needs_update) {
-        // Green represents contents that are unchanged across frames.
-        color.reset(CGColorCreateGenericRGB(0, 1, 0, 1));
-      } else {
-        // Red represents damaged contents.
-        color.reset(CGColorCreateGenericRGB(1, 0, 0, 1));
-      }
-      [ca_layer setBorderWidth:1];
-      [ca_layer setBorderColor:color];
-    }
-    layer_needs_update = false;
-  }
-
- private:
-  OverlayPlane(int z_order,
-               base::ScopedCFTypeRef<IOSurfaceRef> io_surface,
-               const gfx::RectF& contents_rect,
-               const gfx::RectF& pixel_frame_rect)
-      : z_order(z_order),
-        io_surface(io_surface),
-        contents_rect(contents_rect),
-        pixel_frame_rect(pixel_frame_rect),
-        layer_needs_update(true) {}
-};
-
-=======
->>>>>>> 47c928e8
 class ImageTransportSurfaceOverlayMac::PendingSwap {
  public:
   PendingSwap() {}
