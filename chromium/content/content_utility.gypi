--- conflicted
+++ resolved
@@ -5,16 +5,12 @@
 {
   'dependencies': [
     '../base/base.gyp:base',
-<<<<<<< HEAD
-    '../courgette/courgette.gyp:courgette_lib',
     '../mojo/mojo_base.gyp:mojo_application_base',
     '../mojo/mojo_base.gyp:mojo_application_bindings',
     '../mojo/mojo_base.gyp:mojo_common_lib',
     '../mojo/mojo_shell.gyp:mojo_shell_lib',
     '../third_party/mojo/mojo_public.gyp:mojo_cpp_bindings',
     '../url/url.gyp:url_lib',
-=======
->>>>>>> 76827135
   ],
   'variables': {
     'utility_sources': [
