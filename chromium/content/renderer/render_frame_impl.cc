// Copyright 2013 The Chromium Authors. All rights reserved.
// Use of this source code is governed by a BSD-style license that can be
// found in the LICENSE file.

#include "content/renderer/render_frame_impl.h"

#include <string.h>
#include <algorithm>
#include <map>
#include <string>
#include <utility>
#include <vector>

#include "base/auto_reset.h"
#include "base/bind_helpers.h"
#include "base/command_line.h"
#include "base/debug/alias.h"
#include "base/debug/asan_invalid_access.h"
#include "base/debug/crash_logging.h"
#include "base/debug/dump_without_crashing.h"
#include "base/feature_list.h"
#include "base/files/file.h"
#include "base/i18n/char_iterator.h"
#include "base/logging.h"
#include "base/macros.h"
#include "base/memory/ptr_util.h"
#include "base/memory/shared_memory.h"
#include "base/memory/weak_ptr.h"
#include "base/metrics/field_trial.h"
#include "base/metrics/field_trial_params.h"
#include "base/metrics/histogram_macros.h"
#include "base/process/process.h"
#include "base/stl_util.h"
#include "base/strings/string16.h"
#include "base/strings/utf_string_conversions.h"
#include "base/task_runner_util.h"
#include "base/threading/thread_task_runner_handle.h"
#include "base/time/time.h"
#include "base/trace_event/trace_event.h"
#include "build/build_config.h"
#include "cc/base/switches.h"
#include "content/child/appcache/appcache_dispatcher.h"
#include "content/child/feature_policy/feature_policy_platform.h"
#include "content/child/quota_dispatcher.h"
#include "content/child/request_extra_data.h"
#include "content/child/service_worker/service_worker_handle_reference.h"
#include "content/child/service_worker/service_worker_network_provider.h"
#include "content/child/service_worker/service_worker_provider_context.h"
#include "content/child/service_worker/web_service_worker_provider_impl.h"
#include "content/child/v8_value_converter_impl.h"
#include "content/child/web_url_loader_impl.h"
#include "content/child/web_url_request_util.h"
#include "content/child/webmessageportchannel_impl.h"
#include "content/child/weburlresponse_extradata_impl.h"
#include "content/common/accessibility_messages.h"
#include "content/common/associated_interface_provider_impl.h"
#include "content/common/associated_interfaces.mojom.h"
#include "content/common/clipboard_messages.h"
#include "content/common/content_constants_internal.h"
#include "content/common/content_security_policy/csp_context.h"
#include "content/common/content_security_policy_header.h"
#include "content/common/download/mhtml_save_status.h"
#include "content/common/edit_command.h"
#include "content/common/frame_messages.h"
#include "content/common/frame_owner_properties.h"
#include "content/common/frame_replication_state.h"
#include "content/common/input_messages.h"
#include "content/common/navigation_params.h"
#include "content/common/page_messages.h"
#include "content/common/savable_subframe.h"
#include "content/common/service_worker/service_worker_types.h"
#include "content/common/service_worker/service_worker_utils.h"
#include "content/common/site_isolation_policy.h"
#include "content/common/swapped_out_messages.h"
#include "content/common/view_messages.h"
#include "content/common/worker_url_loader_factory_provider.mojom.h"
#include "content/public/common/appcache_info.h"
#include "content/public/common/associated_interface_provider.h"
#include "content/public/common/bindings_policy.h"
#include "content/public/common/browser_side_navigation_policy.h"
#include "content/public/common/content_constants.h"
#include "content/public/common/content_features.h"
#include "content/public/common/content_switches.h"
#include "content/public/common/context_menu_params.h"
#include "content/public/common/favicon_url.h"
#include "content/public/common/file_chooser_file_info.h"
#include "content/public/common/file_chooser_params.h"
#include "content/public/common/isolated_world_ids.h"
#include "content/public/common/page_state.h"
#include "content/public/common/resource_response.h"
#include "content/public/common/service_manager_connection.h"
#include "content/public/common/url_constants.h"
#include "content/public/common/url_loader_throttle.h"
#include "content/public/common/url_utils.h"
#include "content/public/renderer/browser_plugin_delegate.h"
#include "content/public/renderer/content_renderer_client.h"
#include "content/public/renderer/context_menu_client.h"
#include "content/public/renderer/document_state.h"
#include "content/public/renderer/navigation_state.h"
#include "content/public/renderer/render_frame_observer.h"
#include "content/public/renderer/render_frame_visitor.h"
#include "content/public/renderer/renderer_ppapi_host.h"
#include "content/renderer/accessibility/render_accessibility_impl.h"
#include "content/renderer/browser_plugin/browser_plugin.h"
#include "content/renderer/browser_plugin/browser_plugin_manager.h"
#include "content/renderer/child_frame_compositing_helper.h"
#include "content/renderer/content_security_policy_util.h"
#include "content/renderer/context_menu_params_builder.h"
#include "content/renderer/devtools/devtools_agent.h"
#include "content/renderer/dom_automation_controller.h"
#include "content/renderer/effective_connection_type_helper.h"
#include "content/renderer/external_popup_menu.h"
#include "content/renderer/frame_owner_properties.h"
#include "content/renderer/gpu/gpu_benchmarking_extension.h"
#include "content/renderer/history_entry.h"
#include "content/renderer/history_serialization.h"
#include "content/renderer/image_downloader/image_downloader_impl.h"
#include "content/renderer/ime_event_guard.h"
#include "content/renderer/input/frame_input_handler_impl.h"
#include "content/renderer/input/input_handler_manager.h"
#include "content/renderer/installedapp/related_apps_fetcher.h"
#include "content/renderer/internal_document_state_data.h"
#include "content/renderer/manifest/manifest_manager.h"
#include "content/renderer/media/audio_device_factory.h"
#include "content/renderer/media/audio_ipc_factory.h"
#include "content/renderer/media/media_devices_listener_impl.h"
#include "content/renderer/media/media_permission_dispatcher.h"
#include "content/renderer/media/media_stream_dispatcher.h"
#include "content/renderer/media/user_media_client_impl.h"
#include "content/renderer/mojo/blink_connector_js_wrapper.h"
#include "content/renderer/mojo/blink_interface_registry_impl.h"
#include "content/renderer/mojo/interface_provider_js_wrapper.h"
#include "content/renderer/mojo_bindings_controller.h"
#include "content/renderer/navigation_state_impl.h"
#include "content/renderer/pepper/pepper_audio_controller.h"
#include "content/renderer/pepper/plugin_instance_throttler_impl.h"
#include "content/renderer/presentation/presentation_dispatcher.h"
#include "content/renderer/previews_state_helper.h"
#include "content/renderer/push_messaging/push_messaging_client.h"
#include "content/renderer/render_frame_proxy.h"
#include "content/renderer/render_process.h"
#include "content/renderer/render_thread_impl.h"
#include "content/renderer/render_view_impl.h"
#include "content/renderer/render_widget_fullscreen_pepper.h"
#include "content/renderer/renderer_blink_platform_impl.h"
#include "content/renderer/renderer_webapplicationcachehost_impl.h"
#include "content/renderer/renderer_webcolorchooser_impl.h"
#include "content/renderer/savable_resources.h"
#include "content/renderer/screen_orientation/screen_orientation_dispatcher.h"
#include "content/renderer/service_worker/worker_fetch_context_impl.h"
#include "content/renderer/shared_worker/shared_worker_repository.h"
#include "content/renderer/shared_worker/websharedworker_proxy.h"
#include "content/renderer/skia_benchmarking_extension.h"
#include "content/renderer/stats_collection_controller.h"
#include "content/renderer/web_frame_utils.h"
#include "content/renderer/web_ui_extension.h"
#include "content/renderer/web_ui_extension_data.h"
#include "crypto/sha2.h"
#include "gin/modules/console.h"
#include "gin/modules/module_registry.h"
#include "gin/modules/timer.h"
#include "media/blink/webmediaplayer_util.h"
#include "mojo/edk/js/core.h"
#include "mojo/edk/js/support.h"
#include "net/base/data_url.h"
#include "net/base/load_flags.h"
#include "net/base/net_errors.h"
#include "net/base/registry_controlled_domains/registry_controlled_domain.h"
#include "net/http/http_request_headers.h"
#include "net/http/http_util.h"
#include "ppapi/features/features.h"
#include "services/service_manager/public/cpp/connector.h"
#include "services/service_manager/public/cpp/interface_provider.h"
#include "services/ui/public/cpp/gpu/context_provider_command_buffer.h"
#include "storage/common/data_element.h"
#include "third_party/WebKit/public/platform/FilePathConversion.h"
#include "third_party/WebKit/public/platform/InterfaceProvider.h"
#include "third_party/WebKit/public/platform/URLConversion.h"
#include "third_party/WebKit/public/platform/WebCachePolicy.h"
#include "third_party/WebKit/public/platform/WebData.h"
#include "third_party/WebKit/public/platform/WebFocusType.h"
#include "third_party/WebKit/public/platform/WebKeyboardEvent.h"
#include "third_party/WebKit/public/platform/WebMediaPlayer.h"
#include "third_party/WebKit/public/platform/WebMediaPlayerSource.h"
#include "third_party/WebKit/public/platform/WebPoint.h"
#include "third_party/WebKit/public/platform/WebSecurityOrigin.h"
#include "third_party/WebKit/public/platform/WebStorageQuotaCallbacks.h"
#include "third_party/WebKit/public/platform/WebString.h"
#include "third_party/WebKit/public/platform/WebURL.h"
#include "third_party/WebKit/public/platform/WebURLError.h"
#include "third_party/WebKit/public/platform/WebURLResponse.h"
#include "third_party/WebKit/public/platform/WebVector.h"
#include "third_party/WebKit/public/platform/modules/permissions/permission.mojom.h"
#include "third_party/WebKit/public/platform/modules/serviceworker/WebServiceWorkerNetworkProvider.h"
#include "third_party/WebKit/public/platform/scheduler/renderer/renderer_scheduler.h"
#include "third_party/WebKit/public/web/WebColorSuggestion.h"
#include "third_party/WebKit/public/web/WebConsoleMessage.h"
#include "third_party/WebKit/public/web/WebDocument.h"
#include "third_party/WebKit/public/web/WebFindOptions.h"
#include "third_party/WebKit/public/web/WebFrameOwnerProperties.h"
#include "third_party/WebKit/public/web/WebFrameSerializer.h"
#include "third_party/WebKit/public/web/WebFrameSerializerCacheControlPolicy.h"
#include "third_party/WebKit/public/web/WebFrameWidget.h"
#include "third_party/WebKit/public/web/WebInputMethodController.h"
#include "third_party/WebKit/public/web/WebKit.h"
#include "third_party/WebKit/public/web/WebLocalFrame.h"
#include "third_party/WebKit/public/web/WebMediaStreamRegistry.h"
#include "third_party/WebKit/public/web/WebNavigationPolicy.h"
#include "third_party/WebKit/public/web/WebPlugin.h"
#include "third_party/WebKit/public/web/WebPluginContainer.h"
#include "third_party/WebKit/public/web/WebPluginDocument.h"
#include "third_party/WebKit/public/web/WebPluginParams.h"
#include "third_party/WebKit/public/web/WebRange.h"
#include "third_party/WebKit/public/web/WebScopedUserGesture.h"
#include "third_party/WebKit/public/web/WebScriptSource.h"
#include "third_party/WebKit/public/web/WebSearchableFormData.h"
#include "third_party/WebKit/public/web/WebSecurityPolicy.h"
#include "third_party/WebKit/public/web/WebSerializedScriptValue.h"
#include "third_party/WebKit/public/web/WebSettings.h"
#include "third_party/WebKit/public/web/WebSurroundingText.h"
#include "third_party/WebKit/public/web/WebUserGestureIndicator.h"
#include "third_party/WebKit/public/web/WebView.h"
#include "third_party/WebKit/public/web/WebWidget.h"
#include "ui/events/base_event_utils.h"
#include "url/origin.h"
#include "url/url_constants.h"
#include "url/url_util.h"

#if BUILDFLAG(ENABLE_PLUGINS)
#include "content/renderer/pepper/pepper_browser_connection.h"
#include "content/renderer/pepper/pepper_plugin_instance_impl.h"
#include "content/renderer/pepper/pepper_plugin_registry.h"
#include "content/renderer/pepper/pepper_webplugin_impl.h"
#include "content/renderer/pepper/plugin_module.h"
#endif

#if BUILDFLAG(ENABLE_WEBRTC)
#include "content/renderer/media/rtc_peer_connection_handler.h"
#endif

#if defined(OS_ANDROID)
#include <cpu-features.h>

#include "content/renderer/java/gin_java_bridge_dispatcher.h"
#include "third_party/WebKit/public/platform/WebFloatPoint.h"
#endif

using base::Time;
using base::TimeDelta;
using blink::WebCachePolicy;
using blink::WebContentDecryptionModule;
using blink::WebContextMenuData;
using blink::WebCString;
using blink::WebData;
using blink::WebDataSource;
using blink::WebDocument;
using blink::WebDOMEvent;
using blink::WebDOMMessageEvent;
using blink::WebElement;
using blink::WebExternalPopupMenu;
using blink::WebExternalPopupMenuClient;
using blink::WebFindOptions;
using blink::WebFrame;
using blink::WebFrameLoadType;
using blink::WebFrameSerializer;
using blink::WebFrameSerializerClient;
using blink::WebHistoryItem;
using blink::WebHTTPBody;
using blink::WebLocalFrame;
using blink::WebMediaPlayer;
using blink::WebMediaPlayerClient;
using blink::WebMediaPlayerEncryptedMediaClient;
using blink::WebNavigationPolicy;
using blink::WebNavigationType;
using blink::WebNode;
using blink::WebPluginDocument;
using blink::WebPluginParams;
using blink::WebPoint;
using blink::WebPopupMenuInfo;
using blink::WebRange;
using blink::WebRect;
using blink::WebReferrerPolicy;
using blink::WebScriptSource;
using blink::WebSearchableFormData;
using blink::WebSecurityOrigin;
using blink::WebSecurityPolicy;
using blink::WebSerializedScriptValue;
using blink::WebServiceWorkerProvider;
using blink::WebSettings;
using blink::WebStorageQuotaCallbacks;
using blink::WebString;
using blink::WebThreadSafeData;
using blink::WebURL;
using blink::WebURLError;
using blink::WebURLRequest;
using blink::WebURLResponse;
using blink::WebUserGestureIndicator;
using blink::WebVector;
using blink::WebView;

#if defined(OS_ANDROID)
using blink::WebFloatPoint;
using blink::WebFloatRect;
#endif

#define STATIC_ASSERT_ENUM(a, b)                            \
  static_assert(static_cast<int>(a) == static_cast<int>(b), \
                "mismatching enums: " #a)

namespace content {

namespace {

const int kExtraCharsBeforeAndAfterSelection = 100;

typedef std::map<int, RenderFrameImpl*> RoutingIDFrameMap;
static base::LazyInstance<RoutingIDFrameMap>::DestructorAtExit
    g_routing_id_frame_map = LAZY_INSTANCE_INITIALIZER;

typedef std::map<blink::WebFrame*, RenderFrameImpl*> FrameMap;
base::LazyInstance<FrameMap>::DestructorAtExit g_frame_map =
    LAZY_INSTANCE_INITIALIZER;

int64_t ExtractPostId(const WebHistoryItem& item) {
  if (item.IsNull() || item.HttpBody().IsNull())
    return -1;

  return item.HttpBody().Identifier();
}

WebURLResponseExtraDataImpl* GetExtraDataFromResponse(
    const WebURLResponse& response) {
  return static_cast<WebURLResponseExtraDataImpl*>(response.GetExtraData());
}

void GetRedirectChain(WebDataSource* ds, std::vector<GURL>* result) {
  WebVector<WebURL> urls;
  ds->RedirectChain(urls);
  result->reserve(urls.size());
  for (size_t i = 0; i < urls.size(); ++i) {
    result->push_back(urls[i]);
  }
}

// Gets URL that should override the default getter for this data source
// (if any), storing it in |output|. Returns true if there is an override URL.
bool MaybeGetOverriddenURL(WebDataSource* ds, GURL* output) {
  DocumentState* document_state = DocumentState::FromDataSource(ds);

  // If load was from a data URL, then the saved data URL, not the history
  // URL, should be the URL of the data source.
  if (document_state->was_load_data_with_base_url_request()) {
    *output = document_state->data_url();
    return true;
  }

  // WebDataSource has unreachable URL means that the frame is loaded through
  // blink::WebFrame::loadData(), and the base URL will be in the redirect
  // chain. However, we never visited the baseURL. So in this case, we should
  // use the unreachable URL as the original URL.
  if (ds->HasUnreachableURL()) {
    *output = ds->UnreachableURL();
    return true;
  }

  return false;
}

// Returns the original request url. If there is no redirect, the original
// url is the same as ds->getRequest()->url(). If the WebDataSource belongs to a
// frame was loaded by loadData, the original url will be ds->unreachableURL()
GURL GetOriginalRequestURL(WebDataSource* ds) {
  GURL overriden_url;
  if (MaybeGetOverriddenURL(ds, &overriden_url))
    return overriden_url;

  std::vector<GURL> redirects;
  GetRedirectChain(ds, &redirects);
  if (!redirects.empty())
    return redirects.at(0);

  return ds->OriginalRequest().Url();
}

bool IsBrowserInitiated(NavigationParams* pending) {
  // A navigation resulting from loading a javascript URL should not be treated
  // as a browser initiated event.  Instead, we want it to look as if the page
  // initiated any load resulting from JS execution.
  return pending &&
         !pending->common_params.url.SchemeIs(url::kJavaScriptScheme);
}

// Returns false unless this is a top-level navigation.
bool IsTopLevelNavigation(WebFrame* frame) {
  return frame->Parent() == NULL;
}

WebURLRequest CreateURLRequestForNavigation(
    const CommonNavigationParams& common_params,
    const RequestNavigationParams& request_params,
    std::unique_ptr<StreamOverrideParameters> stream_override,
    bool is_view_source_mode_enabled,
    bool is_same_document_navigation) {
  // PlzNavigate: use the original navigation url to construct the
  // WebURLRequest. The WebURLloaderImpl will replay the redirects afterwards
  // and will eventually commit the final url.
  const GURL navigation_url = IsBrowserSideNavigationEnabled() &&
                                      !request_params.original_url.is_empty()
                                  ? request_params.original_url
                                  : common_params.url;
  const std::string navigation_method =
      IsBrowserSideNavigationEnabled() &&
              !request_params.original_method.empty()
          ? request_params.original_method
          : common_params.method;
  WebURLRequest request(navigation_url);
  request.SetHTTPMethod(WebString::FromUTF8(navigation_method));

  if (is_view_source_mode_enabled)
    request.SetCachePolicy(WebCachePolicy::kReturnCacheDataElseLoad);

  WebString web_referrer;
  if (common_params.referrer.url.is_valid()) {
    web_referrer = WebSecurityPolicy::GenerateReferrerHeader(
        common_params.referrer.policy, common_params.url,
        WebString::FromUTF8(common_params.referrer.url.spec()));
    request.SetHTTPReferrer(web_referrer, common_params.referrer.policy);
    if (!web_referrer.IsEmpty()) {
      request.AddHTTPOriginIfNeeded(
          WebSecurityOrigin(url::Origin(common_params.referrer.url)));
    }
  }

  if (!web_referrer.IsEmpty() ||
      common_params.referrer.policy != blink::kWebReferrerPolicyDefault) {
    request.SetHTTPReferrer(web_referrer, common_params.referrer.policy);
  }

  request.SetIsSameDocumentNavigation(is_same_document_navigation);
  request.SetPreviewsState(
      static_cast<WebURLRequest::PreviewsState>(common_params.previews_state));

  RequestExtraData* extra_data = new RequestExtraData();
  extra_data->set_stream_override(std::move(stream_override));
  extra_data->set_navigation_initiated_by_renderer(
      request_params.nav_entry_id == 0);
  request.SetExtraData(extra_data);

  // Set the ui timestamp for this navigation. Currently the timestamp here is
  // only non empty when the navigation was triggered by an Android intent. The
  // timestamp is converted to a double version supported by blink. It will be
  // passed back to the browser in the DidCommitProvisionalLoad and the
  // DocumentLoadComplete IPCs.
  base::TimeDelta ui_timestamp = common_params.ui_timestamp - base::TimeTicks();
  request.SetUiStartTime(ui_timestamp.InSecondsF());
  request.SetInputPerfMetricReportPolicy(
      static_cast<WebURLRequest::InputToLoadPerfMetricReportPolicy>(
          common_params.report_type));
  return request;
}

// Sanitizes the navigation_start timestamp for browser-initiated navigations,
// where the browser possibly has a better notion of start time than the
// renderer. In the case of cross-process navigations, this carries over the
// time of finishing the onbeforeunload handler of the previous page.
// TimeTicks is sometimes not monotonic across processes, and because
// |browser_navigation_start| is likely before this process existed,
// InterProcessTimeTicksConverter won't help. The timestamp is sanitized by
// clamping it to renderer_navigation_start, initialized earlier in the call
// stack.
base::TimeTicks SanitizeNavigationTiming(
    const base::TimeTicks& browser_navigation_start,
    const base::TimeTicks& renderer_navigation_start) {
  DCHECK(!browser_navigation_start.is_null());
  return std::min(browser_navigation_start, renderer_navigation_start);
}

// PlzNavigate
CommonNavigationParams MakeCommonNavigationParams(
    const blink::WebFrameClient::NavigationPolicyInfo& info,
    int load_flags) {
  Referrer referrer(
      GURL(info.url_request.HttpHeaderField(WebString::FromUTF8("Referer"))
               .Latin1()),
      info.url_request.GetReferrerPolicy());

  // Set the ui timestamp for this navigation. Currently the timestamp here is
  // only non empty when the navigation was triggered by an Android intent, or
  // by the user clicking on a link. The timestamp is converted from a double
  // version supported by blink. It will be passed back to the renderer in the
  // CommitNavigation IPC, and then back to the browser again in the
  // DidCommitProvisionalLoad and the DocumentLoadComplete IPCs.
  base::TimeTicks ui_timestamp =
      base::TimeTicks() +
      base::TimeDelta::FromSecondsD(info.url_request.UiStartTime());
  FrameMsg_UILoadMetricsReportType::Value report_type =
      static_cast<FrameMsg_UILoadMetricsReportType::Value>(
          info.url_request.InputPerfMetricReportPolicy());

  // No history-navigation is expected to happen.
  DCHECK(info.navigation_type != blink::kWebNavigationTypeBackForward);

  // Determine the navigation type. No same-document navigation is expected
  // because it is loaded immediately by the FrameLoader.
  FrameMsg_Navigate_Type::Value navigation_type =
      FrameMsg_Navigate_Type::DIFFERENT_DOCUMENT;
  if (info.navigation_type == blink::kWebNavigationTypeReload) {
    if (load_flags & net::LOAD_BYPASS_CACHE)
      navigation_type = FrameMsg_Navigate_Type::RELOAD_BYPASSING_CACHE;
    else
      navigation_type = FrameMsg_Navigate_Type::RELOAD;
  }

  base::Optional<SourceLocation> source_location;
  if (!info.source_location.url.IsNull()) {
    source_location = SourceLocation(info.source_location.url.Latin1(),
                                     info.source_location.line_number,
                                     info.source_location.column_number);
  }

  CSPDisposition should_check_main_world_csp =
      info.should_check_main_world_content_security_policy ==
              blink::kWebContentSecurityPolicyDispositionCheck
          ? CSPDisposition::CHECK
          : CSPDisposition::DO_NOT_CHECK;

  const RequestExtraData* extra_data =
      static_cast<RequestExtraData*>(info.url_request.GetExtraData());
  DCHECK(extra_data);
  return CommonNavigationParams(
      info.url_request.Url(), referrer, extra_data->transition_type(),
      navigation_type, true, info.replaces_current_history_item, ui_timestamp,
      report_type, GURL(), GURL(),
      static_cast<PreviewsState>(info.url_request.GetPreviewsState()),
      base::TimeTicks::Now(), info.url_request.HttpMethod().Latin1(),
      GetRequestBodyForWebURLRequest(info.url_request), source_location,
      should_check_main_world_csp);
}

WebFrameLoadType ReloadFrameLoadTypeFor(
    FrameMsg_Navigate_Type::Value navigation_type) {
  switch (navigation_type) {
    case FrameMsg_Navigate_Type::RELOAD:
    case FrameMsg_Navigate_Type::RELOAD_ORIGINAL_REQUEST_URL:
      return WebFrameLoadType::kReload;

    case FrameMsg_Navigate_Type::RELOAD_BYPASSING_CACHE:
      return WebFrameLoadType::kReloadBypassingCache;

    default:
      NOTREACHED();
      return WebFrameLoadType::kStandard;
  }
}

RenderFrameImpl::CreateRenderFrameImplFunction g_create_render_frame_impl =
    nullptr;

WebString ConvertRelativePathToHtmlAttribute(const base::FilePath& path) {
  DCHECK(!path.IsAbsolute());
  return WebString::FromUTF8(
      std::string("./") +
      path.NormalizePathSeparatorsTo(FILE_PATH_LITERAL('/')).AsUTF8Unsafe());
}

// Implementation of WebFrameSerializer::LinkRewritingDelegate that responds
// based on the payload of FrameMsg_GetSerializedHtmlWithLocalLinks.
class LinkRewritingDelegate : public WebFrameSerializer::LinkRewritingDelegate {
 public:
  LinkRewritingDelegate(
      const std::map<GURL, base::FilePath>& url_to_local_path,
      const std::map<int, base::FilePath>& frame_routing_id_to_local_path)
      : url_to_local_path_(url_to_local_path),
        frame_routing_id_to_local_path_(frame_routing_id_to_local_path) {}

  bool RewriteFrameSource(WebFrame* frame, WebString* rewritten_link) override {
    int routing_id = RenderFrame::GetRoutingIdForWebFrame(frame);
    auto it = frame_routing_id_to_local_path_.find(routing_id);
    if (it == frame_routing_id_to_local_path_.end())
      return false;  // This can happen because of https://crbug.com/541354.

    const base::FilePath& local_path = it->second;
    *rewritten_link = ConvertRelativePathToHtmlAttribute(local_path);
    return true;
  }

  bool RewriteLink(const WebURL& url, WebString* rewritten_link) override {
    auto it = url_to_local_path_.find(url);
    if (it == url_to_local_path_.end())
      return false;

    const base::FilePath& local_path = it->second;
    *rewritten_link = ConvertRelativePathToHtmlAttribute(local_path);
    return true;
  }

 private:
  const std::map<GURL, base::FilePath>& url_to_local_path_;
  const std::map<int, base::FilePath>& frame_routing_id_to_local_path_;
};

// Implementation of WebFrameSerializer::MHTMLPartsGenerationDelegate that
// 1. Bases shouldSkipResource and getContentID responses on contents of
//    FrameMsg_SerializeAsMHTML_Params.
// 2. Stores digests of urls of serialized resources (i.e. urls reported via
//    shouldSkipResource) into |serialized_resources_uri_digests| passed
//    to the constructor.
class MHTMLPartsGenerationDelegate
    : public WebFrameSerializer::MHTMLPartsGenerationDelegate {
 public:
  MHTMLPartsGenerationDelegate(
      const FrameMsg_SerializeAsMHTML_Params& params,
      std::set<std::string>* serialized_resources_uri_digests)
      : params_(params),
        serialized_resources_uri_digests_(serialized_resources_uri_digests) {
    DCHECK(serialized_resources_uri_digests_);
  }

  bool ShouldSkipResource(const WebURL& url) override {
    std::string digest =
        crypto::SHA256HashString(params_.salt + GURL(url).spec());

    // Skip if the |url| already covered by serialization of an *earlier* frame.
    if (base::ContainsKey(params_.digests_of_uris_to_skip, digest))
      return true;

    // Let's record |url| as being serialized for the *current* frame.
    auto pair = serialized_resources_uri_digests_->insert(digest);
    bool insertion_took_place = pair.second;
    DCHECK(insertion_took_place);  // Blink should dedupe within a frame.

    return false;
  }

  WebString GetContentID(WebFrame* frame) override {
    int routing_id = RenderFrame::GetRoutingIdForWebFrame(frame);

    auto it = params_.frame_routing_id_to_content_id.find(routing_id);
    if (it == params_.frame_routing_id_to_content_id.end())
      return WebString();

    const std::string& content_id = it->second;
    return WebString::FromUTF8(content_id);
  }

  blink::WebFrameSerializerCacheControlPolicy CacheControlPolicy() override {
    return params_.mhtml_cache_control_policy;
  }

  bool UseBinaryEncoding() override { return params_.mhtml_binary_encoding; }

  bool RemovePopupOverlay() override {
    return params_.mhtml_popup_overlay_removal;
  }

  bool UsePageProblemDetectors() override {
    return params_.mhtml_problem_detection;
  }

 private:
  const FrameMsg_SerializeAsMHTML_Params& params_;
  std::set<std::string>* serialized_resources_uri_digests_;

  DISALLOW_COPY_AND_ASSIGN(MHTMLPartsGenerationDelegate);
};

bool IsHttpPost(const blink::WebURLRequest& request) {
  return request.HttpMethod().Utf8() == "POST";
}

// Writes to file the serialized and encoded MHTML data from WebThreadSafeData
// instances.
MhtmlSaveStatus WriteMHTMLToDisk(std::vector<WebThreadSafeData> mhtml_contents,
                                 base::File file) {
  TRACE_EVENT0("page-serialization", "WriteMHTMLToDisk (RenderFrameImpl)");
  SCOPED_UMA_HISTOGRAM_TIMER(
      "PageSerialization.MhtmlGeneration.WriteToDiskTime.SingleFrame");
  DCHECK(!RenderThread::Get()) << "Should not run in the main renderer thread";
  MhtmlSaveStatus save_status = MhtmlSaveStatus::SUCCESS;
  for (const WebThreadSafeData& data : mhtml_contents) {
    if (!data.IsEmpty() &&
        file.WriteAtCurrentPos(data.Data(), data.size()) < 0) {
      save_status = MhtmlSaveStatus::FILE_WRITTING_ERROR;
      break;
    }
  }
  // Explicitly close |file| here to make sure to include any flush operations
  // in the UMA metric.
  file.Close();
  return save_status;
}

double ConvertToBlinkTime(const base::TimeTicks& time_ticks) {
  return (time_ticks - base::TimeTicks()).InSecondsF();
}

FaviconURL::IconType ToFaviconType(blink::WebIconURL::Type type) {
  switch (type) {
    case blink::WebIconURL::kTypeFavicon:
      return FaviconURL::IconType::kFavicon;
    case blink::WebIconURL::kTypeTouch:
      return FaviconURL::IconType::kTouchIcon;
    case blink::WebIconURL::kTypeTouchPrecomposed:
      return FaviconURL::IconType::kTouchPrecomposedIcon;
    case blink::WebIconURL::kTypeInvalid:
      return FaviconURL::IconType::kInvalid;
  }
  NOTREACHED();
  return FaviconURL::IconType::kInvalid;
}

std::vector<gfx::Size> ConvertToFaviconSizes(
    const blink::WebVector<blink::WebSize>& web_sizes) {
  std::vector<gfx::Size> result;
  result.reserve(web_sizes.size());
  for (const blink::WebSize& web_size : web_sizes)
    result.push_back(gfx::Size(web_size));
  return result;
}

}  // namespace

// The following methods are outside of the anonymous namespace to ensure that
// the corresponding symbols get emmitted even on symbol_level 1.
NOINLINE void ExhaustMemory() {
  volatile void* ptr = nullptr;
  do {
    ptr = malloc(0x10000000);
    base::debug::Alias(&ptr);
  } while (ptr);
}

NOINLINE void CrashIntentionally() {
  // NOTE(shess): Crash directly rather than using NOTREACHED() so
  // that the signature is easier to triage in crash reports.
  //
  // Linker's ICF feature may merge this function with other functions with the
  // same definition and it may confuse the crash report processing system.
  static int static_variable_to_make_this_function_unique = 0;
  base::debug::Alias(&static_variable_to_make_this_function_unique);

  volatile int* zero = nullptr;
  *zero = 0;
}

NOINLINE void BadCastCrashIntentionally() {
  class A {
    virtual void f() {}
  };

  class B {
    virtual void f() {}
  };

  A a;
  (void)(B*) & a;
}

#if defined(ADDRESS_SANITIZER) || defined(SYZYASAN)
NOINLINE void MaybeTriggerAsanError(const GURL& url) {
  // NOTE(rogerm): We intentionally perform an invalid heap access here in
  //     order to trigger an Address Sanitizer (ASAN) error report.
  const char kCrashDomain[] = "crash";
  const char kHeapOverflow[] = "/heap-overflow";
  const char kHeapUnderflow[] = "/heap-underflow";
  const char kUseAfterFree[] = "/use-after-free";
#if defined(SYZYASAN)
  const char kCorruptHeapBlock[] = "/corrupt-heap-block";
  const char kCorruptHeap[] = "/corrupt-heap";
#endif

  if (!url.DomainIs(kCrashDomain))
    return;

  if (!url.has_path())
    return;

  std::string crash_type(url.path());
  if (crash_type == kHeapOverflow) {
    LOG(ERROR) << "Intentionally causing ASAN heap overflow"
               << " because user navigated to " << url.spec();
    base::debug::AsanHeapOverflow();
  } else if (crash_type == kHeapUnderflow) {
    LOG(ERROR) << "Intentionally causing ASAN heap underflow"
               << " because user navigated to " << url.spec();
    base::debug::AsanHeapUnderflow();
  } else if (crash_type == kUseAfterFree) {
    LOG(ERROR) << "Intentionally causing ASAN heap use-after-free"
               << " because user navigated to " << url.spec();
    base::debug::AsanHeapUseAfterFree();
#if defined(SYZYASAN)
  } else if (crash_type == kCorruptHeapBlock) {
    LOG(ERROR) << "Intentionally causing ASAN corrupt heap block"
               << " because user navigated to " << url.spec();
    base::debug::AsanCorruptHeapBlock();
  } else if (crash_type == kCorruptHeap) {
    LOG(ERROR) << "Intentionally causing ASAN corrupt heap"
               << " because user navigated to " << url.spec();
    base::debug::AsanCorruptHeap();
#endif
  }
}
#endif  // ADDRESS_SANITIZER || SYZYASAN

void MaybeHandleDebugURL(const GURL& url) {
  if (!url.SchemeIs(kChromeUIScheme))
    return;
  if (url == kChromeUIBadCastCrashURL) {
    LOG(ERROR) << "Intentionally crashing (with bad cast)"
               << " because user navigated to " << url.spec();
    BadCastCrashIntentionally();
  } else if (url == kChromeUICrashURL) {
    LOG(ERROR) << "Intentionally crashing (with null pointer dereference)"
               << " because user navigated to " << url.spec();
    CrashIntentionally();
  } else if (url == kChromeUIDumpURL) {
    // This URL will only correctly create a crash dump file if content is
    // hosted in a process that has correctly called
    // base::debug::SetDumpWithoutCrashingFunction.  Refer to the documentation
    // of base::debug::DumpWithoutCrashing for more details.
    base::debug::DumpWithoutCrashing();
  } else if (url == kChromeUIKillURL) {
    LOG(ERROR) << "Intentionally issuing kill signal to current process"
               << " because user navigated to " << url.spec();
    base::Process::Current().Terminate(1, false);
  } else if (url == kChromeUIHangURL) {
    LOG(ERROR) << "Intentionally hanging ourselves with sleep infinite loop"
               << " because user navigated to " << url.spec();
    for (;;) {
      base::PlatformThread::Sleep(base::TimeDelta::FromSeconds(1));
    }
  } else if (url == kChromeUIShorthangURL) {
    LOG(ERROR) << "Intentionally sleeping renderer for 20 seconds"
               << " because user navigated to " << url.spec();
    base::PlatformThread::Sleep(base::TimeDelta::FromSeconds(20));
  } else if (url == kChromeUIMemoryExhaustURL) {
    LOG(ERROR)
        << "Intentionally exhausting renderer memory because user navigated to "
        << url.spec();
    ExhaustMemory();
  } else if (url == kChromeUICheckCrashURL) {
    LOG(ERROR) << "Intentionally causing CHECK because user navigated to "
               << url.spec();
    CHECK(false);
  }

#if defined(ADDRESS_SANITIZER) || defined(SYZYASAN)
  MaybeTriggerAsanError(url);
#endif  // ADDRESS_SANITIZER || SYZYASAN
}

struct RenderFrameImpl::PendingFileChooser {
  PendingFileChooser(const FileChooserParams& p,
                     blink::WebFileChooserCompletion* c)
      : params(p), completion(c) {}
  FileChooserParams params;
  blink::WebFileChooserCompletion* completion;  // MAY BE NULL to skip callback.
};

const std::string& UniqueNameForWebFrame(blink::WebFrame* frame) {
  return frame->IsWebLocalFrame()
             ? RenderFrameImpl::FromWebFrame(frame)->unique_name()
             : RenderFrameProxy::FromWebFrame(frame->ToWebRemoteFrame())
                   ->unique_name();
}

RenderFrameImpl::UniqueNameFrameAdapter::UniqueNameFrameAdapter(
    RenderFrameImpl* render_frame)
    : render_frame_(render_frame) {}

RenderFrameImpl::UniqueNameFrameAdapter::~UniqueNameFrameAdapter() {}

bool RenderFrameImpl::UniqueNameFrameAdapter::IsMainFrame() const {
  return render_frame_->IsMainFrame();
}

bool RenderFrameImpl::UniqueNameFrameAdapter::IsCandidateUnique(
    base::StringPiece name) const {
  // This method is currently O(N), where N = number of frames in the tree.
  DCHECK(!name.empty());

  for (blink::WebFrame* frame = GetWebFrame()->Top(); frame;
       frame = frame->TraverseNext()) {
    if (UniqueNameForWebFrame(frame) == name)
      return false;
  }

  return true;
}

int RenderFrameImpl::UniqueNameFrameAdapter::GetSiblingCount() const {
  int sibling_count = 0;
  for (blink::WebFrame* frame = GetWebFrame()->Parent()->FirstChild(); frame;
       frame = frame->NextSibling()) {
    if (frame == GetWebFrame())
      continue;
    ++sibling_count;
  }
  return sibling_count;
}

int RenderFrameImpl::UniqueNameFrameAdapter::GetChildCount() const {
  int child_count = 0;
  for (blink::WebFrame* frame = GetWebFrame()->FirstChild(); frame;
       frame = frame->NextSibling()) {
    ++child_count;
  }
  return child_count;
}

std::vector<base::StringPiece>
RenderFrameImpl::UniqueNameFrameAdapter::CollectAncestorNames(
    BeginPoint begin_point,
    bool (*should_stop)(base::StringPiece)) const {
  std::vector<base::StringPiece> result;
  for (blink::WebFrame* frame = begin_point == BeginPoint::kParentFrame
                                    ? GetWebFrame()->Parent()
                                    : GetWebFrame();
       frame; frame = frame->Parent()) {
    result.push_back(UniqueNameForWebFrame(frame));
    if (should_stop(result.back()))
      break;
  }
  return result;
}

std::vector<int> RenderFrameImpl::UniqueNameFrameAdapter::GetFramePosition(
    BeginPoint begin_point) const {
  std::vector<int> result;
  blink::WebFrame* parent = begin_point == BeginPoint::kParentFrame
                                ? GetWebFrame()->Parent()
                                : GetWebFrame();
  blink::WebFrame* child =
      begin_point == BeginPoint::kParentFrame ? GetWebFrame() : nullptr;
  while (parent) {
    int position_in_parent = 0;
    blink::WebFrame* sibling = parent->FirstChild();
    while (sibling != child) {
      sibling = sibling->NextSibling();
      ++position_in_parent;
    }
    result.push_back(position_in_parent);

    child = parent;
    parent = parent->Parent();
  }
  return result;
}

blink::WebLocalFrame* RenderFrameImpl::UniqueNameFrameAdapter::GetWebFrame()
    const {
  return render_frame_->frame_;
}

// static
RenderFrameImpl* RenderFrameImpl::Create(RenderViewImpl* render_view,
                                         int32_t routing_id) {
  DCHECK(routing_id != MSG_ROUTING_NONE);
  CreateParams params(render_view, routing_id);

  if (g_create_render_frame_impl)
    return g_create_render_frame_impl(params);
  else
    return new RenderFrameImpl(params);
}

// static
RenderFrame* RenderFrame::FromRoutingID(int routing_id) {
  return RenderFrameImpl::FromRoutingID(routing_id);
}

// static
RenderFrameImpl* RenderFrameImpl::FromRoutingID(int routing_id) {
  RoutingIDFrameMap::iterator iter =
      g_routing_id_frame_map.Get().find(routing_id);
  if (iter != g_routing_id_frame_map.Get().end())
    return iter->second;
  return NULL;
}

// static
RenderFrameImpl* RenderFrameImpl::CreateMainFrame(
    RenderViewImpl* render_view,
    int32_t routing_id,
    int32_t widget_routing_id,
    bool hidden,
    const ScreenInfo& screen_info,
    CompositorDependencies* compositor_deps,
    blink::WebFrame* opener,
    const FrameReplicationState& replicated_state) {
  // A main frame RenderFrame must have a RenderWidget.
  DCHECK_NE(MSG_ROUTING_NONE, widget_routing_id);

  RenderFrameImpl* render_frame =
      RenderFrameImpl::Create(render_view, routing_id);
  render_frame->InitializeBlameContext(nullptr);
  WebLocalFrame* web_frame = WebLocalFrame::CreateMainFrame(
      render_view->webview(), render_frame,
      render_frame->blink_interface_registry_.get(), opener,
      // This conversion is a little sad, as this often comes from a
      // WebString...
      WebString::FromUTF8(replicated_state.name),
      replicated_state.sandbox_flags);
  render_frame->render_widget_ = RenderWidget::CreateForFrame(
      widget_routing_id, hidden, screen_info, compositor_deps, web_frame);
  // TODO(avi): This DCHECK is to track cleanup for https://crbug.com/545684
  DCHECK_EQ(render_view->GetWidget(), render_frame->render_widget_)
      << "Main frame is no longer reusing the RenderView as its widget! "
      << "Does the RenderFrame need to register itself with the RenderWidget?";
  return render_frame;
}

// static
void RenderFrameImpl::CreateFrame(
    int routing_id,
    int proxy_routing_id,
    int opener_routing_id,
    int parent_routing_id,
    int previous_sibling_routing_id,
    const FrameReplicationState& replicated_state,
    CompositorDependencies* compositor_deps,
    const mojom::CreateFrameWidgetParams& widget_params,
    const FrameOwnerProperties& frame_owner_properties) {
  blink::WebLocalFrame* web_frame;
  RenderFrameImpl* render_frame;
  if (proxy_routing_id == MSG_ROUTING_NONE) {
    RenderFrameProxy* parent_proxy =
        RenderFrameProxy::FromRoutingID(parent_routing_id);
    // If the browser is sending a valid parent routing id, it should already
    // be created and registered.
    CHECK(parent_proxy);
    blink::WebRemoteFrame* parent_web_frame = parent_proxy->web_frame();

    blink::WebFrame* previous_sibling_web_frame = nullptr;
    RenderFrameProxy* previous_sibling_proxy =
        RenderFrameProxy::FromRoutingID(previous_sibling_routing_id);
    if (previous_sibling_proxy)
      previous_sibling_web_frame = previous_sibling_proxy->web_frame();

    // Create the RenderFrame and WebLocalFrame, linking the two.
    render_frame =
        RenderFrameImpl::Create(parent_proxy->render_view(), routing_id);
    render_frame->InitializeBlameContext(FromRoutingID(parent_routing_id));
    render_frame->unique_name_helper_.set_propagated_name(
        replicated_state.unique_name);
    web_frame = parent_web_frame->CreateLocalChild(
        replicated_state.scope, WebString::FromUTF8(replicated_state.name),
        replicated_state.sandbox_flags, render_frame,
        render_frame->blink_interface_registry_.get(),
        previous_sibling_web_frame,
        FeaturePolicyHeaderToWeb(replicated_state.container_policy),
        ConvertFrameOwnerPropertiesToWebFrameOwnerProperties(
            frame_owner_properties),
        ResolveOpener(opener_routing_id));

    // The RenderFrame is created and inserted into the frame tree in the above
    // call to createLocalChild.
    render_frame->in_frame_tree_ = true;
  } else {
    RenderFrameProxy* proxy =
        RenderFrameProxy::FromRoutingID(proxy_routing_id);
    // The remote frame could've been detached while the remote-to-local
    // navigation was being initiated in the browser process. Drop the
    // navigation and don't create the frame in that case.  See
    // https://crbug.com/526304.
    if (!proxy)
      return;

    render_frame = RenderFrameImpl::Create(proxy->render_view(), routing_id);
    render_frame->InitializeBlameContext(nullptr);
    render_frame->proxy_routing_id_ = proxy_routing_id;
    proxy->set_provisional_frame_routing_id(routing_id);
    web_frame = blink::WebLocalFrame::CreateProvisional(
        render_frame, render_frame->blink_interface_registry_.get(),
        proxy->web_frame(), replicated_state.sandbox_flags,
        FeaturePolicyHeaderToWeb(replicated_state.container_policy));
  }
  CHECK(parent_routing_id != MSG_ROUTING_NONE || !web_frame->Parent());

  if (widget_params.routing_id != MSG_ROUTING_NONE) {
    CHECK(!web_frame->Parent() ||
          SiteIsolationPolicy::AreCrossProcessFramesPossible());
    render_frame->render_widget_ = RenderWidget::CreateForFrame(
        widget_params.routing_id, widget_params.hidden,
        render_frame->render_view_->screen_info(), compositor_deps, web_frame);
    // TODO(avi): The main frame re-uses the RenderViewImpl as its widget, so
    // avoid double-registering the frame as an observer.
    // https://crbug.com/545684
    if (web_frame->Parent())
      render_frame->render_widget_->RegisterRenderFrame(render_frame);
  }

  render_frame->Initialize();
}

// static
RenderFrame* RenderFrame::FromWebFrame(blink::WebLocalFrame* web_frame) {
  return RenderFrameImpl::FromWebFrame(web_frame);
}

// static
void RenderFrame::ForEach(RenderFrameVisitor* visitor) {
  FrameMap* frames = g_frame_map.Pointer();
  for (FrameMap::iterator it = frames->begin(); it != frames->end(); ++it) {
    if (!visitor->Visit(it->second))
      return;
  }
}

// static
int RenderFrame::GetRoutingIdForWebFrame(blink::WebFrame* web_frame) {
  if (!web_frame)
    return MSG_ROUTING_NONE;
  if (web_frame->IsWebRemoteFrame()) {
    return RenderFrameProxy::FromWebFrame(web_frame->ToWebRemoteFrame())
        ->routing_id();
  }
  return RenderFrameImpl::FromWebFrame(web_frame)->GetRoutingID();
}

// static
RenderFrameImpl* RenderFrameImpl::FromWebFrame(blink::WebFrame* web_frame) {
  FrameMap::iterator iter = g_frame_map.Get().find(web_frame);
  if (iter != g_frame_map.Get().end())
    return iter->second;
  return NULL;
}

// static
void RenderFrameImpl::InstallCreateHook(
    CreateRenderFrameImplFunction create_render_frame_impl) {
  CHECK(!g_create_render_frame_impl);
  g_create_render_frame_impl = create_render_frame_impl;
}

// static
blink::WebFrame* RenderFrameImpl::ResolveOpener(int opener_frame_routing_id) {
  if (opener_frame_routing_id == MSG_ROUTING_NONE)
    return nullptr;

  // Opener routing ID could refer to either a RenderFrameProxy or a
  // RenderFrame, so need to check both.
  RenderFrameProxy* opener_proxy =
      RenderFrameProxy::FromRoutingID(opener_frame_routing_id);
  if (opener_proxy)
    return opener_proxy->web_frame();

  RenderFrameImpl* opener_frame =
      RenderFrameImpl::FromRoutingID(opener_frame_routing_id);
  if (opener_frame)
    return opener_frame->GetWebFrame();

  return nullptr;
}

blink::WebURL RenderFrameImpl::OverrideFlashEmbedWithHTML(
    const blink::WebURL& url) {
  return GetContentClient()->renderer()->OverrideFlashEmbedWithHTML(url);
}

// RenderFrameImpl ----------------------------------------------------------
RenderFrameImpl::RenderFrameImpl(const CreateParams& params)
    : frame_(NULL),
      is_main_frame_(true),
      unique_name_frame_adapter_(this),
      unique_name_helper_(&unique_name_frame_adapter_),
      in_browser_initiated_detach_(false),
      in_frame_tree_(false),
      render_view_(params.render_view),
      routing_id_(params.routing_id),
      proxy_routing_id_(MSG_ROUTING_NONE),
#if BUILDFLAG(ENABLE_PLUGINS)
      plugin_power_saver_helper_(nullptr),
      plugin_find_handler_(nullptr),
#endif
      cookie_jar_(this),
      selection_text_offset_(0),
      selection_range_(gfx::Range::InvalidRange()),
      handling_select_range_(false),
      web_user_media_client_(NULL),
      devtools_agent_(nullptr),
      presentation_dispatcher_(NULL),
      push_messaging_client_(NULL),
      screen_orientation_dispatcher_(NULL),
      manifest_manager_(NULL),
      render_accessibility_(NULL),
      previews_state_(PREVIEWS_UNSPECIFIED),
      effective_connection_type_(
          blink::WebEffectiveConnectionType::kTypeUnknown),
      is_pasting_(false),
      suppress_further_dialogs_(false),
      blame_context_(nullptr),
#if BUILDFLAG(ENABLE_PLUGINS)
      focused_pepper_plugin_(nullptr),
      pepper_last_mouse_event_target_(nullptr),
#endif
      engagement_binding_(this),
      frame_binding_(this),
      host_zoom_binding_(this),
      frame_bindings_control_binding_(this),
      has_accessed_initial_document_(false),
      media_factory_(this,
                     base::Bind(&RenderFrameImpl::RequestOverlayRoutingToken,
                                base::Unretained(this))),
      weak_factory_(this) {
  interface_registry_ = base::MakeUnique<service_manager::BinderRegistry>();
  service_manager::mojom::InterfaceProviderPtr remote_interfaces;
  pending_remote_interface_provider_request_ = MakeRequest(&remote_interfaces);
  remote_interfaces_.reset(new service_manager::InterfaceProvider);
  remote_interfaces_->Bind(std::move(remote_interfaces));
  blink_interface_registry_.reset(
      new BlinkInterfaceRegistryImpl(interface_registry_->GetWeakPtr()));

  // Must call after binding our own remote interfaces.
  media_factory_.SetupMojo();

  std::pair<RoutingIDFrameMap::iterator, bool> result =
      g_routing_id_frame_map.Get().insert(std::make_pair(routing_id_, this));
  CHECK(result.second) << "Inserting a duplicate item.";

  RenderThread::Get()->AddRoute(routing_id_, this);

  render_view_->RegisterRenderFrame(this);

  // Everything below subclasses RenderFrameObserver and is automatically
  // deleted when the RenderFrame gets deleted.
#if defined(OS_ANDROID)
  new GinJavaBridgeDispatcher(this);
#endif

#if BUILDFLAG(ENABLE_PLUGINS)
  // Manages its own lifetime.
  plugin_power_saver_helper_ = new PluginPowerSaverHelper(this);
#endif

  manifest_manager_ = new ManifestManager(this);
  memset(&peak_memory_metrics_, 0,
         sizeof(RenderThreadImpl::RendererMemoryMetrics));
}

mojom::FrameHostAssociatedPtr RenderFrameImpl::GetFrameHost() {
  mojom::FrameHostAssociatedPtr frame_host_ptr;
  GetRemoteAssociatedInterfaces()->GetInterface(&frame_host_ptr);
  return frame_host_ptr;
}

RenderFrameImpl::~RenderFrameImpl() {
  // If file chooser is still waiting for answer, dispatch empty answer.
  while (!file_chooser_completions_.empty()) {
    if (file_chooser_completions_.front()->completion) {
      file_chooser_completions_.front()->completion->DidChooseFile(
          WebVector<WebString>());
    }
    file_chooser_completions_.pop_front();
  }

  for (auto& observer : observers_)
    observer.RenderFrameGone();
  for (auto& observer : observers_)
    observer.OnDestruct();

  base::trace_event::TraceLog::GetInstance()->RemoveProcessLabel(routing_id_);

  // Unregister from InputHandlerManager. render_thread may be NULL in tests.
  RenderThreadImpl* render_thread = RenderThreadImpl::current();
  InputHandlerManager* input_handler_manager =
      render_thread ? render_thread->input_handler_manager() : nullptr;
  if (input_handler_manager)
    input_handler_manager->UnregisterRoutingID(GetRoutingID());

  if (auto* factory = AudioIPCFactory::get())
    factory->MaybeDeregisterRemoteFactory(GetRoutingID());

  if (is_main_frame_) {
    // Ensure the RenderView doesn't point to this object, once it is destroyed.
    // TODO(nasko): Add a check that the |main_render_frame_| of |render_view_|
    // is |this|, once the object is no longer leaked.
    // See https://crbug.com/464764.
    render_view_->main_render_frame_ = nullptr;
  }

  render_view_->UnregisterRenderFrame(this);
  g_routing_id_frame_map.Get().erase(routing_id_);
  RenderThread::Get()->RemoveRoute(routing_id_);
}

void RenderFrameImpl::Initialize() {
  is_main_frame_ = !frame_->Parent();

  RenderFrameImpl* parent_frame =
      RenderFrameImpl::FromWebFrame(frame_->Parent());
  if (parent_frame) {
    previews_state_ = parent_frame->GetPreviewsState();
    effective_connection_type_ = parent_frame->GetEffectiveConnectionType();
  }

  bool is_tracing_rail = false;
  bool is_tracing_navigation = false;
  TRACE_EVENT_CATEGORY_GROUP_ENABLED("navigation", &is_tracing_navigation);
  TRACE_EVENT_CATEGORY_GROUP_ENABLED("rail", &is_tracing_rail);
  if (is_tracing_rail || is_tracing_navigation) {
    int parent_id = RenderFrame::GetRoutingIdForWebFrame(frame_->Parent());
    TRACE_EVENT2("navigation,rail", "RenderFrameImpl::Initialize",
                 "id", routing_id_,
                 "parent", parent_id);
  }

#if BUILDFLAG(ENABLE_PLUGINS)
  new PepperBrowserConnection(this);
#endif
  shared_worker_repository_ = base::MakeUnique<SharedWorkerRepository>(this);
  GetWebFrame()->SetSharedWorkerRepositoryClient(
      shared_worker_repository_.get());

  if (IsLocalRoot()) {
    // DevToolsAgent is a RenderFrameObserver, and will destruct itself
    // when |this| is deleted.
    devtools_agent_ = new DevToolsAgent(this);
  }

  RegisterMojoInterfaces();

  // We delay calling this until we have the WebFrame so that any observer or
  // embedder can call GetWebFrame on any RenderFrame.
  GetContentClient()->renderer()->RenderFrameCreated(this);

  RenderThreadImpl* render_thread = RenderThreadImpl::current();
  // render_thread may be NULL in tests.
  InputHandlerManager* input_handler_manager =
      render_thread ? render_thread->input_handler_manager() : nullptr;
  if (input_handler_manager) {
    DCHECK(render_view_->HasAddedInputHandler());
    input_handler_manager->RegisterAssociatedRenderFrameRoutingID(
        GetRoutingID(), render_view_->GetRoutingID());
  }

  // AudioIPCFactory may be null in tests.
  if (auto* factory = AudioIPCFactory::get())
    factory->MaybeRegisterRemoteFactory(GetRoutingID(), GetRemoteInterfaces());

  const base::CommandLine& command_line =
      *base::CommandLine::ForCurrentProcess();
  if (command_line.HasSwitch(switches::kDomAutomationController))
    enabled_bindings_ |= BINDINGS_POLICY_DOM_AUTOMATION;
  if (command_line.HasSwitch(switches::kStatsCollectionController))
    enabled_bindings_ |= BINDINGS_POLICY_STATS_COLLECTION;
}

void RenderFrameImpl::InitializeBlameContext(RenderFrameImpl* parent_frame) {
  DCHECK(!blame_context_);
  blame_context_ = base::MakeUnique<FrameBlameContext>(this, parent_frame);
  blame_context_->Initialize();
}

void RenderFrameImpl::GetInterface(
    const std::string& interface_name,
    mojo::ScopedMessagePipeHandle interface_pipe) {
  // TODO(beng): We should be getting this info from the frame factory request.
  interface_registry_->BindInterface(interface_name, std::move(interface_pipe));
}

RenderWidget* RenderFrameImpl::GetRenderWidget() {
  return GetLocalRoot()->render_widget_.get();
}

#if BUILDFLAG(ENABLE_PLUGINS)
void RenderFrameImpl::PepperPluginCreated(RendererPpapiHost* host) {
  for (auto& observer : observers_)
    observer.DidCreatePepperPlugin(host);
}

void RenderFrameImpl::PepperDidChangeCursor(
    PepperPluginInstanceImpl* instance,
    const blink::WebCursorInfo& cursor) {
  // Update the cursor appearance immediately if the requesting plugin is the
  // one which receives the last mouse event. Otherwise, the new cursor won't be
  // picked up until the plugin gets the next input event. That is bad if, e.g.,
  // the plugin would like to set an invisible cursor when there isn't any user
  // input for a while.
  if (instance == pepper_last_mouse_event_target_)
    GetRenderWidget()->DidChangeCursor(cursor);
}

void RenderFrameImpl::PepperDidReceiveMouseEvent(
    PepperPluginInstanceImpl* instance) {
  set_pepper_last_mouse_event_target(instance);
}

void RenderFrameImpl::PepperTextInputTypeChanged(
    PepperPluginInstanceImpl* instance) {
  if (instance != focused_pepper_plugin_)
    return;

  GetRenderWidget()->UpdateTextInputState();

  FocusedNodeChangedForAccessibility(WebNode());
}

void RenderFrameImpl::PepperCaretPositionChanged(
    PepperPluginInstanceImpl* instance) {
  if (instance != focused_pepper_plugin_)
    return;
  GetRenderWidget()->UpdateSelectionBounds();
}

void RenderFrameImpl::PepperCancelComposition(
    PepperPluginInstanceImpl* instance) {
  if (instance != focused_pepper_plugin_)
    return;
  Send(new InputHostMsg_ImeCancelComposition(render_view_->GetRoutingID()));
#if defined(OS_MACOSX) || defined(USE_AURA)
  GetRenderWidget()->UpdateCompositionInfo(
      false /* not an immediate request */);
#endif
}

void RenderFrameImpl::PepperSelectionChanged(
    PepperPluginInstanceImpl* instance) {
  if (instance != focused_pepper_plugin_)
    return;
  SyncSelectionIfRequired(false, true /* user_initiated */);
}

RenderWidgetFullscreenPepper* RenderFrameImpl::CreatePepperFullscreenContainer(
    PepperPluginInstanceImpl* plugin) {
  GURL active_url;
  if (render_view()->webview())
    active_url = render_view()->GetURLForGraphicsContext3D();

  mojom::WidgetPtr widget_channel;
  mojom::WidgetRequest widget_channel_request =
      mojo::MakeRequest(&widget_channel);

  // Synchronous IPC to obtain a routing id for the fullscreen widget.
  int32_t fullscreen_widget_routing_id = MSG_ROUTING_NONE;
  if (!RenderThreadImpl::current_render_message_filter()
           ->CreateFullscreenWidget(render_view()->routing_id(),
                                    std::move(widget_channel),
                                    &fullscreen_widget_routing_id)) {
    return nullptr;
  }
  RenderWidget::ShowCallback show_callback =
      base::Bind(&RenderViewImpl::ShowCreatedFullscreenWidget,
                 render_view()->GetWeakPtr());

  RenderWidgetFullscreenPepper* widget = RenderWidgetFullscreenPepper::Create(
      fullscreen_widget_routing_id, show_callback,
      GetRenderWidget()->compositor_deps(), plugin, active_url,
      GetRenderWidget()->screen_info(), std::move(widget_channel_request));
  // TODO(nick): The show() handshake seems like unnecessary complexity here,
  // since there's no real delay between CreateFullscreenWidget and
  // ShowCreatedFullscreenWidget. Would it be simpler to have the
  // CreateFullscreenWidget mojo method implicitly show the window, and skip the
  // subsequent step?
  widget->Show(blink::kWebNavigationPolicyIgnore);
  return widget;
}

bool RenderFrameImpl::IsPepperAcceptingCompositionEvents() const {
  if (!focused_pepper_plugin_)
    return false;
  return focused_pepper_plugin_->IsPluginAcceptingCompositionEvents();
}

void RenderFrameImpl::PluginCrashed(const base::FilePath& plugin_path,
                                   base::ProcessId plugin_pid) {
  // TODO(jam): dispatch this IPC in RenderFrameHost and switch to use
  // routing_id_ as a result.
  Send(new FrameHostMsg_PluginCrashed(routing_id_, plugin_path, plugin_pid));
}

void RenderFrameImpl::SimulateImeSetComposition(
    const base::string16& text,
    const std::vector<blink::WebCompositionUnderline>& underlines,
    int selection_start,
    int selection_end) {
  render_view_->OnImeSetComposition(
      text, underlines, gfx::Range::InvalidRange(),
      selection_start, selection_end);
}

void RenderFrameImpl::SimulateImeCommitText(
    const base::string16& text,
    const std::vector<blink::WebCompositionUnderline>& underlines,
    const gfx::Range& replacement_range) {
  render_view_->OnImeCommitText(text, underlines, replacement_range, 0);
}

void RenderFrameImpl::SimulateImeFinishComposingText(bool keep_selection) {
  render_view_->OnImeFinishComposingText(keep_selection);
}

void RenderFrameImpl::OnImeSetComposition(
    const base::string16& text,
    const std::vector<blink::WebCompositionUnderline>& underlines,
    int selection_start,
    int selection_end) {
  // When a PPAPI plugin has focus, we bypass WebKit.
  if (!IsPepperAcceptingCompositionEvents()) {
    pepper_composition_text_ = text;
  } else {
    // TODO(kinaba) currently all composition events are sent directly to
    // plugins. Use DOM event mechanism after WebKit is made aware about
    // plugins that support composition.
    // The code below mimics the behavior of WebCore::Editor::setComposition.

    // Empty -> nonempty: composition started.
    if (pepper_composition_text_.empty() && !text.empty()) {
      focused_pepper_plugin_->HandleCompositionStart(base::string16());
    }
    // Nonempty -> empty: composition canceled.
    if (!pepper_composition_text_.empty() && text.empty()) {
      focused_pepper_plugin_->HandleCompositionEnd(base::string16());
    }
    pepper_composition_text_ = text;
    // Nonempty: composition is ongoing.
    if (!pepper_composition_text_.empty()) {
      focused_pepper_plugin_->HandleCompositionUpdate(
          pepper_composition_text_, underlines, selection_start, selection_end);
    }
  }
}

void RenderFrameImpl::OnImeCommitText(const base::string16& text,
                                      const gfx::Range& replacement_range,
                                      int relative_cursor_pos) {
  HandlePepperImeCommit(text);
}

void RenderFrameImpl::OnImeFinishComposingText(bool keep_selection) {
  const base::string16& text = pepper_composition_text_;
  HandlePepperImeCommit(text);
}
#endif  // BUILDFLAG(ENABLE_PLUGINS)

MediaStreamDispatcher* RenderFrameImpl::GetMediaStreamDispatcher() {
  if (!web_user_media_client_)
    InitializeUserMediaClient();
  return web_user_media_client_
             ? web_user_media_client_->media_stream_dispatcher()
             : nullptr;
}

void RenderFrameImpl::ScriptedPrint(bool user_initiated) {
  for (auto& observer : observers_)
    observer.ScriptedPrint(user_initiated);
}

bool RenderFrameImpl::Send(IPC::Message* message) {
  return RenderThread::Get()->Send(message);
}

#if BUILDFLAG(USE_EXTERNAL_POPUP_MENU)
void RenderFrameImpl::DidHideExternalPopupMenu() {
  // We need to clear external_popup_menu_ as soon as ExternalPopupMenu::close
  // is called. Otherwise, createExternalPopupMenu() for new popup will fail.
  external_popup_menu_.reset();
}
#endif

bool RenderFrameImpl::OnMessageReceived(const IPC::Message& msg) {
  // Forward Page IPCs to the RenderView.
  if ((IPC_MESSAGE_CLASS(msg) == PageMsgStart)) {
    if (render_view())
      return render_view()->OnMessageReceived(msg);

    return false;
  }

  // We may get here while detaching, when the WebFrame has been deleted.  Do
  // not process any messages in this state.
  if (!frame_)
    return false;

  DCHECK(!frame_->GetDocument().IsNull());

  GetContentClient()->SetActiveURL(frame_->GetDocument().Url());

  for (auto& observer : observers_) {
    if (observer.OnMessageReceived(msg))
      return true;
  }

  bool handled = true;
  IPC_BEGIN_MESSAGE_MAP(RenderFrameImpl, msg)
    IPC_MESSAGE_HANDLER(FrameMsg_Navigate, OnNavigate)
    IPC_MESSAGE_HANDLER(FrameMsg_BeforeUnload, OnBeforeUnload)
    IPC_MESSAGE_HANDLER(FrameMsg_SwapOut, OnSwapOut)
    IPC_MESSAGE_HANDLER(FrameMsg_SwapIn, OnSwapIn)
    IPC_MESSAGE_HANDLER(FrameMsg_Delete, OnDeleteFrame)
    IPC_MESSAGE_HANDLER(FrameMsg_Stop, OnStop)
    IPC_MESSAGE_HANDLER(FrameMsg_DroppedNavigation, OnDroppedNavigation)
    IPC_MESSAGE_HANDLER(FrameMsg_Collapse, OnCollapse)
    IPC_MESSAGE_HANDLER(FrameMsg_ContextMenuClosed, OnContextMenuClosed)
    IPC_MESSAGE_HANDLER(FrameMsg_CustomContextMenuAction,
                        OnCustomContextMenuAction)
#if BUILDFLAG(ENABLE_PLUGINS)
    IPC_MESSAGE_HANDLER(FrameMsg_SetPepperVolume, OnSetPepperVolume)
#endif
    IPC_MESSAGE_HANDLER(InputMsg_Undo, OnUndo)
    IPC_MESSAGE_HANDLER(InputMsg_Redo, OnRedo)
    IPC_MESSAGE_HANDLER(InputMsg_Cut, OnCut)
    IPC_MESSAGE_HANDLER(InputMsg_Copy, OnCopy)
    IPC_MESSAGE_HANDLER(InputMsg_Paste, OnPaste)
    IPC_MESSAGE_HANDLER(InputMsg_PasteAndMatchStyle, OnPasteAndMatchStyle)
    IPC_MESSAGE_HANDLER(InputMsg_Delete, OnDelete)
    IPC_MESSAGE_HANDLER(InputMsg_SelectAll, OnSelectAll)
    IPC_MESSAGE_HANDLER(InputMsg_SelectRange, OnSelectRange)
    IPC_MESSAGE_HANDLER(InputMsg_AdjustSelectionByCharacterOffset,
                        OnAdjustSelectionByCharacterOffset)
    IPC_MESSAGE_HANDLER(InputMsg_CollapseSelection, OnCollapseSelection)
    IPC_MESSAGE_HANDLER(InputMsg_MoveRangeSelectionExtent,
                        OnMoveRangeSelectionExtent)
    IPC_MESSAGE_HANDLER(InputMsg_Replace, OnReplace)
    IPC_MESSAGE_HANDLER(InputMsg_ReplaceMisspelling, OnReplaceMisspelling)
    IPC_MESSAGE_HANDLER(InputMsg_MoveCaret, OnMoveCaret)
    IPC_MESSAGE_HANDLER(InputMsg_ScrollFocusedEditableNodeIntoRect,
                        OnScrollFocusedEditableNodeIntoRect)
    IPC_MESSAGE_HANDLER(FrameMsg_CopyImageAt, OnCopyImageAt)
    IPC_MESSAGE_HANDLER(FrameMsg_SaveImageAt, OnSaveImageAt)
    IPC_MESSAGE_HANDLER(InputMsg_ExtendSelectionAndDelete,
                        OnExtendSelectionAndDelete)
    IPC_MESSAGE_HANDLER(InputMsg_DeleteSurroundingText, OnDeleteSurroundingText)
    IPC_MESSAGE_HANDLER(InputMsg_DeleteSurroundingTextInCodePoints,
                        OnDeleteSurroundingTextInCodePoints)
    IPC_MESSAGE_HANDLER(InputMsg_SetCompositionFromExistingText,
                        OnSetCompositionFromExistingText)
    IPC_MESSAGE_HANDLER(InputMsg_SetEditableSelectionOffsets,
                        OnSetEditableSelectionOffsets)
    IPC_MESSAGE_HANDLER(InputMsg_ExecuteNoValueEditCommand,
                        OnExecuteNoValueEditCommand)
    IPC_MESSAGE_HANDLER(FrameMsg_AddMessageToConsole, OnAddMessageToConsole)
    IPC_MESSAGE_HANDLER(FrameMsg_JavaScriptExecuteRequest,
                        OnJavaScriptExecuteRequest)
    IPC_MESSAGE_HANDLER(FrameMsg_JavaScriptExecuteRequestForTests,
                        OnJavaScriptExecuteRequestForTests)
    IPC_MESSAGE_HANDLER(FrameMsg_JavaScriptExecuteRequestInIsolatedWorld,
                        OnJavaScriptExecuteRequestInIsolatedWorld)
    IPC_MESSAGE_HANDLER(FrameMsg_VisualStateRequest,
                        OnVisualStateRequest)
    IPC_MESSAGE_HANDLER(FrameMsg_Reload, OnReload)
    IPC_MESSAGE_HANDLER(FrameMsg_ReloadLoFiImages, OnReloadLoFiImages)
    IPC_MESSAGE_HANDLER(FrameMsg_TextSurroundingSelectionRequest,
                        OnTextSurroundingSelectionRequest)
    IPC_MESSAGE_HANDLER(FrameMsg_SetAccessibilityMode,
                        OnSetAccessibilityMode)
    IPC_MESSAGE_HANDLER(AccessibilityMsg_SnapshotTree,
                        OnSnapshotAccessibilityTree)
    IPC_MESSAGE_HANDLER(FrameMsg_ExtractSmartClipData, OnExtractSmartClipData)
    IPC_MESSAGE_HANDLER(FrameMsg_UpdateOpener, OnUpdateOpener)
    IPC_MESSAGE_HANDLER(FrameMsg_CommitNavigation, OnCommitNavigation)
    IPC_MESSAGE_HANDLER(FrameMsg_DidUpdateFramePolicy, OnDidUpdateFramePolicy)
    IPC_MESSAGE_HANDLER(FrameMsg_SetFrameOwnerProperties,
                        OnSetFrameOwnerProperties)
    IPC_MESSAGE_HANDLER(FrameMsg_AdvanceFocus, OnAdvanceFocus)
    IPC_MESSAGE_HANDLER(FrameMsg_AdvanceFocusInForm, OnAdvanceFocusInForm)
    IPC_MESSAGE_HANDLER(FrameMsg_SetFocusedFrame, OnSetFocusedFrame)
    IPC_MESSAGE_HANDLER(FrameMsg_SetTextTrackSettings,
                        OnTextTrackSettingsChanged)
    IPC_MESSAGE_HANDLER(FrameMsg_PostMessageEvent, OnPostMessageEvent)
    IPC_MESSAGE_HANDLER(FrameMsg_FailedNavigation, OnFailedNavigation)
    IPC_MESSAGE_HANDLER(FrameMsg_ReportContentSecurityPolicyViolation,
                        OnReportContentSecurityPolicyViolation)
    IPC_MESSAGE_HANDLER(FrameMsg_GetSavableResourceLinks,
                        OnGetSavableResourceLinks)
    IPC_MESSAGE_HANDLER(FrameMsg_GetSerializedHtmlWithLocalLinks,
                        OnGetSerializedHtmlWithLocalLinks)
    IPC_MESSAGE_HANDLER(FrameMsg_SerializeAsMHTML, OnSerializeAsMHTML)
    IPC_MESSAGE_HANDLER(FrameMsg_Find, OnFind)
    IPC_MESSAGE_HANDLER(FrameMsg_ClearActiveFindMatch, OnClearActiveFindMatch)
    IPC_MESSAGE_HANDLER(FrameMsg_StopFinding, OnStopFinding)
    IPC_MESSAGE_HANDLER(FrameMsg_EnableViewSourceMode, OnEnableViewSourceMode)
    IPC_MESSAGE_HANDLER(FrameMsg_SuppressFurtherDialogs,
                        OnSuppressFurtherDialogs)
    IPC_MESSAGE_HANDLER(FrameMsg_RunFileChooserResponse, OnFileChooserResponse)
    IPC_MESSAGE_HANDLER(FrameMsg_ClearFocusedElement, OnClearFocusedElement)
    IPC_MESSAGE_HANDLER(FrameMsg_BlinkFeatureUsageReport,
                        OnBlinkFeatureUsageReport)
    IPC_MESSAGE_HANDLER(FrameMsg_MixedContentFound, OnMixedContentFound)
    IPC_MESSAGE_HANDLER(FrameMsg_SetOverlayRoutingToken,
                        OnSetOverlayRoutingToken)
#if defined(OS_ANDROID)
    IPC_MESSAGE_HANDLER(FrameMsg_ActivateNearestFindResult,
                        OnActivateNearestFindResult)
    IPC_MESSAGE_HANDLER(FrameMsg_GetNearestFindResult,
                        OnGetNearestFindResult)
    IPC_MESSAGE_HANDLER(FrameMsg_FindMatchRects, OnFindMatchRects)
#endif

#if BUILDFLAG(USE_EXTERNAL_POPUP_MENU)
#if defined(OS_MACOSX)
    IPC_MESSAGE_HANDLER(FrameMsg_SelectPopupMenuItem, OnSelectPopupMenuItem)
#else
    IPC_MESSAGE_HANDLER(FrameMsg_SelectPopupMenuItems, OnSelectPopupMenuItems)
#endif
#endif

#if defined(OS_MACOSX)
    IPC_MESSAGE_HANDLER(InputMsg_CopyToFindPboard, OnCopyToFindPboard)
#endif
  IPC_END_MESSAGE_MAP()

  return handled;
}

void RenderFrameImpl::OnAssociatedInterfaceRequest(
    const std::string& interface_name,
    mojo::ScopedInterfaceEndpointHandle handle) {
  associated_interfaces_.BindRequest(interface_name, std::move(handle));
}

void RenderFrameImpl::OnNavigate(
    const CommonNavigationParams& common_params,
    const StartNavigationParams& start_params,
    const RequestNavigationParams& request_params) {
  RenderThreadImpl* render_thread_impl = RenderThreadImpl::current();
  // Can be NULL in tests.
  if (render_thread_impl)
    render_thread_impl->GetRendererScheduler()->OnNavigate();
  DCHECK(!IsBrowserSideNavigationEnabled());
  TRACE_EVENT2("navigation,rail", "RenderFrameImpl::OnNavigate", "id",
               routing_id_, "url", common_params.url.possibly_invalid_spec());
  NavigateInternal(common_params, start_params, request_params,
                   std::unique_ptr<StreamOverrideParameters>());
}

void RenderFrameImpl::BindEngagement(
    blink::mojom::EngagementClientAssociatedRequest request) {
  engagement_binding_.Bind(std::move(request));
}

void RenderFrameImpl::BindFrame(
    const service_manager::BindSourceInfo& browser_info,
    mojom::FrameRequest request,
    mojom::FrameHostInterfaceBrokerPtr frame_host_interface_broker) {
  browser_info_ = browser_info;
  frame_binding_.Bind(std::move(request));
  frame_host_interface_broker_ = std::move(frame_host_interface_broker);
  frame_host_interface_broker_->GetInterfaceProvider(
      std::move(pending_remote_interface_provider_request_));
}

void RenderFrameImpl::BindFrameBindingsControl(
    mojom::FrameBindingsControlAssociatedRequest request) {
  frame_bindings_control_binding_.Bind(std::move(request));
}

ManifestManager* RenderFrameImpl::manifest_manager() {
  return manifest_manager_;
}

void RenderFrameImpl::SetPendingNavigationParams(
    std::unique_ptr<NavigationParams> navigation_params) {
  pending_navigation_params_ = std::move(navigation_params);
}

void RenderFrameImpl::OnBeforeUnload(bool is_reload) {
  TRACE_EVENT1("navigation,rail", "RenderFrameImpl::OnBeforeUnload",
               "id", routing_id_);
  // Save the routing_id, as the RenderFrameImpl can be deleted in
  // dispatchBeforeUnloadEvent. See https://crbug.com/666714 for details.
  int routing_id = routing_id_;

  base::TimeTicks before_unload_start_time = base::TimeTicks::Now();

  // TODO(clamy): Ensure BeforeUnload is dispatched to all subframes, even when
  // --site-per-process is enabled. |dispatchBeforeUnloadEvent| will only
  // execute the BeforeUnload event in this frame and local child frames. It
  // should also be dispatched to out-of-process child frames.
  bool proceed = frame_->DispatchBeforeUnloadEvent(is_reload);

  base::TimeTicks before_unload_end_time = base::TimeTicks::Now();
  RenderThread::Get()->Send(new FrameHostMsg_BeforeUnload_ACK(
      routing_id, proceed, before_unload_start_time, before_unload_end_time));
}

void RenderFrameImpl::OnSwapOut(
    int proxy_routing_id,
    bool is_loading,
    const FrameReplicationState& replicated_frame_state) {
  TRACE_EVENT1("navigation,rail", "RenderFrameImpl::OnSwapOut",
               "id", routing_id_);
  RenderFrameProxy* proxy = NULL;

  // This codepath should only be hit for subframes when in --site-per-process.
  CHECK(is_main_frame_ || SiteIsolationPolicy::AreCrossProcessFramesPossible());

  // Swap this RenderFrame out so the frame can navigate to a page rendered by
  // a different process.  This involves running the unload handler and
  // clearing the page.  We also allow this process to exit if there are no
  // other active RenderFrames in it.

  // Send an UpdateState message before we get deleted.
  SendUpdateState();

  // There should always be a proxy to replace this RenderFrame.  Create it now
  // so its routing id is registered for receiving IPC messages.
  CHECK_NE(proxy_routing_id, MSG_ROUTING_NONE);
  proxy = RenderFrameProxy::CreateProxyToReplaceFrame(
      this, proxy_routing_id, replicated_frame_state.scope);

  // Synchronously run the unload handler before sending the ACK.
  // TODO(creis): Call dispatchUnloadEvent unconditionally here to support
  // unload on subframes as well.
  if (is_main_frame_)
    frame_->DispatchUnloadEvent();

  // Swap out and stop sending any IPC messages that are not ACKs.
  if (is_main_frame_)
    render_view_->SetSwappedOut(true);

  RenderViewImpl* render_view = render_view_;
  bool is_main_frame = is_main_frame_;
  int routing_id = GetRoutingID();

  // Now that all of the cleanup is complete and the browser side is notified,
  // start using the RenderFrameProxy.
  //
  // The swap call deletes this RenderFrame via frameDetached.  Do not access
  // any members after this call.
  //
  // TODO(creis): WebFrame::swap() can return false.  Most of those cases
  // should be due to the frame being detached during unload (in which case
  // the necessary cleanup has happened anyway), but it might be possible for
  // it to return false without detaching.  Catch any cases that the
  // RenderView's main_render_frame_ isn't cleared below (whether swap returns
  // false or not).
  bool success = frame_->Swap(proxy->web_frame());

  // For main frames, the swap should have cleared the RenderView's pointer to
  // this frame.
  if (is_main_frame)
    CHECK(!render_view->main_render_frame_);

  if (!success) {
    // The swap can fail when the frame is detached during swap (this can
    // happen while running the unload handlers). When that happens, delete
    // the proxy.
    proxy->FrameDetached(blink::WebRemoteFrameClient::DetachType::kSwap);
    return;
  }

  if (is_loading)
    proxy->OnDidStartLoading();

  // Initialize the WebRemoteFrame with the replication state passed by the
  // process that is now rendering the frame.
  proxy->SetReplicatedState(replicated_frame_state);

  // Safe to exit if no one else is using the process.
  // TODO(nasko): Remove the dependency on RenderViewImpl here and ref count
  // the process based on the lifetime of this RenderFrameImpl object.
  if (is_main_frame)
    render_view->WasSwappedOut();

  // Notify the browser that this frame was swapped. Use the RenderThread
  // directly because |this| is deleted.
  RenderThread::Get()->Send(new FrameHostMsg_SwapOut_ACK(routing_id));
}

void RenderFrameImpl::OnSwapIn() {
  SwapIn();
}

void RenderFrameImpl::OnDeleteFrame() {
  // TODO(nasko): If this message is received right after a commit has
  // swapped a RenderFrameProxy with this RenderFrame, the proxy needs to be
  // recreated in addition to the RenderFrame being deleted.
  // See https://crbug.com/569683 for details.
  in_browser_initiated_detach_ = true;

  // This will result in a call to RenderFrameImpl::frameDetached, which
  // deletes the object. Do not access |this| after detach.
  frame_->Detach();
}

void RenderFrameImpl::OnContextMenuClosed(
    const CustomContextMenuContext& custom_context) {
  if (custom_context.request_id) {
    // External request, should be in our map.
    ContextMenuClient* client =
        pending_context_menus_.Lookup(custom_context.request_id);
    if (client) {
      client->OnMenuClosed(custom_context.request_id);
      pending_context_menus_.Remove(custom_context.request_id);
    }
  } else {
    if (custom_context.link_followed.is_valid())
      frame_->SendPings(custom_context.link_followed);
  }

  render_view()->webview()->DidCloseContextMenu();
}

void RenderFrameImpl::OnCustomContextMenuAction(
    const CustomContextMenuContext& custom_context,
    unsigned action) {
  if (custom_context.request_id) {
    // External context menu request, look in our map.
    ContextMenuClient* client =
        pending_context_menus_.Lookup(custom_context.request_id);
    if (client)
      client->OnMenuAction(custom_context.request_id, action);
  } else {
    // Internal request, forward to WebKit.
    render_view_->webview()->PerformCustomContextMenuAction(action);
  }
}

void RenderFrameImpl::OnMoveCaret(const gfx::Point& point) {
  Send(new InputHostMsg_MoveCaret_ACK(render_view_->GetRoutingID()));
  frame_->MoveCaretSelection(render_view_->ConvertWindowPointToViewport(point));
}

void RenderFrameImpl::OnScrollFocusedEditableNodeIntoRect(
    const gfx::Rect& rect) {
  // TODO(dtapuska): Move the implementation of scroll focused
  // editable node into rect into this class.
  render_view_->ScrollFocusedEditableNodeIntoRect(rect);
}

void RenderFrameImpl::OnUndo() {
  frame_->ExecuteCommand(WebString::FromUTF8("Undo"));
}

void RenderFrameImpl::OnRedo() {
  frame_->ExecuteCommand(WebString::FromUTF8("Redo"));
}

void RenderFrameImpl::OnCut() {
  AutoResetMember<bool> handling_select_range(
      this, &RenderFrameImpl::handling_select_range_, true);
  frame_->ExecuteCommand(WebString::FromUTF8("Cut"));
}

void RenderFrameImpl::OnCopy() {
  AutoResetMember<bool> handling_select_range(
      this, &RenderFrameImpl::handling_select_range_, true);
  frame_->ExecuteCommand(WebString::FromUTF8("Copy"));
}

void RenderFrameImpl::OnPaste() {
  AutoResetMember<bool> handling_select_range(
      this, &RenderFrameImpl::handling_select_range_, true);
  AutoResetMember<bool> handling_paste(this, &RenderFrameImpl::is_pasting_,
                                       true);
  frame_->ExecuteCommand(WebString::FromUTF8("Paste"));
}

void RenderFrameImpl::OnPasteAndMatchStyle() {
  AutoResetMember<bool> handling_select_range(
      this, &RenderFrameImpl::handling_select_range_, true);
  frame_->ExecuteCommand(WebString::FromUTF8("PasteAndMatchStyle"));
}

#if defined(OS_MACOSX)
void RenderFrameImpl::OnCopyToFindPboard() {
  // Since the find pasteboard supports only plain text, this can be simpler
  // than the |OnCopy()| case.
  if (frame_->HasSelection()) {
    base::string16 selection = frame_->SelectionAsText().Utf16();
    RenderThread::Get()->Send(
        new ClipboardHostMsg_FindPboardWriteStringAsync(selection));
  }
}
#endif

void RenderFrameImpl::OnDelete() {
  frame_->ExecuteCommand(WebString::FromUTF8("Delete"));
}

void RenderFrameImpl::OnSelectAll() {
  AutoResetMember<bool> handling_select_range(
      this, &RenderFrameImpl::handling_select_range_, true);
  frame_->ExecuteCommand(WebString::FromUTF8("SelectAll"));
}

void RenderFrameImpl::OnSelectRange(const gfx::Point& base,
                                    const gfx::Point& extent) {
  // This IPC is dispatched by RenderWidgetHost, so use its routing id.
  Send(new InputHostMsg_SelectRange_ACK(GetRenderWidget()->routing_id()));

  AutoResetMember<bool> handling_select_range(
      this, &RenderFrameImpl::handling_select_range_, true);
  frame_->SelectRange(render_view_->ConvertWindowPointToViewport(base),
                      render_view_->ConvertWindowPointToViewport(extent));
}

void RenderFrameImpl::OnAdjustSelectionByCharacterOffset(int start_adjust,
                                                         int end_adjust) {
  WebRange range = frame_->GetInputMethodController()->GetSelectionOffsets();
  if (range.IsNull())
    return;

  // Sanity checks to disallow empty and out of range selections.
  if (start_adjust - end_adjust > range.length() ||
      range.StartOffset() + start_adjust < 0)
    return;

  AutoResetMember<bool> handling_select_range(
      this, &RenderFrameImpl::handling_select_range_, true);

  // A negative adjust amount moves the selection towards the beginning of
  // the document, a positive amount moves the selection towards the end of
  // the document.
  frame_->SelectRange(WebRange(range.StartOffset() + start_adjust,
                               range.length() + end_adjust - start_adjust),
                      WebLocalFrame::kPreserveHandleVisibility);
}

void RenderFrameImpl::OnCollapseSelection() {
  const WebRange& range =
      frame_->GetInputMethodController()->GetSelectionOffsets();
  if (range.IsNull())
    return;

  AutoResetMember<bool> handling_select_range(
      this, &RenderFrameImpl::handling_select_range_, true);
  frame_->SelectRange(WebRange(range.EndOffset(), 0));
}

void RenderFrameImpl::OnMoveRangeSelectionExtent(const gfx::Point& point) {
  // This IPC is dispatched by RenderWidgetHost, so use its routing id.
  Send(new InputHostMsg_MoveRangeSelectionExtent_ACK(
      GetRenderWidget()->routing_id()));

  AutoResetMember<bool> handling_select_range(
      this, &RenderFrameImpl::handling_select_range_, true);
  frame_->MoveRangeSelectionExtent(
      render_view_->ConvertWindowPointToViewport(point));
}

void RenderFrameImpl::OnReplace(const base::string16& text) {
  if (!frame_->HasSelection())
    frame_->SelectWordAroundCaret();

  frame_->ReplaceSelection(WebString::FromUTF16(text));
  SyncSelectionIfRequired(false, true /* user_initiated */);
}

void RenderFrameImpl::OnReplaceMisspelling(const base::string16& text) {
  if (!frame_->HasSelection())
    return;

  frame_->ReplaceMisspelledRange(WebString::FromUTF16(text));
}

void RenderFrameImpl::OnCopyImageAt(int x, int y) {
  blink::WebFloatRect viewport_position(x, y, 0, 0);
  GetRenderWidget()->ConvertWindowToViewport(&viewport_position);
  frame_->CopyImageAt(WebPoint(viewport_position.x, viewport_position.y));
}

void RenderFrameImpl::OnSaveImageAt(int x, int y) {
  blink::WebFloatRect viewport_position(x, y, 0, 0);
  GetRenderWidget()->ConvertWindowToViewport(&viewport_position);
  frame_->SaveImageAt(WebPoint(viewport_position.x, viewport_position.y));
}

void RenderFrameImpl::OnAddMessageToConsole(ConsoleMessageLevel level,
                                            const std::string& message) {
  AddMessageToConsole(level, message);
}

void RenderFrameImpl::OnJavaScriptExecuteRequest(
    const base::string16& jscript,
    int id,
    bool notify_result) {
  TRACE_EVENT_INSTANT0("test_tracing", "OnJavaScriptExecuteRequest",
                       TRACE_EVENT_SCOPE_THREAD);

  v8::HandleScope handle_scope(v8::Isolate::GetCurrent());
  v8::Local<v8::Value> result = frame_->ExecuteScriptAndReturnValue(
      WebScriptSource(WebString::FromUTF16(jscript)));

  HandleJavascriptExecutionResult(jscript, id, notify_result, result);
}

void RenderFrameImpl::OnJavaScriptExecuteRequestForTests(
    const base::string16& jscript,
    int id,
    bool notify_result,
    bool has_user_gesture) {
  TRACE_EVENT_INSTANT0("test_tracing", "OnJavaScriptExecuteRequestForTests",
                       TRACE_EVENT_SCOPE_THREAD);

  // A bunch of tests expect to run code in the context of a user gesture, which
  // can grant additional privileges (e.g. the ability to create popups).
  std::unique_ptr<blink::WebScopedUserGesture> gesture(
      has_user_gesture ? new blink::WebScopedUserGesture(frame_) : nullptr);
  v8::HandleScope handle_scope(blink::MainThreadIsolate());
  v8::Local<v8::Value> result = frame_->ExecuteScriptAndReturnValue(
      WebScriptSource(WebString::FromUTF16(jscript)));

  HandleJavascriptExecutionResult(jscript, id, notify_result, result);
}

void RenderFrameImpl::OnJavaScriptExecuteRequestInIsolatedWorld(
    const base::string16& jscript,
    int id,
    bool notify_result,
    int world_id) {
  TRACE_EVENT_INSTANT0("test_tracing",
                       "OnJavaScriptExecuteRequestInIsolatedWorld",
                       TRACE_EVENT_SCOPE_THREAD);

  if (world_id <= ISOLATED_WORLD_ID_GLOBAL ||
      world_id > ISOLATED_WORLD_ID_MAX) {
    // Return if the world_id is not valid. world_id is passed as a plain int
    // over IPC and needs to be verified here, in the IPC endpoint.
    NOTREACHED();
    return;
  }

  v8::HandleScope handle_scope(v8::Isolate::GetCurrent());
  WebScriptSource script = WebScriptSource(WebString::FromUTF16(jscript));
  JavaScriptIsolatedWorldRequest* request = new JavaScriptIsolatedWorldRequest(
      id, notify_result, routing_id_, weak_factory_.GetWeakPtr());
  frame_->RequestExecuteScriptInIsolatedWorld(
      world_id, &script, 1, false, WebLocalFrame::kSynchronous, request);
}

RenderFrameImpl::JavaScriptIsolatedWorldRequest::JavaScriptIsolatedWorldRequest(
    int id,
    bool notify_result,
    int routing_id,
    base::WeakPtr<RenderFrameImpl> render_frame_impl)
    : id_(id),
      notify_result_(notify_result),
      routing_id_(routing_id),
      render_frame_impl_(render_frame_impl) {
}

RenderFrameImpl::JavaScriptIsolatedWorldRequest::
    ~JavaScriptIsolatedWorldRequest() {
}

void RenderFrameImpl::JavaScriptIsolatedWorldRequest::Completed(
    const blink::WebVector<v8::Local<v8::Value>>& result) {
  if (!render_frame_impl_.get()) {
    return;
  }

  if (notify_result_) {
    base::ListValue list;
    if (!result.IsEmpty()) {
      // It's safe to always use the main world context when converting
      // here. V8ValueConverterImpl shouldn't actually care about the
      // context scope, and it switches to v8::Object's creation context
      // when encountered. (from extensions/renderer/script_injection.cc)
      v8::Local<v8::Context> context =
          render_frame_impl_.get()->frame_->MainWorldScriptContext();
      v8::Context::Scope context_scope(context);
      V8ValueConverterImpl converter;
      converter.SetDateAllowed(true);
      converter.SetRegExpAllowed(true);
      for (const auto& value : result) {
        std::unique_ptr<base::Value> result_value(
            converter.FromV8Value(value, context));
        list.Append(result_value ? std::move(result_value)
                                 : base::MakeUnique<base::Value>());
      }
    } else {
      list.Set(0, base::MakeUnique<base::Value>());
    }
    render_frame_impl_.get()->Send(
        new FrameHostMsg_JavaScriptExecuteResponse(routing_id_, id_, list));
  }

  delete this;
}

void RenderFrameImpl::HandleJavascriptExecutionResult(
    const base::string16& jscript,
    int id,
    bool notify_result,
    v8::Local<v8::Value> result) {
  if (notify_result) {
    base::ListValue list;
    if (!result.IsEmpty()) {
      v8::Local<v8::Context> context = frame_->MainWorldScriptContext();
      v8::Context::Scope context_scope(context);
      V8ValueConverterImpl converter;
      converter.SetDateAllowed(true);
      converter.SetRegExpAllowed(true);
      std::unique_ptr<base::Value> result_value(
          converter.FromV8Value(result, context));
      list.Set(0, result_value ? std::move(result_value)
                               : base::MakeUnique<base::Value>());
    } else {
      list.Set(0, base::MakeUnique<base::Value>());
    }
    Send(new FrameHostMsg_JavaScriptExecuteResponse(routing_id_, id, list));
  }
}

void RenderFrameImpl::OnVisualStateRequest(uint64_t id) {
  GetRenderWidget()->QueueMessage(
      new FrameHostMsg_VisualStateResponse(routing_id_, id),
      MESSAGE_DELIVERY_POLICY_WITH_VISUAL_STATE);
}

void RenderFrameImpl::OnSetEditableSelectionOffsets(int start, int end) {
  AutoResetMember<bool> handling_select_range(
      this, &RenderFrameImpl::handling_select_range_, true);
  ImeEventGuard guard(GetRenderWidget());
  frame_->SetEditableSelectionOffsets(start, end);
}

void RenderFrameImpl::OnSetCompositionFromExistingText(
    int start, int end,
    const std::vector<blink::WebCompositionUnderline>& underlines) {
  ImeEventGuard guard(GetRenderWidget());
  frame_->SetCompositionFromExistingText(start, end, underlines);
}

void RenderFrameImpl::OnExecuteNoValueEditCommand(const std::string& name) {
  frame_->ExecuteCommand(WebString::FromUTF8(name));
}

void RenderFrameImpl::OnExtendSelectionAndDelete(int before, int after) {
  ImeEventGuard guard(GetRenderWidget());
  frame_->ExtendSelectionAndDelete(before, after);
}

void RenderFrameImpl::OnDeleteSurroundingText(int before, int after) {
  ImeEventGuard guard(GetRenderWidget());
  frame_->DeleteSurroundingText(before, after);
}

void RenderFrameImpl::OnDeleteSurroundingTextInCodePoints(int before,
                                                          int after) {
  ImeEventGuard guard(GetRenderWidget());
  frame_->DeleteSurroundingTextInCodePoints(before, after);
}

void RenderFrameImpl::OnSetAccessibilityMode(AccessibilityMode new_mode) {
  if (accessibility_mode_ == new_mode)
    return;
  AccessibilityMode old_mode = accessibility_mode_;
  accessibility_mode_ = new_mode;

  if (new_mode.has_mode(AccessibilityMode::kWebContents) &&
      !old_mode.has_mode(AccessibilityMode::kWebContents)) {
    render_accessibility_ = new RenderAccessibilityImpl(this, new_mode);
  } else if (!new_mode.has_mode(AccessibilityMode::kWebContents) &&
             old_mode.has_mode(AccessibilityMode::kWebContents)) {
    // Note: this isn't called automatically by the destructor because
    // there'd be no point in calling it in frame teardown, only if there's
    // an accessibility mode change but the frame is persisting.
    render_accessibility_->DisableAccessibility();
    delete render_accessibility_;
    render_accessibility_ = nullptr;
  }

  for (auto& observer : observers_)
    observer.AccessibilityModeChanged();
}

void RenderFrameImpl::OnSnapshotAccessibilityTree(int callback_id) {
  AXContentTreeUpdate response;
  RenderAccessibilityImpl::SnapshotAccessibilityTree(this, &response);
  Send(new AccessibilityHostMsg_SnapshotResponse(
      routing_id_, callback_id, response));
}

void RenderFrameImpl::OnExtractSmartClipData(uint32_t id,
                                             const gfx::Rect& rect) {
  blink::WebString clip_text;
  blink::WebString clip_html;
  GetWebFrame()->ExtractSmartClipData(rect, clip_text, clip_html);
  Send(new FrameHostMsg_SmartClipDataExtracted(
      routing_id_, id, clip_text.Utf16(), clip_html.Utf16()));
}

void RenderFrameImpl::OnUpdateOpener(int opener_routing_id) {
  WebFrame* opener = ResolveOpener(opener_routing_id);
  frame_->SetOpener(opener);
}

void RenderFrameImpl::OnDidUpdateFramePolicy(
    blink::WebSandboxFlags flags,
    const ParsedFeaturePolicyHeader& container_policy) {
  frame_->SetFrameOwnerPolicy(flags,
                              FeaturePolicyHeaderToWeb(container_policy));
}

void RenderFrameImpl::OnSetFrameOwnerProperties(
    const FrameOwnerProperties& frame_owner_properties) {
  DCHECK(frame_);
  frame_->SetFrameOwnerProperties(
      ConvertFrameOwnerPropertiesToWebFrameOwnerProperties(
          frame_owner_properties));
}

void RenderFrameImpl::OnAdvanceFocus(blink::WebFocusType type,
                                     int32_t source_routing_id) {
  RenderFrameProxy* source_frame =
      RenderFrameProxy::FromRoutingID(source_routing_id);
  if (!source_frame) {
    render_view_->webview()->SetInitialFocus(type ==
                                             blink::kWebFocusTypeBackward);
    return;
  }

  render_view_->webview()->AdvanceFocusAcrossFrames(
      type, source_frame->web_frame(), frame_);
}

void RenderFrameImpl::OnAdvanceFocusInForm(blink::WebFocusType focus_type) {
  if (render_view_->webview()->FocusedFrame() != frame_)
    return;
  frame_->AdvanceFocusInForm(focus_type);
}

void RenderFrameImpl::OnSetFocusedFrame() {
  // This uses focusDocumentView rather than setFocusedFrame so that focus/blur
  // events are properly dispatched on any currently focused elements.
  render_view_->webview()->FocusDocumentView(frame_);
}

void RenderFrameImpl::OnTextTrackSettingsChanged(
    const FrameMsg_TextTrackSettings_Params& params) {
  DCHECK(!frame_->Parent());
  if (!render_view_->webview())
    return;

  if (params.text_tracks_enabled) {
    render_view_->webview()->GetSettings()->SetTextTrackKindUserPreference(
        WebSettings::TextTrackKindUserPreference::kCaptions);
  } else {
    render_view_->webview()->GetSettings()->SetTextTrackKindUserPreference(
        WebSettings::TextTrackKindUserPreference::kDefault);
  }
  render_view_->webview()->GetSettings()->SetTextTrackBackgroundColor(
      WebString::FromUTF8(params.text_track_background_color));
  render_view_->webview()->GetSettings()->SetTextTrackFontFamily(
      WebString::FromUTF8(params.text_track_font_family));
  render_view_->webview()->GetSettings()->SetTextTrackFontStyle(
      WebString::FromUTF8(params.text_track_font_style));
  render_view_->webview()->GetSettings()->SetTextTrackFontVariant(
      WebString::FromUTF8(params.text_track_font_variant));
  render_view_->webview()->GetSettings()->SetTextTrackTextColor(
      WebString::FromUTF8(params.text_track_text_color));
  render_view_->webview()->GetSettings()->SetTextTrackTextShadow(
      WebString::FromUTF8(params.text_track_text_shadow));
  render_view_->webview()->GetSettings()->SetTextTrackTextSize(
      WebString::FromUTF8(params.text_track_text_size));
}

void RenderFrameImpl::OnPostMessageEvent(
    const FrameMsg_PostMessage_Params& params) {
  // Find the source frame if it exists.
  WebFrame* source_frame = NULL;
  if (params.source_routing_id != MSG_ROUTING_NONE) {
    RenderFrameProxy* source_proxy =
        RenderFrameProxy::FromRoutingID(params.source_routing_id);
    if (source_proxy)
      source_frame = source_proxy->web_frame();
  }

  // If the message contained MessagePorts, create the corresponding endpoints.
  blink::WebMessagePortChannelArray channels =
      WebMessagePortChannelImpl::CreateFromMessagePorts(params.message_ports);

  WebSerializedScriptValue serialized_script_value;
  if (params.is_data_raw_string) {
    v8::Isolate* isolate = blink::MainThreadIsolate();
    v8::HandleScope handle_scope(isolate);
    v8::Local<v8::Context> context = frame_->MainWorldScriptContext();
    v8::Context::Scope context_scope(context);
    V8ValueConverterImpl converter;
    converter.SetDateAllowed(true);
    converter.SetRegExpAllowed(true);
    std::unique_ptr<base::Value> value(new base::Value(params.data));
    v8::Local<v8::Value> result_value = converter.ToV8Value(value.get(),
                                                             context);
    serialized_script_value =
        WebSerializedScriptValue::Serialize(isolate, result_value);
  } else {
    serialized_script_value =
        WebSerializedScriptValue::FromString(WebString::FromUTF16(params.data));
  }

  // We must pass in the target_origin to do the security check on this side,
  // since it may have changed since the original postMessage call was made.
  WebSecurityOrigin target_origin;
  if (!params.target_origin.empty()) {
    target_origin = WebSecurityOrigin::CreateFromString(
        WebString::FromUTF16(params.target_origin));
  }

  WebDOMMessageEvent msg_event(
      serialized_script_value, WebString::FromUTF16(params.source_origin),
      source_frame, frame_->GetDocument(), std::move(channels));
  frame_->DispatchMessageEventWithOriginCheck(target_origin, msg_event);
}

void RenderFrameImpl::OnReload(bool bypass_cache) {
  frame_->Reload(bypass_cache ? WebFrameLoadType::kReloadBypassingCache
                              : WebFrameLoadType::kReload);
}

void RenderFrameImpl::OnReloadLoFiImages() {
  previews_state_ = PREVIEWS_NO_TRANSFORM;
  GetWebFrame()->ReloadLoFiImages();
}

void RenderFrameImpl::OnTextSurroundingSelectionRequest(uint32_t max_length) {
  blink::WebSurroundingText surroundingText;
  surroundingText.InitializeFromCurrentSelection(frame_, max_length);

  if (surroundingText.IsNull()) {
    // |surroundingText| might not be correctly initialized, for example if
    // |frame_->selectionRange().isNull()|, in other words, if there was no
    // selection.
    Send(new FrameHostMsg_TextSurroundingSelectionResponse(
        routing_id_, base::string16(), 0, 0));
    return;
  }

  Send(new FrameHostMsg_TextSurroundingSelectionResponse(
      routing_id_, surroundingText.TextContent().Utf16(),
      surroundingText.StartOffsetInTextContent(),
      surroundingText.EndOffsetInTextContent()));
}

bool RenderFrameImpl::RunJavaScriptDialog(JavaScriptDialogType type,
                                          const base::string16& message,
                                          const base::string16& default_value,
                                          const GURL& frame_url,
                                          base::string16* result) {
  // Don't allow further dialogs if we are waiting to swap out, since the
  // ScopedPageLoadDeferrer in our stack prevents it.
  if (suppress_further_dialogs_)
    return false;

  int32_t message_length = static_cast<int32_t>(message.length());
  if (WebUserGestureIndicator::ProcessedUserGestureSinceLoad(frame_)) {
    UMA_HISTOGRAM_COUNTS("JSDialogs.CharacterCount.UserGestureSinceLoad",
                         message_length);
  } else {
    UMA_HISTOGRAM_COUNTS("JSDialogs.CharacterCount.NoUserGestureSinceLoad",
                         message_length);
  }

  bool success = false;
  base::string16 result_temp;
  if (!result)
    result = &result_temp;

  Send(new FrameHostMsg_RunJavaScriptDialog(routing_id_, message, default_value,
                                            frame_url, type, &success, result));
  return success;
}

bool RenderFrameImpl::ScheduleFileChooser(
    const FileChooserParams& params,
    blink::WebFileChooserCompletion* completion) {
  static const size_t kMaximumPendingFileChooseRequests = 4;

  // Do not open the file dialog in a hidden RenderFrame.
  if (IsHidden())
    return false;

  if (file_chooser_completions_.size() > kMaximumPendingFileChooseRequests) {
    // This sanity check prevents too many file choose requests from getting
    // queued which could DoS the user. Getting these is most likely a
    // programming error (there are many ways to DoS the user so it's not
    // considered a "real" security check), either in JS requesting many file
    // choosers to pop up, or in a plugin.
    //
    // TODO(brettw): We might possibly want to require a user gesture to open
    // a file picker, which will address this issue in a better way.
    return false;
  }

  file_chooser_completions_.push_back(
      base::MakeUnique<PendingFileChooser>(params, completion));
  if (file_chooser_completions_.size() == 1) {
    // Actually show the browse dialog when this is the first request.
    Send(new FrameHostMsg_RunFileChooser(routing_id_, params));
  }
  return true;
}

void RenderFrameImpl::LoadNavigationErrorPage(
    const WebURLRequest& failed_request,
    const WebURLError& error,
    bool replace,
    HistoryEntry* entry) {
  std::string error_html;
  GetContentClient()->renderer()->GetNavigationErrorStrings(
      this, failed_request, error, &error_html, nullptr);

  blink::WebFrameLoadType frame_load_type =
      entry ? blink::WebFrameLoadType::kBackForward
            : blink::WebFrameLoadType::kStandard;
  const blink::WebHistoryItem& history_item =
      entry ? entry->root() : blink::WebHistoryItem();

  // Requests blocked by the X-Frame-Options HTTP response header don't display
  // error pages but a blank page instead.
  // TODO(alexmos, mkwst, arthursonzogni): This block can be removed once error
  // pages are refactored. See crbug.com/588314 and crbug.com/622385.
  if (error.reason == net::ERR_BLOCKED_BY_RESPONSE) {
    frame_->LoadData("", WebString::FromUTF8("text/html"),
                     WebString::FromUTF8("UTF-8"), GURL("data:,"), WebURL(),
                     replace, frame_load_type, history_item,
                     blink::kWebHistoryDifferentDocumentLoad, false);
    return;
  }

  frame_->LoadData(error_html, WebString::FromUTF8("text/html"),
                   WebString::FromUTF8("UTF-8"), GURL(kUnreachableWebDataURL),
                   error.unreachable_url, replace, frame_load_type,
                   history_item, blink::kWebHistoryDifferentDocumentLoad,
                   false);
}

void RenderFrameImpl::DidMeaningfulLayout(
    blink::WebMeaningfulLayout layout_type) {
  for (auto& observer : observers_)
    observer.DidMeaningfulLayout(layout_type);
}

void RenderFrameImpl::DidCommitCompositorFrame() {
  if (BrowserPluginManager::Get())
    BrowserPluginManager::Get()->DidCommitCompositorFrame(GetRoutingID());
  for (auto& observer : observers_)
    observer.DidCommitCompositorFrame();
}

void RenderFrameImpl::DidCommitAndDrawCompositorFrame() {
#if BUILDFLAG(ENABLE_PLUGINS)
  // Notify all instances that we painted.  The same caveats apply as for
  // ViewFlushedPaint regarding instances closing themselves, so we take
  // similar precautions.
  PepperPluginSet plugins = active_pepper_instances_;
  for (auto* plugin : plugins) {
    if (active_pepper_instances_.find(plugin) != active_pepper_instances_.end())
      plugin->ViewInitiatedPaint();
  }
#endif
}

RenderView* RenderFrameImpl::GetRenderView() {
  return render_view_;
}

RenderAccessibility* RenderFrameImpl::GetRenderAccessibility() {
  return render_accessibility_;
}

int RenderFrameImpl::GetRoutingID() {
  return routing_id_;
}

blink::WebLocalFrame* RenderFrameImpl::GetWebFrame() {
  DCHECK(frame_);
  return frame_;
}

const WebPreferences& RenderFrameImpl::GetWebkitPreferences() {
  return render_view_->GetWebkitPreferences();
}

const RendererPreferences& RenderFrameImpl::GetRendererPreferences() const {
  return render_view_->renderer_preferences();
}

int RenderFrameImpl::ShowContextMenu(ContextMenuClient* client,
                                     const ContextMenuParams& params) {
  DCHECK(client);  // A null client means "internal" when we issue callbacks.
  ContextMenuParams our_params(params);

  blink::WebRect position_in_window(params.x, params.y, 0, 0);
  GetRenderWidget()->ConvertViewportToWindow(&position_in_window);
  our_params.x = position_in_window.x;
  our_params.y = position_in_window.y;

  our_params.custom_context.request_id = pending_context_menus_.Add(client);
  Send(new FrameHostMsg_ContextMenu(routing_id_, our_params));
  return our_params.custom_context.request_id;
}

void RenderFrameImpl::CancelContextMenu(int request_id) {
  DCHECK(pending_context_menus_.Lookup(request_id));
  pending_context_menus_.Remove(request_id);
}

void RenderFrameImpl::BindToFrame(WebLocalFrame* web_frame) {
  DCHECK(!frame_);

  std::pair<FrameMap::iterator, bool> result =
      g_frame_map.Get().emplace(web_frame, this);
  CHECK(result.second) << "Inserting a duplicate item.";

  frame_ = web_frame;
}

blink::WebPlugin* RenderFrameImpl::CreatePlugin(
    const WebPluginInfo& info,
    const blink::WebPluginParams& params,
    std::unique_ptr<content::PluginInstanceThrottler> throttler) {
#if BUILDFLAG(ENABLE_PLUGINS)
  if (info.type == WebPluginInfo::PLUGIN_TYPE_BROWSER_PLUGIN) {
    // |delegate| deletes itself.
    BrowserPluginDelegate* delegate =
        GetContentClient()->renderer()->CreateBrowserPluginDelegate(
            this, params.mime_type.Utf8(), GURL(params.url));
    return BrowserPluginManager::Get()->CreateBrowserPlugin(
        this, delegate->GetWeakPtr());
  }

  bool pepper_plugin_was_registered = false;
  scoped_refptr<PluginModule> pepper_module(PluginModule::Create(
      this, info, &pepper_plugin_was_registered));
  if (pepper_plugin_was_registered) {
    if (pepper_module.get()) {
      return new PepperWebPluginImpl(
          pepper_module.get(), params, this,
          base::WrapUnique(
              static_cast<PluginInstanceThrottlerImpl*>(throttler.release())));
    }
  }
#if defined(OS_CHROMEOS)
  LOG(WARNING) << "Pepper module/plugin creation failed.";
#endif
#endif  // BUILDFLAG(ENABLE_PLUGINS)
  return nullptr;
}

void RenderFrameImpl::LoadURLExternally(
    const blink::WebURLRequest& request,
    blink::WebNavigationPolicy policy,
    blink::WebTriggeringEventInfo triggering_event_info) {
  LoadURLExternally(request, policy, triggering_event_info, false);
}

void RenderFrameImpl::LoadErrorPage(int reason) {
  blink::WebURLError error;
  error.unreachable_url = frame_->GetDocument().Url();
  error.domain = WebString::FromUTF8(net::kErrorDomain);
  error.reason = reason;

  std::string error_html;
  GetContentClient()->renderer()->GetNavigationErrorStrings(
      this, frame_->DataSource()->GetRequest(), error, &error_html, nullptr);

  frame_->LoadData(error_html, WebString::FromUTF8("text/html"),
                   WebString::FromUTF8("UTF-8"), GURL(kUnreachableWebDataURL),
                   error.unreachable_url, true,
                   blink::WebFrameLoadType::kStandard, blink::WebHistoryItem(),
                   blink::kWebHistoryDifferentDocumentLoad, true);
}

void RenderFrameImpl::ExecuteJavaScript(const base::string16& javascript) {
  OnJavaScriptExecuteRequest(javascript, 0, false);
}

service_manager::BinderRegistry* RenderFrameImpl::GetInterfaceRegistry() {
  return interface_registry_.get();
}

service_manager::InterfaceProvider* RenderFrameImpl::GetRemoteInterfaces() {
  return remote_interfaces_.get();
}

AssociatedInterfaceRegistry*
RenderFrameImpl::GetAssociatedInterfaceRegistry() {
  return &associated_interfaces_;
}

AssociatedInterfaceProvider*
RenderFrameImpl::GetRemoteAssociatedInterfaces() {
  if (!remote_associated_interfaces_) {
    ChildThreadImpl* thread = ChildThreadImpl::current();
    if (thread) {
      mojom::AssociatedInterfaceProviderAssociatedPtr remote_interfaces;
      thread->GetRemoteRouteProvider()->GetRoute(
          routing_id_, mojo::MakeRequest(&remote_interfaces));
      remote_associated_interfaces_.reset(
          new AssociatedInterfaceProviderImpl(std::move(remote_interfaces)));
    } else {
      // In some tests the thread may be null,
      // so set up a self-contained interface provider instead.
      remote_associated_interfaces_.reset(
          new AssociatedInterfaceProviderImpl());
    }
  }
  return remote_associated_interfaces_.get();
}

#if BUILDFLAG(ENABLE_PLUGINS)
void RenderFrameImpl::RegisterPeripheralPlugin(
    const url::Origin& content_origin,
    const base::Closure& unthrottle_callback) {
  return plugin_power_saver_helper_->RegisterPeripheralPlugin(
      content_origin, unthrottle_callback);
}

RenderFrame::PeripheralContentStatus
RenderFrameImpl::GetPeripheralContentStatus(
    const url::Origin& main_frame_origin,
    const url::Origin& content_origin,
    const gfx::Size& unobscured_size,
    RecordPeripheralDecision record_decision) const {
  return plugin_power_saver_helper_->GetPeripheralContentStatus(
      main_frame_origin, content_origin, unobscured_size, record_decision);
}

void RenderFrameImpl::WhitelistContentOrigin(
    const url::Origin& content_origin) {
  return plugin_power_saver_helper_->WhitelistContentOrigin(content_origin);
}

void RenderFrameImpl::PluginDidStartLoading() {
  DidStartLoading(true);
}

void RenderFrameImpl::PluginDidStopLoading() {
  DidStopLoading();
}
#endif  // BUILDFLAG(ENABLE_PLUGINS)

bool RenderFrameImpl::IsFTPDirectoryListing() {
  WebURLResponseExtraDataImpl* extra_data =
      GetExtraDataFromResponse(frame_->DataSource()->GetResponse());
  return extra_data ? extra_data->is_ftp_directory_listing() : false;
}

void RenderFrameImpl::AttachGuest(int element_instance_id) {
  BrowserPluginManager::Get()->Attach(element_instance_id);
}

void RenderFrameImpl::DetachGuest(int element_instance_id) {
  BrowserPluginManager::Get()->Detach(element_instance_id);
}

void RenderFrameImpl::SetSelectedText(const base::string16& selection_text,
                                      size_t offset,
                                      const gfx::Range& range,
                                      bool user_initiated) {
  Send(new FrameHostMsg_SelectionChanged(routing_id_, selection_text,
                                         static_cast<uint32_t>(offset), range,
                                         user_initiated));
}

void RenderFrameImpl::EnsureMojoBuiltinsAreAvailable(
    v8::Isolate* isolate,
    v8::Local<v8::Context> context) {
  gin::ModuleRegistry* registry = gin::ModuleRegistry::From(context);
  if (registry->available_modules().count(mojo::edk::js::Core::kModuleName))
    return;

  v8::HandleScope handle_scope(isolate);

  registry->AddBuiltinModule(isolate, gin::Console::kModuleName,
                             gin::Console::GetModule(isolate));
  registry->AddBuiltinModule(isolate, gin::TimerModule::kName,
                             gin::TimerModule::GetModule(isolate));
  registry->AddBuiltinModule(isolate, mojo::edk::js::Core::kModuleName,
                             mojo::edk::js::Core::GetModule(isolate));
  registry->AddBuiltinModule(isolate, mojo::edk::js::Support::kModuleName,
                             mojo::edk::js::Support::GetModule(isolate));
  registry->AddBuiltinModule(
      isolate, InterfaceProviderJsWrapper::kPerFrameModuleName,
      InterfaceProviderJsWrapper::Create(
          isolate, context, remote_interfaces_.get())
          .ToV8());
  registry->AddBuiltinModule(
      isolate, InterfaceProviderJsWrapper::kPerProcessModuleName,
      InterfaceProviderJsWrapper::Create(isolate, context,
                                         RenderThread::Get()->GetConnector())
          .ToV8());
  registry->AddBuiltinModule(
      isolate, BlinkConnectorJsWrapper::kModuleName,
      BlinkConnectorJsWrapper::Create(
          isolate, context,
          RenderThreadImpl::current_blink_platform_impl()->GetConnector())
          .ToV8());
}

void RenderFrameImpl::AddMessageToConsole(ConsoleMessageLevel level,
                                          const std::string& message) {
  blink::WebConsoleMessage::Level target_level =
      blink::WebConsoleMessage::kLevelInfo;
  switch (level) {
    case CONSOLE_MESSAGE_LEVEL_VERBOSE:
      target_level = blink::WebConsoleMessage::kLevelVerbose;
      break;
    case CONSOLE_MESSAGE_LEVEL_INFO:
      target_level = blink::WebConsoleMessage::kLevelInfo;
      break;
    case CONSOLE_MESSAGE_LEVEL_WARNING:
      target_level = blink::WebConsoleMessage::kLevelWarning;
      break;
    case CONSOLE_MESSAGE_LEVEL_ERROR:
      target_level = blink::WebConsoleMessage::kLevelError;
      break;
  }

  blink::WebConsoleMessage wcm(target_level, WebString::FromUTF8(message));
  frame_->AddMessageToConsole(wcm);
}

void RenderFrameImpl::DetachDevToolsForTest() {
  if (devtools_agent_)
    devtools_agent_->DetachAllSessions();
}

PreviewsState RenderFrameImpl::GetPreviewsState() const {
  return previews_state_;
}

bool RenderFrameImpl::IsPasting() const {
  return is_pasting_;
}

// blink::mojom::EngagementClient implementation -------------------------------

void RenderFrameImpl::SetEngagementLevel(const url::Origin& origin,
                                         blink::mojom::EngagementLevel level) {
  // Set the engagement level on |frame_| if its origin matches the one we have
  // been provided with.
  if (frame_ && url::Origin(frame_->GetSecurityOrigin()) == origin) {
    frame_->SetEngagementLevel(level);
    return;
  }

  engagement_level_ = std::make_pair(origin, level);
}

// mojom::Frame implementation -------------------------------------------------

void RenderFrameImpl::GetInterfaceProvider(
    service_manager::mojom::InterfaceProviderRequest request) {
  service_manager::Connector* connector = ChildThread::Get()->GetConnector();
  service_manager::mojom::InterfaceProviderPtr provider;
  interface_provider_bindings_.AddBinding(this, mojo::MakeRequest(&provider));
  connector->FilterInterfaces(mojom::kNavigation_FrameSpec,
                              browser_info_.identity, std::move(request),
                              std::move(provider));
}

void RenderFrameImpl::AllowBindings(int32_t enabled_bindings_flags) {
  if (IsMainFrame() && (enabled_bindings_flags & BINDINGS_POLICY_WEB_UI) &&
      !(enabled_bindings_ & BINDINGS_POLICY_WEB_UI)) {
    // TODO(sammc): Move WebUIExtensionData to be a RenderFrameObserver.
    // WebUIExtensionData deletes itself when |render_view_| is destroyed.
    new WebUIExtensionData(render_view_);
  }

  enabled_bindings_ |= enabled_bindings_flags;

  // Keep track of the total bindings accumulated in this process.
  RenderProcess::current()->AddBindings(enabled_bindings_flags);

  MaybeEnableMojoBindings();
}

// mojom::HostZoom implementation ----------------------------------------------

void RenderFrameImpl::SetHostZoomLevel(const GURL& url, double zoom_level) {
  // TODO(wjmaclean): We should see if this restriction is really necessary,
  // since it isn't enforced in other parts of the page zoom system (e.g.
  // when a users changes the zoom of a currently displayed page). Android
  // has no UI for this, so in theory the following code would normally just use
  // the default zoom anyways.
#if !defined(OS_ANDROID)
  // On Android, page zoom isn't used, and in case of WebView, text zoom is used
  // for legacy WebView text scaling emulation. Thus, the code that resets
  // the zoom level from this map will be effectively resetting text zoom level.
  host_zoom_levels_[url] = zoom_level;
#endif
}

// blink::WebFrameClient implementation ----------------------------------------

blink::WebPlugin* RenderFrameImpl::CreatePlugin(
    const blink::WebPluginParams& params) {
  blink::WebPlugin* plugin = nullptr;
  if (GetContentClient()->renderer()->OverrideCreatePlugin(this, params,
                                                           &plugin)) {
    return plugin;
  }

  if (params.mime_type.ContainsOnlyASCII() &&
      params.mime_type.Ascii() == kBrowserPluginMimeType) {
    // |delegate| deletes itself.
    BrowserPluginDelegate* delegate =
        GetContentClient()->renderer()->CreateBrowserPluginDelegate(
            this, kBrowserPluginMimeType, GURL(params.url));
    return BrowserPluginManager::Get()->CreateBrowserPlugin(
        this, delegate->GetWeakPtr());
  }

#if BUILDFLAG(ENABLE_PLUGINS)
  WebPluginInfo info;
  std::string mime_type;
  bool found = false;
  Send(new FrameHostMsg_GetPluginInfo(
      routing_id_, params.url, frame_->Top()->GetSecurityOrigin(),
      params.mime_type.Utf8(), &found, &info, &mime_type));
  if (!found)
    return nullptr;

  WebPluginParams params_to_use = params;
  params_to_use.mime_type = WebString::FromUTF8(mime_type);
  return CreatePlugin(info, params_to_use, nullptr /* throttler */);
#else
  return nullptr;
#endif  // BUILDFLAG(ENABLE_PLUGINS)
}

blink::WebMediaPlayer* RenderFrameImpl::CreateMediaPlayer(
    const blink::WebMediaPlayerSource& source,
    WebMediaPlayerClient* client,
    WebMediaPlayerEncryptedMediaClient* encrypted_client,
    WebContentDecryptionModule* initial_cdm,
    const blink::WebString& sink_id) {
  return media_factory_.CreateMediaPlayer(source, client, encrypted_client,
                                          initial_cdm, sink_id);
}

std::unique_ptr<blink::WebApplicationCacheHost>
RenderFrameImpl::CreateApplicationCacheHost(
    blink::WebApplicationCacheHostClient* client) {
  if (!frame_ || !frame_->View())
    return nullptr;

  DocumentState* document_state =
      frame_->ProvisionalDataSource()
          ? DocumentState::FromDataSource(frame_->ProvisionalDataSource())
          : DocumentState::FromDataSource(frame_->DataSource());

  NavigationStateImpl* navigation_state =
      static_cast<NavigationStateImpl*>(document_state->navigation_state());

  return base::MakeUnique<RendererWebApplicationCacheHostImpl>(
      RenderViewImpl::FromWebView(frame_->View()), client,
      RenderThreadImpl::current()->appcache_dispatcher()->backend_proxy(),
      navigation_state->request_params().appcache_host_id);
}

std::unique_ptr<blink::WebContentSettingsClient>
RenderFrameImpl::CreateWorkerContentSettingsClient() {
  if (!frame_ || !frame_->View())
    return nullptr;
  return GetContentClient()->renderer()->CreateWorkerContentSettingsClient(
      this);
}

std::unique_ptr<blink::WebWorkerFetchContext>
RenderFrameImpl::CreateWorkerFetchContext() {
  DCHECK(base::FeatureList::IsEnabled(features::kOffMainThreadFetch));
  mojom::WorkerURLLoaderFactoryProviderPtr worker_url_loader_factory_provider;
  RenderThreadImpl::current()
      ->blink_platform_impl()
      ->GetInterfaceProvider()
      ->GetInterface(mojo::MakeRequest(&worker_url_loader_factory_provider));
  std::unique_ptr<WorkerFetchContextImpl> worker_fetch_context =
      base::MakeUnique<WorkerFetchContextImpl>(
          worker_url_loader_factory_provider.PassInterface());
  worker_fetch_context->set_parent_frame_id(routing_id_);
  worker_fetch_context->set_first_party_for_cookies(
      frame_->GetDocument().FirstPartyForCookies());
  worker_fetch_context->set_is_secure_context(
      frame_->GetDocument().IsSecureContext());
  blink::WebServiceWorkerNetworkProvider* web_provider =
      frame_->DataSource()->GetServiceWorkerNetworkProvider();
  if (web_provider) {
    ServiceWorkerNetworkProvider* provider =
        ServiceWorkerNetworkProvider::FromWebServiceWorkerNetworkProvider(
            web_provider);
    worker_fetch_context->set_service_worker_provider_id(
        provider->provider_id());
    worker_fetch_context->set_is_controlled_by_service_worker(
        provider->IsControlledByServiceWorker());
  }
  for (auto& observer : observers_)
    observer.WillCreateWorkerFetchContext(worker_fetch_context.get());
  return std::move(worker_fetch_context);
}

WebExternalPopupMenu* RenderFrameImpl::CreateExternalPopupMenu(
    const WebPopupMenuInfo& popup_menu_info,
    WebExternalPopupMenuClient* popup_menu_client) {
#if BUILDFLAG(USE_EXTERNAL_POPUP_MENU)
  // An IPC message is sent to the browser to build and display the actual
  // popup. The user could have time to click a different select by the time
  // the popup is shown. In that case external_popup_menu_ is non NULL.
  // By returning NULL in that case, we instruct Blink to cancel that new
  // popup. So from the user perspective, only the first one will show, and
  // will have to close the first one before another one can be shown.
  if (external_popup_menu_)
    return NULL;
  external_popup_menu_.reset(
      new ExternalPopupMenu(this, popup_menu_info, popup_menu_client));
  if (render_view_->screen_metrics_emulator_) {
    render_view_->SetExternalPopupOriginAdjustmentsForEmulation(
        external_popup_menu_.get(),
        render_view_->screen_metrics_emulator_.get());
  }
  return external_popup_menu_.get();
#else
  return NULL;
#endif
}

blink::WebCookieJar* RenderFrameImpl::CookieJar() {
  return &cookie_jar_;
}

blink::BlameContext* RenderFrameImpl::GetFrameBlameContext() {
  DCHECK(blame_context_);
  return blame_context_.get();
}

std::unique_ptr<blink::WebServiceWorkerProvider>
RenderFrameImpl::CreateServiceWorkerProvider() {
  // At this point we should have non-null data source.
  DCHECK(frame_->DataSource());
  if (!ChildThreadImpl::current())
    return nullptr;  // May be null in some tests.
  ServiceWorkerNetworkProvider* provider =
      ServiceWorkerNetworkProvider::FromWebServiceWorkerNetworkProvider(
          frame_->DataSource()->GetServiceWorkerNetworkProvider());
  if (!provider->context()) {
    // The context can be null when the frame is sandboxed.
    return nullptr;
  }
  return base::MakeUnique<WebServiceWorkerProviderImpl>(
      ChildThreadImpl::current()->thread_safe_sender(), provider->context());
}

service_manager::InterfaceProvider* RenderFrameImpl::GetInterfaceProvider() {
  DCHECK(remote_interfaces_);
  return remote_interfaces_.get();
}

void RenderFrameImpl::DidAccessInitialDocument() {
  DCHECK(!frame_->Parent());
  // NOTE: Do not call back into JavaScript here, since this call is made from a
  // V8 security check.

  // If the request hasn't yet committed, notify the browser process that it is
  // no longer safe to show the pending URL of the main frame, since a URL spoof
  // is now possible. (If the request has committed, the browser already knows.)
  if (!has_accessed_initial_document_) {
    DocumentState* document_state =
        DocumentState::FromDataSource(frame_->DataSource());
    NavigationStateImpl* navigation_state =
        static_cast<NavigationStateImpl*>(document_state->navigation_state());

    if (!navigation_state->request_committed()) {
      Send(new FrameHostMsg_DidAccessInitialDocument(routing_id_));
    }
  }

  has_accessed_initial_document_ = true;
}

blink::WebLocalFrame* RenderFrameImpl::CreateChildFrame(
    blink::WebLocalFrame* parent,
    blink::WebTreeScopeType scope,
    const blink::WebString& name,
    const blink::WebString& fallback_name,
    blink::WebSandboxFlags sandbox_flags,
    const blink::WebParsedFeaturePolicy& container_policy,
    const blink::WebFrameOwnerProperties& frame_owner_properties) {
  DCHECK_EQ(frame_, parent);

  // Synchronously notify the browser of a child frame creation to get the
  // routing_id for the RenderFrame.
  int child_routing_id = MSG_ROUTING_NONE;
  FrameHostMsg_CreateChildFrame_Params params;
  params.parent_routing_id = routing_id_;
  params.scope = scope;
  params.frame_name = name.Utf8();
  // The unique name generation logic was moved out of Blink, so for historical
  // reasons, unique name generation needs to take something called the
  // |fallback_name| into account. Normally, unique names are generated based on
  // the browing context name. For new frames, the initial browsing context name
  // comes from the name attribute of the browsing context container element.
  //
  // However, when the browsing context name is null, Blink instead uses the
  // "fallback name" to derive the unique name. The exact contents of the
  // "fallback name" are unspecified, but may contain the value of the
  // 'subresource attribute' of the browsing context container element.
  //
  // Note that Blink can't be changed to just pass |fallback_name| as |name| in
  // the case |name| is empty: |fallback_name| should never affect the actual
  // browsing context name, only unique name generation.
  params.frame_unique_name = unique_name_helper_.GenerateNameForNewChildFrame(
      params.frame_name.empty() ? fallback_name.Utf8() : params.frame_name);
  params.sandbox_flags = sandbox_flags;
  params.container_policy = FeaturePolicyHeaderFromWeb(container_policy);
  params.frame_owner_properties =
      ConvertWebFrameOwnerPropertiesToFrameOwnerProperties(
          frame_owner_properties);
  Send(new FrameHostMsg_CreateChildFrame(params, &child_routing_id));

  // Allocation of routing id failed, so we can't create a child frame. This can
  // happen if the synchronous IPC message above has failed.  This can
  // legitimately happen when the browser process has already destroyed
  // RenderProcessHost, but the renderer process hasn't quit yet.
  if (child_routing_id == MSG_ROUTING_NONE)
    return nullptr;

  // This method is always called by local frames, never remote frames.

  // Tracing analysis uses this to find main frames when this value is
  // MSG_ROUTING_NONE, and build the frame tree otherwise.
  TRACE_EVENT2("navigation,rail", "RenderFrameImpl::createChildFrame",
               "id", routing_id_,
               "child", child_routing_id);

  // Create the RenderFrame and WebLocalFrame, linking the two.
  RenderFrameImpl* child_render_frame =
      RenderFrameImpl::Create(render_view_, child_routing_id);
  child_render_frame->unique_name_helper_.set_propagated_name(
      params.frame_unique_name);
  child_render_frame->InitializeBlameContext(this);
  blink::WebLocalFrame* web_frame = parent->CreateLocalChild(
      scope, child_render_frame,
      child_render_frame->blink_interface_registry_.get());

  child_render_frame->in_frame_tree_ = true;
  child_render_frame->Initialize();

  return web_frame;
}

void RenderFrameImpl::DidChangeOpener(blink::WebFrame* opener) {
  // Only a local frame should be able to update another frame's opener.
  DCHECK(!opener || opener->IsWebLocalFrame());

  int opener_routing_id =
      opener ? RenderFrameImpl::FromWebFrame(opener->ToWebLocalFrame())
                   ->GetRoutingID()
             : MSG_ROUTING_NONE;
  Send(new FrameHostMsg_DidChangeOpener(routing_id_, opener_routing_id));
}

void RenderFrameImpl::FrameDetached(blink::WebLocalFrame* frame,
                                    DetachType type) {
  // NOTE: This function is called on the frame that is being detached and not
  // the parent frame.  This is different from createChildFrame() which is
  // called on the parent frame.
  DCHECK_EQ(frame_, frame);

#if BUILDFLAG(ENABLE_PLUGINS)
  if (focused_pepper_plugin_)
    GetRenderWidget()->set_focused_pepper_plugin(nullptr);
#endif

  for (auto& observer : observers_)
    observer.FrameDetached();

  // Send a state update before the frame is detached.
  SendUpdateState();

  // We only notify the browser process when the frame is being detached for
  // removal and it was initiated from the renderer process.
  if (!in_browser_initiated_detach_ && type == DetachType::kRemove)
    Send(new FrameHostMsg_Detach(routing_id_));

  // Clean up the associated RenderWidget for the frame, if there is one.
  if (render_widget_) {
    render_widget_->UnregisterRenderFrame(this);
    render_widget_->CloseForFrame();
  }

  // We need to clean up subframes by removing them from the map and deleting
  // the RenderFrameImpl.  In contrast, the main frame is owned by its
  // containing RenderViewHost (so that they have the same lifetime), so only
  // removal from the map is needed and no deletion.
  FrameMap::iterator it = g_frame_map.Get().find(frame);
  CHECK(it != g_frame_map.Get().end());
  CHECK_EQ(it->second, this);
  g_frame_map.Get().erase(it);

  // |frame| is invalid after here.  Be sure to clear frame_ as well, since this
  // object may not be deleted immediately and other methods may try to access
  // it.
  frame->Close();
  frame_ = nullptr;

  // If this was a provisional frame with an associated proxy, tell the proxy
  // that it's no longer associated with this frame.
  if (proxy_routing_id_ != MSG_ROUTING_NONE) {
    RenderFrameProxy* proxy =
        RenderFrameProxy::FromRoutingID(proxy_routing_id_);

    // |proxy| should always exist.  Detaching the proxy would've also detached
    // this provisional frame.  The proxy should also not be associated with
    // another provisional frame at this point.
    CHECK(proxy);
    CHECK_EQ(routing_id_, proxy->provisional_frame_routing_id());

    proxy->set_provisional_frame_routing_id(MSG_ROUTING_NONE);
  }

  delete this;
  // Object is invalid after this point.
}

void RenderFrameImpl::FrameFocused() {
  Send(new FrameHostMsg_FrameFocused(routing_id_));
}

void RenderFrameImpl::WillCommitProvisionalLoad() {
  for (auto& observer : observers_)
    observer.WillCommitProvisionalLoad();
}

void RenderFrameImpl::DidChangeName(const blink::WebString& name) {
  if (current_history_item_.IsNull()) {
    // Once a navigation has committed, the unique name must no longer change to
    // avoid breaking back/forward navigations: https://crbug.com/607205
    unique_name_helper_.UpdateName(name.Utf8());
  }
  Send(new FrameHostMsg_DidChangeName(routing_id_, name.Utf8(),
                                      unique_name_helper_.value()));

  if (!committed_first_load_)
    name_changed_before_first_commit_ = true;
}

void RenderFrameImpl::DidEnforceInsecureRequestPolicy(
    blink::WebInsecureRequestPolicy policy) {
  Send(new FrameHostMsg_EnforceInsecureRequestPolicy(routing_id_, policy));
}

void RenderFrameImpl::DidUpdateToUniqueOrigin(
    bool is_potentially_trustworthy_unique_origin) {
  Send(new FrameHostMsg_UpdateToUniqueOrigin(
      routing_id_, is_potentially_trustworthy_unique_origin));
}

void RenderFrameImpl::DidChangeFramePolicy(
    blink::WebFrame* child_frame,
    blink::WebSandboxFlags flags,
    const blink::WebParsedFeaturePolicy& container_policy) {
  Send(new FrameHostMsg_DidChangeFramePolicy(
      routing_id_, RenderFrame::GetRoutingIdForWebFrame(child_frame), flags,
      FeaturePolicyHeaderFromWeb(container_policy)));
}

void RenderFrameImpl::DidSetFeaturePolicyHeader(
    const blink::WebParsedFeaturePolicy& parsed_header) {
  Send(new FrameHostMsg_DidSetFeaturePolicyHeader(
      routing_id_, FeaturePolicyHeaderFromWeb(parsed_header)));
}

void RenderFrameImpl::DidAddContentSecurityPolicies(
    const blink::WebVector<blink::WebContentSecurityPolicy>& policies) {
  std::vector<ContentSecurityPolicy> content_policies;
  for (const auto& policy : policies)
    content_policies.push_back(BuildContentSecurityPolicy(policy));

  Send(new FrameHostMsg_DidAddContentSecurityPolicies(routing_id_,
                                                      content_policies));
}

void RenderFrameImpl::DidChangeFrameOwnerProperties(
    blink::WebFrame* child_frame,
    const blink::WebFrameOwnerProperties& frame_owner_properties) {
  Send(new FrameHostMsg_DidChangeFrameOwnerProperties(
      routing_id_, RenderFrame::GetRoutingIdForWebFrame(child_frame),
      ConvertWebFrameOwnerPropertiesToFrameOwnerProperties(
          frame_owner_properties)));
}

void RenderFrameImpl::DidMatchCSS(
    const blink::WebVector<blink::WebString>& newly_matching_selectors,
    const blink::WebVector<blink::WebString>& stopped_matching_selectors) {
  for (auto& observer : observers_)
    observer.DidMatchCSS(newly_matching_selectors, stopped_matching_selectors);
}

void RenderFrameImpl::SetHasReceivedUserGesture() {
  Send(new FrameHostMsg_SetHasReceivedUserGesture(routing_id_));
}

void RenderFrameImpl::SetDevToolsFrameId(
    const blink::WebString& devtools_frame_id) {
  Send(new FrameHostMsg_SetDevToolsFrameId(routing_id_,
                                           devtools_frame_id.Utf8()));
}

bool RenderFrameImpl::ShouldReportDetailedMessageForSource(
    const blink::WebString& source) {
  return GetContentClient()->renderer()->ShouldReportDetailedMessageForSource(
      source.Utf16());
}

void RenderFrameImpl::DidAddMessageToConsole(
    const blink::WebConsoleMessage& message,
    const blink::WebString& source_name,
    unsigned source_line,
    const blink::WebString& stack_trace) {
  logging::LogSeverity log_severity = logging::LOG_VERBOSE;
  switch (message.level) {
    case blink::WebConsoleMessage::kLevelVerbose:
      log_severity = logging::LOG_VERBOSE;
      break;
    case blink::WebConsoleMessage::kLevelInfo:
      log_severity = logging::LOG_INFO;
      break;
    case blink::WebConsoleMessage::kLevelWarning:
      log_severity = logging::LOG_WARNING;
      break;
    case blink::WebConsoleMessage::kLevelError:
      log_severity = logging::LOG_ERROR;
      break;
    default:
      log_severity = logging::LOG_VERBOSE;
  }

  if (ShouldReportDetailedMessageForSource(source_name)) {
    for (auto& observer : observers_) {
      observer.DetailedConsoleMessageAdded(
          message.text.Utf16(), source_name.Utf16(), stack_trace.Utf16(),
          source_line, static_cast<uint32_t>(log_severity));
    }
  }

  Send(new FrameHostMsg_DidAddMessageToConsole(
      routing_id_, static_cast<int32_t>(log_severity), message.text.Utf16(),
      static_cast<int32_t>(source_line), source_name.Utf16()));
}

void RenderFrameImpl::DownloadURL(const blink::WebURLRequest& request,
                                  const blink::WebString& suggested_name) {
  FrameHostMsg_DownloadUrl_Params params;
  params.render_view_id = render_view_->GetRoutingID();
  params.render_frame_id = GetRoutingID();
  params.url = request.Url();
  params.referrer = RenderViewImpl::GetReferrerFromRequest(frame_, request);
  params.initiator_origin = request.RequestorOrigin();
  params.suggested_name = suggested_name.Utf16();

  Send(new FrameHostMsg_DownloadUrl(params));
}

void RenderFrameImpl::LoadURLExternally(
    const blink::WebURLRequest& request,
    blink::WebNavigationPolicy policy,
    blink::WebTriggeringEventInfo triggering_event_info,
    bool should_replace_current_entry) {
  Referrer referrer(RenderViewImpl::GetReferrerFromRequest(frame_, request));
  DCHECK_NE(policy, blink::kWebNavigationPolicyDownload);
  OpenURL(request.Url(), IsHttpPost(request),
          GetRequestBodyForWebURLRequest(request),
          GetWebURLRequestHeaders(request), referrer, policy,
          should_replace_current_entry, false, triggering_event_info);
}

void RenderFrameImpl::WillSendSubmitEvent(const blink::WebFormElement& form) {
  for (auto& observer : observers_)
    observer.WillSendSubmitEvent(form);
}

void RenderFrameImpl::WillSubmitForm(const blink::WebFormElement& form) {
  DocumentState* document_state =
      DocumentState::FromDataSource(frame_->ProvisionalDataSource());
  NavigationStateImpl* navigation_state =
      static_cast<NavigationStateImpl*>(document_state->navigation_state());
  InternalDocumentStateData* internal_data =
      InternalDocumentStateData::FromDocumentState(document_state);

  if (ui::PageTransitionCoreTypeIs(navigation_state->GetTransitionType(),
                                   ui::PAGE_TRANSITION_LINK)) {
    navigation_state->set_transition_type(ui::PAGE_TRANSITION_FORM_SUBMIT);
  }

  // Save these to be processed when the ensuing navigation is committed.
  WebSearchableFormData web_searchable_form_data(form);
  internal_data->set_searchable_form_url(web_searchable_form_data.Url());
  internal_data->set_searchable_form_encoding(
      web_searchable_form_data.Encoding().Utf8());

  for (auto& observer : observers_)
    observer.WillSubmitForm(form);
}

void RenderFrameImpl::DidCreateDataSource(blink::WebLocalFrame* frame,
                                          blink::WebDataSource* datasource) {
  DCHECK(!frame_ || frame_ == frame);

  bool content_initiated = !pending_navigation_params_.get();

  // Make sure any previous redirect URLs end up in our new data source.
  if (pending_navigation_params_.get() && !IsBrowserSideNavigationEnabled()) {
    for (const auto& i :
         pending_navigation_params_->request_params.redirects) {
      datasource->AppendRedirect(i);
    }
  }

  DocumentState* document_state = DocumentState::FromDataSource(datasource);
  if (!document_state) {
    document_state = new DocumentState;
    datasource->SetExtraData(document_state);
    if (!content_initiated)
      PopulateDocumentStateFromPending(document_state);
  }

  // Carry over the user agent override flag, if it exists.
<<<<<<< HEAD
  if (content_initiated) {
    blink::WebView* webview = render_view_->webview();
    blink::WebDataSource *lastDataSource = nullptr;
    if (webview && webview->MainFrame() && webview->MainFrame()->IsWebLocalFrame()) 
      lastDataSource = webview->MainFrame()->DataSource();
    if (!lastDataSource && frame->Opener() && frame->Opener()->IsWebLocalFrame())
      lastDataSource = frame->Opener()->DataSource();  
    DocumentState* old_document_state = lastDataSource ?
      DocumentState::FromDataSource(lastDataSource) : nullptr;
=======
  // TODO(lukasza): https://crbug.com/426555: Need OOPIF support for propagating
  // user agent overrides.
  blink::WebView* webview = render_view_->webview();
  if (content_initiated && webview && webview->MainFrame() &&
      webview->MainFrame()->IsWebLocalFrame() &&
      webview->MainFrame()->ToWebLocalFrame()->DataSource()) {
    DocumentState* old_document_state = DocumentState::FromDataSource(
        webview->MainFrame()->ToWebLocalFrame()->DataSource());
>>>>>>> e6430e57
    if (old_document_state) {
      InternalDocumentStateData* internal_data =
          InternalDocumentStateData::FromDocumentState(document_state);
      InternalDocumentStateData* old_internal_data =
          InternalDocumentStateData::FromDocumentState(old_document_state);
      internal_data->set_is_overriding_user_agent(
          old_internal_data->is_overriding_user_agent());
    }
  }

  // The rest of RenderView assumes that a WebDataSource will always have a
  // non-null NavigationState.
  UpdateNavigationState(document_state, false /* was_within_same_page */,
                        content_initiated);

  NavigationStateImpl* navigation_state = static_cast<NavigationStateImpl*>(
      document_state->navigation_state());

  // Set the navigation start time in blink.
  datasource->SetNavigationStartTime(
      ConvertToBlinkTime(navigation_state->common_params().navigation_start));

  // PlzNavigate: if an actual navigation took place, inform the datasource of
  // what happened in the browser.
  if (IsBrowserSideNavigationEnabled() &&
      !navigation_state->request_params()
           .navigation_timing.fetch_start.is_null()) {
    // Set timing of several events that happened during navigation.
    // They will be used in blink for the Navigation Timing API.
    double redirect_start = ConvertToBlinkTime(
        navigation_state->request_params().navigation_timing.redirect_start);
    double redirect_end = ConvertToBlinkTime(
        navigation_state->request_params().navigation_timing.redirect_end);
    double fetch_start = ConvertToBlinkTime(
        navigation_state->request_params().navigation_timing.fetch_start);

    datasource->UpdateNavigation(
        redirect_start, redirect_end, fetch_start,
        !navigation_state->request_params().redirects.empty());
  }

  // PlzNavigate: update the source location before processing the navigation
  // commit.
  if (IsBrowserSideNavigationEnabled() &&
      navigation_state->common_params().source_location.has_value()) {
    blink::WebSourceLocation source_location;
    source_location.url = WebString::FromLatin1(
        navigation_state->common_params().source_location->url);
    source_location.line_number =
        navigation_state->common_params().source_location->line_number;
    source_location.column_number =
        navigation_state->common_params().source_location->column_number;
    datasource->SetSourceLocation(source_location);
  }

  // Create the serviceworker's per-document network observing object if it
  // does not exist (When navigation happens within a page, the provider already
  // exists).
  if (datasource->GetServiceWorkerNetworkProvider())
    return;

  datasource->SetServiceWorkerNetworkProvider(
      ServiceWorkerNetworkProvider::CreateForNavigation(
          routing_id_, navigation_state->request_params(), frame,
          content_initiated));
}

void RenderFrameImpl::DidStartProvisionalLoad(blink::WebDataSource* data_source,
                                              blink::WebURLRequest& request) {
  // In fast/loader/stop-provisional-loads.html, we abort the load before this
  // callback is invoked.
  if (!data_source)
    return;

  TRACE_EVENT2("navigation,benchmark,rail",
               "RenderFrameImpl::didStartProvisionalLoad", "id", routing_id_,
               "url", data_source->GetRequest().Url().GetString().Utf8());

  // PlzNavigate:
  // If we have a pending navigation to be sent to the browser send it here.
  if (pending_navigation_info_.get()) {
    DCHECK(IsBrowserSideNavigationEnabled());
    NavigationPolicyInfo info(request);
    info.navigation_type = pending_navigation_info_->navigation_type;
    info.default_policy = pending_navigation_info_->policy;
    info.replaces_current_history_item =
        pending_navigation_info_->replaces_current_history_item;
    info.is_history_navigation_in_new_child_frame =
        pending_navigation_info_->history_navigation_in_new_child_frame;
    info.is_client_redirect = pending_navigation_info_->client_redirect;
    info.triggering_event_info =
        pending_navigation_info_->triggering_event_info;
    info.is_cache_disabled = pending_navigation_info_->cache_disabled;
    info.form = pending_navigation_info_->form;
    info.source_location = pending_navigation_info_->source_location;

    pending_navigation_info_.reset(nullptr);

    BeginNavigation(info);
  }

  DocumentState* document_state = DocumentState::FromDataSource(data_source);
  NavigationStateImpl* navigation_state = static_cast<NavigationStateImpl*>(
      document_state->navigation_state());
  bool is_top_most = !frame_->Parent();
  if (is_top_most) {
    render_view_->set_navigation_gesture(
        WebUserGestureIndicator::IsProcessingUserGesture()
            ? NavigationGestureUser
            : NavigationGestureAuto);
  } else if (data_source->ReplacesCurrentHistoryItem()) {
    // Subframe navigations that don't add session history items must be
    // marked with AUTO_SUBFRAME. See also didFailProvisionalLoad for how we
    // handle loading of error pages.
    navigation_state->set_transition_type(ui::PAGE_TRANSITION_AUTO_SUBFRAME);
  }

  base::TimeTicks navigation_start =
      navigation_state->common_params().navigation_start;
  DCHECK(!navigation_start.is_null());

  for (auto& observer : observers_)
    observer.DidStartProvisionalLoad(data_source);

  std::vector<GURL> redirect_chain;
  GetRedirectChain(data_source, &redirect_chain);

  Send(new FrameHostMsg_DidStartProvisionalLoad(
      routing_id_, data_source->GetRequest().Url(), redirect_chain,
      navigation_start));
}

void RenderFrameImpl::DidReceiveServerRedirectForProvisionalLoad() {
  // TODO(creis): Determine if this can be removed or if we need to clear any
  // local state here to fix https://crbug.com/671276.
}

void RenderFrameImpl::DidFailProvisionalLoad(
    const blink::WebURLError& error,
    blink::WebHistoryCommitType commit_type) {
  TRACE_EVENT1("navigation,benchmark,rail",
               "RenderFrameImpl::didFailProvisionalLoad", "id", routing_id_);
  // Note: It is important this notification occur before DidStopLoading so the
  //       SSL manager can react to the provisional load failure before being
  //       notified the load stopped.
  //
  for (auto& observer : render_view_->observers())
    observer.DidFailProvisionalLoad(frame_, error);
  for (auto& observer : observers_)
    observer.DidFailProvisionalLoad(error);

  WebDataSource* ds = frame_->ProvisionalDataSource();
  if (!ds)
    return;

  const WebURLRequest& failed_request = ds->GetRequest();

  // Notify the browser that we failed a provisional load with an error.
  SendFailedProvisionalLoad(failed_request, error, frame_);

  if (!ShouldDisplayErrorPageForFailedLoad(error.reason, error.unreachable_url))
    return;

  // Make sure we never show errors in view source mode.
  frame_->EnableViewSourceMode(false);

  DocumentState* document_state = DocumentState::FromDataSource(ds);
  NavigationStateImpl* navigation_state =
      static_cast<NavigationStateImpl*>(document_state->navigation_state());

  // If this is a failed back/forward/reload navigation, then we need to do a
  // 'replace' load.  This is necessary to avoid messing up session history.
  // Otherwise, we do a normal load, which simulates a 'go' navigation as far
  // as session history is concerned.
  bool replace = commit_type != blink::kWebStandardCommit;

  // If we failed on a browser initiated request, then make sure that our error
  // page load is regarded as the same browser initiated request.
  if (!navigation_state->IsContentInitiated()) {
    pending_navigation_params_.reset(new NavigationParams(
        navigation_state->common_params(), navigation_state->start_params(),
        navigation_state->request_params()));
  }

  // Load an error page.
  LoadNavigationErrorPage(failed_request, error, replace, nullptr);
}

void RenderFrameImpl::DidCommitProvisionalLoad(
    const blink::WebHistoryItem& item,
    blink::WebHistoryCommitType commit_type) {
  TRACE_EVENT2("navigation,rail", "RenderFrameImpl::didCommitProvisionalLoad",
               "id", routing_id_,
               "url", GetLoadingUrl().possibly_invalid_spec());
  // TODO(dcheng): Remove this UMA once we have enough measurements.
  // Record the number of subframes where window.name changes between the
  // creation of the frame and the first commit that records a history entry
  // with a persisted unique name. We'd like to make unique name immutable to
  // simplify code, but it's unclear if there are site that depend on the
  // following pattern:
  //   1. Create a new subframe.
  //   2. Assign it a window.name.
  //   3. Navigate it.
  //
  // If unique name are immutable, then it's possible that session history would
  // become less reliable for subframes:
  //   * A subframe with no initial name will receive a generated name that
  //     depends on DOM insertion order instead of using a name baed on the
  //     window.name assigned in step 2.
  //   * A subframe may intentionally try to choose a non-conflicting
  //     window.name if it detects a conflict. Immutability would prevent this
  //     from having the desired effect.
  //
  // The logic for when to record the UMA is a bit subtle:
  //   * if |committed_first_load_| is false and |current_history_item_| is
  //     null, then this is being called to commit the initial empty document.
  //     Don't record the UMA yet. |current_history_item_| will be non-null in
  //     subsequent invocations of this callback.
  //   * if |committed_first_load_| is false and |current_history_item_| is
  //     *not* null, then the initial empty document has already committed.
  //     Record if window.name has changed.
  if (!committed_first_load_ && !current_history_item_.IsNull()) {
    if (!IsMainFrame()) {
      UMA_HISTOGRAM_BOOLEAN(
          "SessionRestore.SubFrameUniqueNameChangedBeforeFirstCommit",
          name_changed_before_first_commit_);
    }
    // TODO(dcheng): This signal is likely calculated incorrectly, and will be
    // removed in a followup CL (as we've decided to try to preserve backwards
    // compatibility as much as possible for the time being).
    committed_first_load_ = true;
  }

  DocumentState* document_state =
      DocumentState::FromDataSource(frame_->DataSource());
  NavigationStateImpl* navigation_state =
      static_cast<NavigationStateImpl*>(document_state->navigation_state());
  const WebURLResponse& web_url_response = frame_->DataSource()->GetResponse();
  WebURLResponseExtraDataImpl* extra_data =
      GetExtraDataFromResponse(web_url_response);
  // Only update the PreviewsState and effective connection type states for new
  // main frame documents. Subframes inherit from the main frame and should not
  // change at commit time.
  if (is_main_frame_ && !navigation_state->WasWithinSameDocument()) {
    previews_state_ = PREVIEWS_OFF;
    if (extra_data) {
      previews_state_ = GetPreviewsStateFromMainFrameResponse(
          extra_data->previews_state(), web_url_response);
      effective_connection_type_ =
          EffectiveConnectionTypeToWebEffectiveConnectionType(
              extra_data->effective_connection_type());
    }
  }

  if (proxy_routing_id_ != MSG_ROUTING_NONE) {
    // If this is a provisional frame associated with a proxy (i.e., a frame
    // created for a remote-to-local navigation), swap it into the frame tree
    // now.
    if (!SwapIn())
      return;
  }

  // Navigations that change the document represent a new content source.  Keep
  // track of that on the widget to help the browser process detect when stale
  // compositor frames are being shown after a commit.
  if (is_main_frame_ && !navigation_state->WasWithinSameDocument())
    GetRenderWidget()->IncrementContentSourceId();

  // When we perform a new navigation, we need to update the last committed
  // session history entry with state for the page we are leaving. Do this
  // before updating the current history item.
  SendUpdateState();

  // Update the current history item for this frame.
  current_history_item_ = item;
  // Note: don't reference |item| after this point, as its value may not match
  // |current_history_item_|.
  current_history_item_.SetTarget(
      blink::WebString::FromUTF8(unique_name_helper_.value()));

  InternalDocumentStateData* internal_data =
      InternalDocumentStateData::FromDocumentState(document_state);

  if (internal_data->must_reset_scroll_and_scale_state()) {
    render_view_->webview()->ResetScrollAndScaleState();
    internal_data->set_must_reset_scroll_and_scale_state(false);
  }

  const RequestNavigationParams& request_params =
      navigation_state->request_params();
  bool is_new_navigation = commit_type == blink::kWebStandardCommit;
  if (is_new_navigation) {
    DCHECK(!navigation_state->common_params().should_replace_current_entry ||
           render_view_->history_list_length_ > 0);
    if (!navigation_state->common_params().should_replace_current_entry) {
      // Advance our offset in session history, applying the length limit.
      // There is now no forward history.
      render_view_->history_list_offset_++;
      if (render_view_->history_list_offset_ >= kMaxSessionHistoryEntries)
        render_view_->history_list_offset_ = kMaxSessionHistoryEntries - 1;
      render_view_->history_list_length_ =
          render_view_->history_list_offset_ + 1;
    }
  } else {
    if (request_params.nav_entry_id != 0 &&
        !request_params.intended_as_new_entry) {
      // This is a successful session history navigation!
      render_view_->history_list_offset_ =
          request_params.pending_history_list_offset;
    }
  }

  for (auto& observer : render_view_->observers_)
    observer.DidCommitProvisionalLoad(frame_, is_new_navigation);
  for (auto& observer : observers_) {
    observer.DidCommitProvisionalLoad(
        is_new_navigation, navigation_state->WasWithinSameDocument());
  }

  // Notify the MediaPermissionDispatcher that its connection will be closed
  // due to a navigation to a different document.
  if (media_permission_dispatcher_ &&
      !navigation_state->WasWithinSameDocument()) {
    media_permission_dispatcher_->OnNavigation();
  }

  if (!frame_->Parent()) {  // Only for top frames.
    RenderThreadImpl* render_thread_impl = RenderThreadImpl::current();
    if (render_thread_impl) {  // Can be NULL in tests.
      render_thread_impl->histogram_customizer()->
          RenderViewNavigatedToHost(GURL(GetLoadingUrl()).host(),
                                    RenderView::GetRenderViewCount());
    }
  }

  // Remember that we've already processed this request, so we don't update
  // the session history again.  We do this regardless of whether this is
  // a session history navigation, because if we attempted a session history
  // navigation without valid HistoryItem state, WebCore will think it is a
  // new navigation.
  navigation_state->set_request_committed(true);

  SendDidCommitProvisionalLoad(frame_, commit_type);

  // Check whether we have new encoding name.
  UpdateEncoding(frame_, frame_->View()->PageEncoding().Utf8());
}

void RenderFrameImpl::DidCreateNewDocument(blink::WebLocalFrame* frame) {
  DCHECK(!frame_ || frame_ == frame);

  for (auto& observer : observers_)
    observer.DidCreateNewDocument();
}

void RenderFrameImpl::DidClearWindowObject() {
  if (enabled_bindings_ & BINDINGS_POLICY_WEB_UI)
    WebUIExtension::Install(frame_);

  if (enabled_bindings_ & BINDINGS_POLICY_DOM_AUTOMATION)
    DomAutomationController::Install(this, frame_);

  if (enabled_bindings_ & BINDINGS_POLICY_STATS_COLLECTION)
    StatsCollectionController::Install(frame_);

  const base::CommandLine& command_line =
      *base::CommandLine::ForCurrentProcess();

  if (command_line.HasSwitch(cc::switches::kEnableGpuBenchmarking))
    GpuBenchmarking::Install(frame_);

  if (command_line.HasSwitch(switches::kEnableSkiaBenchmarking))
    SkiaBenchmarking::Install(frame_);

  for (auto& observer : render_view_->observers())
    observer.DidClearWindowObject(frame_);
  for (auto& observer : observers_)
    observer.DidClearWindowObject();
}

void RenderFrameImpl::DidCreateDocumentElement(blink::WebLocalFrame* frame) {
  DCHECK(!frame_ || frame_ == frame);

  // Notify the browser about non-blank documents loading in the top frame.
  GURL url = frame->GetDocument().Url();
  if (url.is_valid() && url.spec() != url::kAboutBlankURL) {
    // TODO(nasko): Check if webview()->mainFrame() is the same as the
    // frame->tree()->top().
    blink::WebFrame* main_frame = render_view_->webview()->MainFrame();
    if (frame == main_frame) {
      // For now, don't remember plugin zoom values.  We don't want to mix them
      // with normal web content (i.e. a fixed layout plugin would usually want
      // them different).
      render_view_->Send(new ViewHostMsg_DocumentAvailableInMainFrame(
          render_view_->GetRoutingID(),
          frame->GetDocument().IsPluginDocument()));
    }
  }

  for (auto& observer : observers_)
    observer.DidCreateDocumentElement();
}

void RenderFrameImpl::RunScriptsAtDocumentElementAvailable(
    blink::WebLocalFrame* frame) {
  DCHECK(!frame_ || frame_ == frame);
  base::WeakPtr<RenderFrameImpl> weak_self = weak_factory_.GetWeakPtr();

  MojoBindingsController* mojo_bindings_controller =
      MojoBindingsController::Get(this);
  if (mojo_bindings_controller)
    mojo_bindings_controller->RunScriptsAtDocumentStart();

  if (!weak_self.get())
    return;

  GetContentClient()->renderer()->RunScriptsAtDocumentStart(this);
  // Do not use |this| or |frame|! ContentClient might have deleted them by now!
}

void RenderFrameImpl::DidReceiveTitle(const blink::WebString& title,
                                      blink::WebTextDirection direction) {
  // Ignore all but top level navigations.
  if (!frame_->Parent()) {
    base::trace_event::TraceLog::GetInstance()->UpdateProcessLabel(
        routing_id_, title.Utf8());

    base::string16 title16 = title.Utf16();
    base::string16 shortened_title = title16.substr(0, kMaxTitleChars);
    Send(new FrameHostMsg_UpdateTitle(routing_id_,
                                      shortened_title, direction));
  }

  // Also check whether we have new encoding name.
  UpdateEncoding(frame_, frame_->View()->PageEncoding().Utf8());
}

void RenderFrameImpl::DidChangeIcon(blink::WebIconURL::Type icon_type) {
  SendUpdateFaviconURL(icon_type);
}

void RenderFrameImpl::SendUpdateFaviconURL(
    blink::WebIconURL::Type icon_types_mask) {
  if (frame_->Parent())
    return;

  WebVector<blink::WebIconURL> icon_urls = frame_->IconURLs(icon_types_mask);
  if (icon_urls.empty())
    return;

  std::vector<FaviconURL> urls;
  urls.reserve(icon_urls.size());
  for (const blink::WebIconURL& icon_url : icon_urls) {
    urls.push_back(FaviconURL(icon_url.GetIconURL(),
                              ToFaviconType(icon_url.IconType()),
                              ConvertToFaviconSizes(icon_url.Sizes())));
  }
  DCHECK_EQ(icon_urls.size(), urls.size());

  Send(new FrameHostMsg_UpdateFaviconURL(GetRoutingID(), urls));
}

void RenderFrameImpl::DidFinishDocumentLoad() {
  TRACE_EVENT1("navigation,benchmark,rail",
               "RenderFrameImpl::didFinishDocumentLoad", "id", routing_id_);
  Send(new FrameHostMsg_DidFinishDocumentLoad(routing_id_));

  for (auto& observer : observers_)
    observer.DidFinishDocumentLoad();

  // Check whether we have new encoding name.
  UpdateEncoding(frame_, frame_->View()->PageEncoding().Utf8());
}

void RenderFrameImpl::RunScriptsAtDocumentReady(bool document_is_empty) {
  base::WeakPtr<RenderFrameImpl> weak_self = weak_factory_.GetWeakPtr();

  MojoBindingsController* mojo_bindings_controller =
      MojoBindingsController::Get(this);
  if (mojo_bindings_controller)
    mojo_bindings_controller->RunScriptsAtDocumentReady();

  if (!weak_self.get())
    return;

  GetContentClient()->renderer()->RunScriptsAtDocumentEnd(this);

  // ContentClient might have deleted |frame_| and |this| by now!
  if (!weak_self.get())
    return;

  // If this is an empty document with an http status code indicating an error,
  // we may want to display our own error page, so the user doesn't end up
  // with an unexplained blank page.
  if (!document_is_empty)
    return;

  // Do not show error page when DevTools is attached.
  const RenderFrameImpl* localRoot = GetLocalRoot();
  if (localRoot->devtools_agent_ && localRoot->devtools_agent_->IsAttached())
    return;

  // Display error page instead of a blank page, if appropriate.
  std::string error_domain = "http";
  InternalDocumentStateData* internal_data =
      InternalDocumentStateData::FromDataSource(frame_->DataSource());
  int http_status_code = internal_data->http_status_code();
  if (GetContentClient()->renderer()->HasErrorPage(http_status_code,
                                                   &error_domain)) {
    WebURLError error;
    error.unreachable_url = frame_->GetDocument().Url();
    error.domain = WebString::FromUTF8(error_domain);
    error.reason = http_status_code;
    // This call may run scripts, e.g. via the beforeunload event.
    LoadNavigationErrorPage(frame_->DataSource()->GetRequest(), error, true,
                            nullptr);
  }
  // Do not use |this| or |frame_| here without checking |weak_self|.
}

void RenderFrameImpl::RunScriptsAtDocumentIdle() {
  GetContentClient()->renderer()->RunScriptsAtDocumentIdle(this);
  // ContentClient might have deleted |this| by now!
}

void RenderFrameImpl::DidHandleOnloadEvents() {
  if (!frame_->Parent()) {
    FrameMsg_UILoadMetricsReportType::Value report_type =
        static_cast<FrameMsg_UILoadMetricsReportType::Value>(
            frame_->DataSource()->GetRequest().InputPerfMetricReportPolicy());
    base::TimeTicks ui_timestamp =
        base::TimeTicks() +
        base::TimeDelta::FromSecondsD(
            frame_->DataSource()->GetRequest().UiStartTime());

    Send(new FrameHostMsg_DocumentOnLoadCompleted(
        routing_id_, report_type, ui_timestamp));
  }
}

void RenderFrameImpl::DidFailLoad(const blink::WebURLError& error,
                                  blink::WebHistoryCommitType commit_type) {
  TRACE_EVENT1("navigation,rail", "RenderFrameImpl::didFailLoad",
               "id", routing_id_);
  // TODO(nasko): Move implementation here. No state needed.
  WebDataSource* ds = frame_->DataSource();
  DCHECK(ds);

  const WebURLRequest& failed_request = ds->GetRequest();
  base::string16 error_description;
  GetContentClient()->renderer()->GetNavigationErrorStrings(
      this,
      failed_request,
      error,
      nullptr,
      &error_description);
  Send(new FrameHostMsg_DidFailLoadWithError(routing_id_, failed_request.Url(),
                                             error.reason, error_description,
                                             error.was_ignored_by_handler));
}

void RenderFrameImpl::DidFinishLoad() {
  TRACE_EVENT1("navigation,benchmark,rail",
               "RenderFrameImpl::didFinishLoad", "id", routing_id_);
  if (!frame_->Parent()) {
    TRACE_EVENT_INSTANT0("WebCore,benchmark,rail", "LoadFinished",
                         TRACE_EVENT_SCOPE_PROCESS);
  }

  for (auto& observer : observers_)
    observer.DidFinishLoad();

  WebDataSource* ds = frame_->DataSource();
  Send(new FrameHostMsg_DidFinishLoad(routing_id_, ds->GetRequest().Url()));

  ReportPeakMemoryStats();
  if (RenderThreadImpl::current()) {
    RenderThreadImpl::RendererMemoryMetrics memory_metrics;
    if (!RenderThreadImpl::current()->GetRendererMemoryMetrics(&memory_metrics))
      return;
    UMA_HISTOGRAM_MEMORY_MB(
        "Memory.Experimental.Renderer.PartitionAlloc.DidFinishLoad",
        memory_metrics.partition_alloc_kb / 1024);
    UMA_HISTOGRAM_MEMORY_MB(
        "Memory.Experimental.Renderer.BlinkGC.DidFinishLoad",
        memory_metrics.blink_gc_kb / 1024);
    UMA_HISTOGRAM_MEMORY_MB(
        "Memory.Experimental.Renderer.Malloc.DidFinishLoad",
        memory_metrics.malloc_mb);
    UMA_HISTOGRAM_MEMORY_MB(
        "Memory.Experimental.Renderer.Discardable.DidFinishLoad",
        memory_metrics.discardable_kb / 1024);
    UMA_HISTOGRAM_MEMORY_MB(
        "Memory.Experimental.Renderer.V8MainThreadIsolate.DidFinishLoad",
        memory_metrics.v8_main_thread_isolate_mb);
    UMA_HISTOGRAM_MEMORY_MB(
        "Memory.Experimental.Renderer.TotalAllocated.DidFinishLoad",
        memory_metrics.total_allocated_mb);
    UMA_HISTOGRAM_MEMORY_MB(
        "Memory.Experimental.Renderer.NonDiscardableTotalAllocated."
        "DidFinishLoad",
        memory_metrics.non_discardable_total_allocated_mb);
    UMA_HISTOGRAM_MEMORY_MB(
        "Memory.Experimental.Renderer.TotalAllocatedPerRenderView."
        "DidFinishLoad",
        memory_metrics.total_allocated_per_render_view_mb);
    if (IsMainFrame()) {
      UMA_HISTOGRAM_MEMORY_MB(
          "Memory.Experimental.Renderer.PartitionAlloc."
          "MainFrameDidFinishLoad",
          memory_metrics.partition_alloc_kb / 1024);
      UMA_HISTOGRAM_MEMORY_MB(
          "Memory.Experimental.Renderer.BlinkGC.MainFrameDidFinishLoad",
          memory_metrics.blink_gc_kb / 1024);
      UMA_HISTOGRAM_MEMORY_MB(
          "Memory.Experimental.Renderer.Malloc.MainFrameDidFinishLoad",
          memory_metrics.malloc_mb);
      UMA_HISTOGRAM_MEMORY_MB(
          "Memory.Experimental.Renderer.Discardable.MainFrameDidFinishLoad",
          memory_metrics.discardable_kb / 1024);
      UMA_HISTOGRAM_MEMORY_MB(
          "Memory.Experimental.Renderer.V8MainThreadIsolate."
          "MainFrameDidFinishLoad",
          memory_metrics.v8_main_thread_isolate_mb);
      UMA_HISTOGRAM_MEMORY_MB(
          "Memory.Experimental.Renderer.TotalAllocated."
          "MainFrameDidFinishLoad",
          memory_metrics.total_allocated_mb);
      UMA_HISTOGRAM_MEMORY_MB(
          "Memory.Experimental.Renderer.NonDiscardableTotalAllocated."
          "MainFrameDidFinishLoad",
          memory_metrics.non_discardable_total_allocated_mb);
      UMA_HISTOGRAM_MEMORY_MB(
          "Memory.Experimental.Renderer.TotalAllocatedPerRenderView."
          "MainFrameDidFinishLoad",
          memory_metrics.total_allocated_per_render_view_mb);
    }
  }
}

void RenderFrameImpl::DidNavigateWithinPage(
    const blink::WebHistoryItem& item,
    blink::WebHistoryCommitType commit_type,
    bool content_initiated) {
  TRACE_EVENT1("navigation,rail", "RenderFrameImpl::didNavigateWithinPage",
               "id", routing_id_);
  DocumentState* document_state =
      DocumentState::FromDataSource(frame_->DataSource());
  UpdateNavigationState(document_state, true /* was_within_same_page */,
                        content_initiated);
  static_cast<NavigationStateImpl*>(document_state->navigation_state())
      ->set_was_within_same_document(true);

  DidCommitProvisionalLoad(item, commit_type);
}

void RenderFrameImpl::DidUpdateCurrentHistoryItem() {
  render_view_->StartNavStateSyncTimerIfNecessary(this);
}

void RenderFrameImpl::DidChangeThemeColor() {
  if (frame_->Parent())
    return;

  Send(new FrameHostMsg_DidChangeThemeColor(
      routing_id_, frame_->GetDocument().ThemeColor()));
}

void RenderFrameImpl::DispatchLoad() {
  Send(new FrameHostMsg_DispatchLoad(routing_id_));
}

blink::WebEffectiveConnectionType
RenderFrameImpl::GetEffectiveConnectionType() {
  return effective_connection_type_;
}

bool RenderFrameImpl::ShouldUseClientLoFiForRequest(
    const WebURLRequest& request) {
  if (request.GetPreviewsState() != WebURLRequest::kPreviewsUnspecified)
    return request.GetPreviewsState() & WebURLRequest::kClientLoFiOn;

  if (!IsClientLoFiActiveForFrame())
    return false;

  // Even if this frame is using Server Lo-Fi, https:// images won't be handled
  // by Server Lo-Fi since their requests won't be sent to the Data Saver proxy,
  // so use Client Lo-Fi instead.
  if (previews_state_ & SERVER_LOFI_ON)
    return request.Url().ProtocolIs("https");
  return true;
}

bool RenderFrameImpl::IsClientLoFiActiveForFrame() {
  if (!(previews_state_ & CLIENT_LOFI_ON))
    return false;
  if (previews_state_ & (PREVIEWS_OFF | PREVIEWS_NO_TRANSFORM)) {
    return false;
  }
  return true;
}

void RenderFrameImpl::AbortClientNavigation() {
  browser_side_navigation_pending_ = false;
  Send(new FrameHostMsg_AbortNavigation(routing_id_));
}

void RenderFrameImpl::DidChangeSelection(bool is_empty_selection) {
  bool user_initiated =
      GetRenderWidget()->input_handler().handling_input_event() ||
      handling_select_range_;

  if (!user_initiated) {
    // Do not update text input state unnecessarily when text selection remains
    // empty.
    if (is_empty_selection && selection_text_.empty())
      return;

    // Ignore selection change of text replacement triggered by IME composition.
    if (GetRenderWidget()->input_handler().ime_composition_replacement())
      return;
  }

  // UpdateTextInputState should be called before SyncSelectionIfRequired.
  // UpdateTextInputState may send TextInputStateChanged to notify the focus
  // was changed, and SyncSelectionIfRequired may send SelectionChanged
  // to notify the selection was changed.  Focus change should be notified
  // before selection change.
  GetRenderWidget()->UpdateTextInputState();
  SyncSelectionIfRequired(is_empty_selection, user_initiated);
}

bool RenderFrameImpl::HandleCurrentKeyboardEvent() {
  bool did_execute_command = false;
  for (auto command : GetRenderWidget()->edit_commands()) {
    // In gtk and cocoa, it's possible to bind multiple edit commands to one
    // key (but it's the exception). Once one edit command is not executed, it
    // seems safest to not execute the rest.
    if (!frame_->ExecuteCommand(blink::WebString::FromUTF8(command.name),
                                blink::WebString::FromUTF8(command.value)))
      break;
    did_execute_command = true;
  }

  return did_execute_command;
}

blink::WebColorChooser* RenderFrameImpl::CreateColorChooser(
    blink::WebColorChooserClient* client,
    const blink::WebColor& initial_color,
    const blink::WebVector<blink::WebColorSuggestion>& suggestions) {
  RendererWebColorChooserImpl* color_chooser =
      new RendererWebColorChooserImpl(this, client);
  std::vector<ColorSuggestion> color_suggestions;
  for (size_t i = 0; i < suggestions.size(); i++) {
    color_suggestions.push_back(
        ColorSuggestion(suggestions[i].color, suggestions[i].label.Utf16()));
  }
  color_chooser->Open(static_cast<SkColor>(initial_color), color_suggestions);
  return color_chooser;
}

void RenderFrameImpl::RunModalAlertDialog(const blink::WebString& message) {
  RunJavaScriptDialog(JAVASCRIPT_DIALOG_TYPE_ALERT, message.Utf16(),
                      base::string16(), frame_->GetDocument().Url(), NULL);
}

bool RenderFrameImpl::RunModalConfirmDialog(const blink::WebString& message) {
  return RunJavaScriptDialog(JAVASCRIPT_DIALOG_TYPE_CONFIRM, message.Utf16(),
                             base::string16(), frame_->GetDocument().Url(),
                             NULL);
}

bool RenderFrameImpl::RunModalPromptDialog(
    const blink::WebString& message,
    const blink::WebString& default_value,
    blink::WebString* actual_value) {
  base::string16 result;
  bool ok = RunJavaScriptDialog(JAVASCRIPT_DIALOG_TYPE_PROMPT, message.Utf16(),
                                default_value.Utf16(),
                                frame_->GetDocument().Url(), &result);
  if (ok)
    actual_value->Assign(WebString::FromUTF16(result));
  return ok;
}

bool RenderFrameImpl::RunModalBeforeUnloadDialog(bool is_reload) {
  // Don't allow further dialogs if we are waiting to swap out, since the
  // ScopedPageLoadDeferrer in our stack prevents it.
  if (suppress_further_dialogs_)
    return false;

  bool success = false;
  // This is an ignored return value, but is included so we can accept the same
  // response as RunJavaScriptDialog.
  base::string16 ignored_result;
  Send(new FrameHostMsg_RunBeforeUnloadConfirm(
      routing_id_, frame_->GetDocument().Url(), is_reload, &success,
      &ignored_result));
  return success;
}

bool RenderFrameImpl::RunFileChooser(
    const blink::WebFileChooserParams& params,
    blink::WebFileChooserCompletion* chooser_completion) {
  FileChooserParams ipc_params;
  if (params.directory)
    ipc_params.mode = FileChooserParams::UploadFolder;
  else if (params.multi_select)
    ipc_params.mode = FileChooserParams::OpenMultiple;
  else if (params.save_as)
    ipc_params.mode = FileChooserParams::Save;
  else
    ipc_params.mode = FileChooserParams::Open;
  ipc_params.title = params.title.Utf16();
  ipc_params.accept_types.reserve(params.accept_types.size());
  for (const auto& type : params.accept_types)
    ipc_params.accept_types.push_back(type.Utf16());
  ipc_params.need_local_path = params.need_local_path;
#if defined(OS_ANDROID)
  ipc_params.capture = params.use_media_capture;
#endif
  ipc_params.requestor = params.requestor;

  return ScheduleFileChooser(ipc_params, chooser_completion);
}

void RenderFrameImpl::ShowContextMenu(const blink::WebContextMenuData& data) {
  ContextMenuParams params = ContextMenuParamsBuilder::Build(data);
  blink::WebRect position_in_window(params.x, params.y, 0, 0);
  GetRenderWidget()->ConvertViewportToWindow(&position_in_window);
  params.x = position_in_window.x;
  params.y = position_in_window.y;
  GetRenderWidget()->OnShowHostContextMenu(&params);
  if (GetRenderWidget()->has_host_context_menu_location()) {
    params.x = GetRenderWidget()->host_context_menu_location().x();
    params.y = GetRenderWidget()->host_context_menu_location().y();
  }

  // Serializing a GURL longer than kMaxURLChars will fail, so don't do
  // it.  We replace it with an empty GURL so the appropriate items are disabled
  // in the context menu.
  // TODO(jcivelli): http://crbug.com/45160 This prevents us from saving large
  //                 data encoded images.  We should have a way to save them.
  if (params.src_url.spec().size() > url::kMaxURLChars)
    params.src_url = GURL();

  blink::WebRect selection_in_window(data.selection_rect);
  GetRenderWidget()->ConvertViewportToWindow(&selection_in_window);
  params.selection_rect = selection_in_window;

#if defined(OS_ANDROID)
  // The Samsung Email app relies on the context menu being shown after the
  // javascript onselectionchanged is triggered.
  // See crbug.com/729488
  base::ThreadTaskRunnerHandle::Get()->PostTask(
      FROM_HERE, base::Bind(&RenderFrameImpl::ShowDeferredContextMenu,
                            weak_factory_.GetWeakPtr(), params));
#else
  ShowDeferredContextMenu(params);
#endif
}

void RenderFrameImpl::ShowDeferredContextMenu(const ContextMenuParams& params) {
  Send(new FrameHostMsg_ContextMenu(routing_id_, params));
}

void RenderFrameImpl::SaveImageFromDataURL(const blink::WebString& data_url) {
  // Note: We should basically send GURL but we use size-limited string instead
  // in order to send a larger data url to save a image for <canvas> or <img>.
  if (data_url.length() < kMaxLengthOfDataURLString) {
    Send(new FrameHostMsg_SaveImageFromDataURL(render_view_->GetRoutingID(),
                                               routing_id_, data_url.Utf8()));
  }
}

void RenderFrameImpl::WillSendRequest(blink::WebURLRequest& request) {
  WebDataSource* provisional_data_source = frame_->ProvisionalDataSource();
  WebDataSource* data_source =
      provisional_data_source ? provisional_data_source : frame_->DataSource();

  DocumentState* document_state = DocumentState::FromDataSource(data_source);
  DCHECK(document_state);
  InternalDocumentStateData* internal_data =
      InternalDocumentStateData::FromDocumentState(document_state);
  NavigationStateImpl* navigation_state =
      static_cast<NavigationStateImpl*>(document_state->navigation_state());
  ui::PageTransition transition_type = navigation_state->GetTransitionType();
  if (provisional_data_source && provisional_data_source->IsClientRedirect()) {
    transition_type = ui::PageTransitionFromInt(
        transition_type | ui::PAGE_TRANSITION_CLIENT_REDIRECT);
  }

  std::vector<std::unique_ptr<URLLoaderThrottle>> throttles;
  GURL new_url;
  if (GetContentClient()->renderer()->WillSendRequest(
          frame_, transition_type, request.Url(), &throttles, &new_url)) {
    request.SetURL(WebURL(new_url));
  }

  if (internal_data->is_cache_policy_override_set())
    request.SetCachePolicy(internal_data->cache_policy_override());

  // The request's extra data may indicate that we should set a custom user
  // agent. This needs to be done here, after WebKit is through with setting the
  // user agent on its own. Similarly, it may indicate that we should set an
  // X-Requested-With header. This must be done here to avoid breaking CORS
  // checks.
  // PlzNavigate: there may also be a stream url associated with the request.
  WebString custom_user_agent;
  WebString requested_with;
  std::unique_ptr<StreamOverrideParameters> stream_override;
  if (request.GetExtraData()) {
    RequestExtraData* old_extra_data =
        static_cast<RequestExtraData*>(request.GetExtraData());

    custom_user_agent = old_extra_data->custom_user_agent();
    if (!custom_user_agent.IsNull()) {
      if (custom_user_agent.IsEmpty())
        request.ClearHTTPHeaderField("User-Agent");
      else
        request.SetHTTPHeaderField("User-Agent", custom_user_agent);
    }

    requested_with = old_extra_data->requested_with();
    if (!requested_with.IsNull()) {
      if (requested_with.IsEmpty())
        request.ClearHTTPHeaderField("X-Requested-With");
      else
        request.SetHTTPHeaderField("X-Requested-With", requested_with);
    }
    stream_override = old_extra_data->TakeStreamOverrideOwnership();
  }

  // Add an empty HTTP origin header for non GET methods if none is currently
  // present.
  request.AddHTTPOriginIfNeeded(WebSecurityOrigin::CreateUnique());

  // Attach |should_replace_current_entry| state to requests so that, should
  // this navigation later require a request transfer, all state is preserved
  // when it is re-created in the new process.
  bool should_replace_current_entry = data_source->ReplacesCurrentHistoryItem();

  WebFrame* parent = frame_->Parent();
  int parent_routing_id =
      parent ? RenderFrame::GetRoutingIdForWebFrame(parent) : -1;

  WebDocument frame_document = frame_->GetDocument();
  RequestExtraData* extra_data =
      static_cast<RequestExtraData*>(request.GetExtraData());
  if (!extra_data)
    extra_data = new RequestExtraData();
  extra_data->set_visibility_state(VisibilityState());
  extra_data->set_custom_user_agent(custom_user_agent);
  extra_data->set_requested_with(requested_with);
  extra_data->set_render_frame_id(routing_id_);
  extra_data->set_is_main_frame(!parent);
  extra_data->set_frame_origin(url::Origin(frame_document.GetSecurityOrigin()));
  extra_data->set_parent_is_main_frame(parent && !parent->Parent());
  extra_data->set_parent_render_frame_id(parent_routing_id);
  extra_data->set_allow_download(
      navigation_state->common_params().allow_download);
  extra_data->set_transition_type(transition_type);
  extra_data->set_should_replace_current_entry(should_replace_current_entry);
  extra_data->set_stream_override(std::move(stream_override));
  bool is_prefetch =
      GetContentClient()->renderer()->IsPrefetchOnly(this, request);
  extra_data->set_is_prefetch(is_prefetch);
  extra_data->set_download_to_network_cache_only(
      is_prefetch &&
      WebURLRequestToResourceType(request) != RESOURCE_TYPE_MAIN_FRAME);
  extra_data->set_initiated_in_secure_context(frame_document.IsSecureContext());

  // Renderer process transfers apply only to navigational requests.
  bool is_navigational_request =
      request.GetFrameType() != WebURLRequest::kFrameTypeNone;
  if (is_navigational_request) {
    extra_data->set_transferred_request_child_id(
        navigation_state->start_params().transferred_request_child_id);
    extra_data->set_transferred_request_request_id(
        navigation_state->start_params().transferred_request_request_id);

    // For navigation requests, we should copy the flag which indicates if this
    // was a navigation initiated by the renderer to the new RequestExtraData
    // instance.
    RequestExtraData* current_request_data =
        static_cast<RequestExtraData*>(request.GetExtraData());
    if (current_request_data) {
      extra_data->set_navigation_initiated_by_renderer(
          current_request_data->navigation_initiated_by_renderer());
    }
  }

  // TODO(kinuko, yzshen): We need to set up throttles for some worker cases
  // that don't go through here.
  extra_data->set_url_loader_throttles(std::move(throttles));

  request.SetExtraData(extra_data);

  if (request.GetPreviewsState() == WebURLRequest::kPreviewsUnspecified) {
    if (is_main_frame_ && !navigation_state->request_committed()) {
      request.SetPreviewsState(static_cast<WebURLRequest::PreviewsState>(
          navigation_state->common_params().previews_state));
    } else {
      WebURLRequest::PreviewsState request_previews_state =
          static_cast<WebURLRequest::PreviewsState>(previews_state_);

      // The decision of whether or not to enable Client Lo-Fi is made earlier
      // in the request lifetime, using ShouldUseClientLoFiForRequest(), so
      // don't add the Client Lo-Fi bit to the request here.
      request_previews_state &= ~(WebURLRequest::kClientLoFiOn);
      if (request_previews_state == WebURLRequest::kPreviewsUnspecified)
        request_previews_state = WebURLRequest::kPreviewsOff;

      request.SetPreviewsState(request_previews_state);
    }
  }

  // This is an instance where we embed a copy of the routing id
  // into the data portion of the message. This can cause problems if we
  // don't register this id on the browser side, since the download manager
  // expects to find a RenderViewHost based off the id.
  request.SetRequestorID(render_view_->GetRoutingID());
  request.SetHasUserGesture(WebUserGestureIndicator::IsProcessingUserGesture());

  // StartNavigationParams should only apply to navigational requests (and not
  // to subresource requests).  For example - Content-Type header provided via
  // OpenURLParams::extra_headers should only be applied to the original POST
  // navigation request (and not to subresource requests).
  if (is_navigational_request &&
      !navigation_state->start_params().extra_headers.empty()) {
    for (net::HttpUtil::HeadersIterator i(
             navigation_state->start_params().extra_headers.begin(),
             navigation_state->start_params().extra_headers.end(), "\n");
         i.GetNext();) {
      if (base::LowerCaseEqualsASCII(i.name(), "referer")) {
        WebString referrer = WebSecurityPolicy::GenerateReferrerHeader(
            blink::kWebReferrerPolicyDefault, request.Url(),
            WebString::FromUTF8(i.values()));
        request.SetHTTPReferrer(referrer, blink::kWebReferrerPolicyDefault);
      } else {
        request.SetHTTPHeaderField(WebString::FromUTF8(i.name()),
                                   WebString::FromUTF8(i.values()));
      }
    }
  }

  if (!render_view_->renderer_preferences_.enable_referrers)
    request.SetHTTPReferrer(WebString(), blink::kWebReferrerPolicyDefault);
}

void RenderFrameImpl::DidReceiveResponse(
    const blink::WebURLResponse& response) {
  // Only do this for responses that correspond to a provisional data source
  // of the top-most frame.  If we have a provisional data source, then we
  // can't have any sub-resources yet, so we know that this response must
  // correspond to a frame load.
  if (!frame_->ProvisionalDataSource() || frame_->Parent())
    return;

  // If we are in view source mode, then just let the user see the source of
  // the server's error page.
  if (frame_->IsViewSourceModeEnabled())
    return;

  DocumentState* document_state =
      DocumentState::FromDataSource(frame_->ProvisionalDataSource());
  int http_status_code = response.HttpStatusCode();

  // Record page load flags.
  WebURLResponseExtraDataImpl* extra_data = GetExtraDataFromResponse(response);
  if (extra_data) {
    document_state->set_was_fetched_via_spdy(
        extra_data->was_fetched_via_spdy());
    document_state->set_was_alpn_negotiated(extra_data->was_alpn_negotiated());
    document_state->set_alpn_negotiated_protocol(
        response.AlpnNegotiatedProtocol().Utf8());
    document_state->set_was_alternate_protocol_available(
        extra_data->was_alternate_protocol_available());
    document_state->set_connection_info(response.ConnectionInfo());
  }
  InternalDocumentStateData* internal_data =
      InternalDocumentStateData::FromDocumentState(document_state);
  internal_data->set_http_status_code(http_status_code);
}

void RenderFrameImpl::DidLoadResourceFromMemoryCache(
    const blink::WebURLRequest& request,
    const blink::WebURLResponse& response) {
  // The recipients of this message have no use for data: URLs: they don't
  // affect the page's insecure content list and are not in the disk cache. To
  // prevent large (1M+) data: URLs from crashing in the IPC system, we simply
  // filter them out here.
  if (request.Url().ProtocolIs(url::kDataScheme))
    return;

  // Let the browser know we loaded a resource from the memory cache.  This
  // message is needed to display the correct SSL indicators.
  Send(new FrameHostMsg_DidLoadResourceFromMemoryCache(
      routing_id_, request.Url(), request.HttpMethod().Utf8(),
      response.MimeType().Utf8(), WebURLRequestToResourceType(request)));
}

void RenderFrameImpl::DidDisplayInsecureContent() {
  Send(new FrameHostMsg_DidDisplayInsecureContent(routing_id_));
}

void RenderFrameImpl::DidContainInsecureFormAction() {
  Send(new FrameHostMsg_DidContainInsecureFormAction(routing_id_));
}

void RenderFrameImpl::DidRunInsecureContent(
    const blink::WebSecurityOrigin& origin,
    const blink::WebURL& target) {
  Send(new FrameHostMsg_DidRunInsecureContent(
      routing_id_, GURL(origin.ToString().Utf8()), target));
  GetContentClient()->renderer()->RecordRapporURL(
      "ContentSettings.MixedScript.RanMixedScript",
      GURL(origin.ToString().Utf8()));
}

void RenderFrameImpl::DidDisplayContentWithCertificateErrors(
    const blink::WebURL& url) {
  Send(new FrameHostMsg_DidDisplayContentWithCertificateErrors(
      routing_id_, url));
}

void RenderFrameImpl::DidRunContentWithCertificateErrors(
    const blink::WebURL& url) {
  Send(new FrameHostMsg_DidRunContentWithCertificateErrors(routing_id_, url));
}

void RenderFrameImpl::DidChangePerformanceTiming() {
  for (auto& observer : observers_)
    observer.DidChangePerformanceTiming();
}

void RenderFrameImpl::DidObserveLoadingBehavior(
    blink::WebLoadingBehaviorFlag behavior) {
  for (auto& observer : observers_)
    observer.DidObserveLoadingBehavior(behavior);
}

void RenderFrameImpl::DidCreateScriptContext(v8::Local<v8::Context> context,
                                             int world_id) {
  for (auto& observer : observers_)
    observer.DidCreateScriptContext(context, world_id);
}

void RenderFrameImpl::WillReleaseScriptContext(v8::Local<v8::Context> context,
                                               int world_id) {
  for (auto& observer : observers_)
    observer.WillReleaseScriptContext(context, world_id);
}

void RenderFrameImpl::DidChangeScrollOffset() {
  render_view_->StartNavStateSyncTimerIfNecessary(this);

  for (auto& observer : observers_)
    observer.DidChangeScrollOffset();
}

void RenderFrameImpl::WillInsertBody(blink::WebLocalFrame* frame) {
  DCHECK(!frame_ || frame_ == frame);
  Send(new FrameHostMsg_WillInsertBody(routing_id_,
                                       render_view_->GetRoutingID()));
}

void RenderFrameImpl::ReportFindInPageMatchCount(int request_id,
                                                 int count,
                                                 bool final_update) {
  // -1 here means don't update the active match ordinal.
  int active_match_ordinal = count ? -1 : 0;

  SendFindReply(request_id, count, active_match_ordinal, gfx::Rect(),
                final_update);
}

void RenderFrameImpl::ReportFindInPageSelection(
    int request_id,
    int active_match_ordinal,
    const blink::WebRect& selection_rect) {
  SendFindReply(request_id, -1 /* match_count */, active_match_ordinal,
                selection_rect, false /* final_status_update */);
}

void RenderFrameImpl::RequestStorageQuota(
    blink::WebStorageQuotaType type,
    unsigned long long requested_size,
    blink::WebStorageQuotaCallbacks callbacks) {
  WebSecurityOrigin origin = frame_->GetDocument().GetSecurityOrigin();
  if (origin.IsUnique()) {
    // Unique origins cannot store persistent state.
    callbacks.DidFail(blink::kWebStorageQuotaErrorAbort);
    return;
  }
  ChildThreadImpl::current()->quota_dispatcher()->RequestStorageQuota(
      routing_id_, url::Origin(origin).GetURL(),
      static_cast<storage::StorageType>(type), requested_size,
      QuotaDispatcher::CreateWebStorageQuotaCallbacksWrapper(callbacks));
}

blink::WebPresentationClient* RenderFrameImpl::PresentationClient() {
  if (!presentation_dispatcher_)
    presentation_dispatcher_ = new PresentationDispatcher(this);
  return presentation_dispatcher_;
}

blink::WebPushClient* RenderFrameImpl::PushClient() {
  if (!push_messaging_client_)
    push_messaging_client_ = new PushMessagingClient(this);
  return push_messaging_client_;
}

blink::WebRelatedAppsFetcher* RenderFrameImpl::GetRelatedAppsFetcher() {
  if (!related_apps_fetcher_)
    related_apps_fetcher_.reset(new RelatedAppsFetcher(manifest_manager_));

  return related_apps_fetcher_.get();
}

void RenderFrameImpl::WillStartUsingPeerConnectionHandler(
    blink::WebRTCPeerConnectionHandler* handler) {
#if BUILDFLAG(ENABLE_WEBRTC)
  static_cast<RTCPeerConnectionHandler*>(handler)->associateWithFrame(frame_);
#endif
}

blink::WebUserMediaClient* RenderFrameImpl::UserMediaClient() {
  if (!web_user_media_client_)
    InitializeUserMediaClient();
  return web_user_media_client_;
}

blink::WebEncryptedMediaClient* RenderFrameImpl::EncryptedMediaClient() {
  return media_factory_.EncryptedMediaClient();
}

blink::WebString RenderFrameImpl::UserAgentOverride() {
  if (!render_view_->webview() || !render_view_->webview()->MainFrame() ||
      render_view_->renderer_preferences_.user_agent_override.empty()) {
    return blink::WebString();
  }

  // TODO(nasko): When the top-level frame is remote, there is no WebDataSource
  // associated with it, so the checks below are not valid. Temporarily
  // return early and fix properly as part of https://crbug.com/426555.
  if (render_view_->webview()->MainFrame()->IsWebRemoteFrame())
    return blink::WebString();
  WebLocalFrame* main_frame =
      render_view_->webview()->MainFrame()->ToWebLocalFrame();

  // If we're in the middle of committing a load, the data source we need
  // will still be provisional.
  WebDataSource* data_source = NULL;
  if (main_frame->ProvisionalDataSource())
    data_source = main_frame->ProvisionalDataSource();
  else
    data_source = main_frame->DataSource();

  InternalDocumentStateData* internal_data = data_source ?
      InternalDocumentStateData::FromDataSource(data_source) : NULL;
  if (internal_data && internal_data->is_overriding_user_agent())
    return WebString::FromUTF8(
        render_view_->renderer_preferences_.user_agent_override);
  return blink::WebString();
}

blink::WebString RenderFrameImpl::DoNotTrackValue() {
  if (render_view_->renderer_preferences_.enable_do_not_track)
    return WebString::FromUTF8("1");
  return WebString();
}

bool RenderFrameImpl::AllowWebGL(bool default_value) {
  if (!default_value)
    return false;

  bool blocked = true;
  Send(new FrameHostMsg_Are3DAPIsBlocked(
      routing_id_, url::Origin(frame_->Top()->GetSecurityOrigin()).GetURL(),
      THREE_D_API_TYPE_WEBGL, &blocked));
  return !blocked;
}

bool RenderFrameImpl::AllowContentInitiatedDataUrlNavigations(
    const blink::WebURL& url) {
  // Error pages can navigate to data URLs.
  return url.GetString() == kUnreachableWebDataURL;
}

blink::WebScreenOrientationClient*
RenderFrameImpl::GetWebScreenOrientationClient() {
  if (!screen_orientation_dispatcher_)
    screen_orientation_dispatcher_ = new ScreenOrientationDispatcher(this);
  return screen_orientation_dispatcher_;
}

void RenderFrameImpl::PostAccessibilityEvent(const blink::WebAXObject& obj,
                                             blink::WebAXEvent event) {
  HandleWebAccessibilityEvent(obj, event);
}

void RenderFrameImpl::HandleAccessibilityFindInPageResult(
    int identifier,
    int match_index,
    const blink::WebNode& start_node,
    int start_offset,
    const blink::WebNode& end_node,
    int end_offset) {
  if (render_accessibility_) {
    render_accessibility_->HandleAccessibilityFindInPageResult(
        identifier, match_index, blink::WebAXObject::FromWebNode(start_node),
        start_offset, blink::WebAXObject::FromWebNode(end_node), end_offset);
  }
}

void RenderFrameImpl::DidChangeManifest() {
  for (auto& observer : observers_)
    observer.DidChangeManifest();
}

void RenderFrameImpl::EnterFullscreen() {
  Send(new FrameHostMsg_ToggleFullscreen(routing_id_, true));
}

void RenderFrameImpl::ExitFullscreen() {
  Send(new FrameHostMsg_ToggleFullscreen(routing_id_, false));
}

void RenderFrameImpl::SuddenTerminationDisablerChanged(
    bool present,
    blink::WebSuddenTerminationDisablerType disabler_type) {
  Send(new FrameHostMsg_SuddenTerminationDisablerChanged(routing_id_, present,
                                                         disabler_type));
}

void RenderFrameImpl::RegisterProtocolHandler(const WebString& scheme,
                                              const WebURL& url,
                                              const WebString& title) {
  bool user_gesture = WebUserGestureIndicator::IsProcessingUserGesture();
  Send(new FrameHostMsg_RegisterProtocolHandler(routing_id_, scheme.Utf8(), url,
                                                title.Utf16(), user_gesture));
}

void RenderFrameImpl::UnregisterProtocolHandler(const WebString& scheme,
                                                const WebURL& url) {
  bool user_gesture = WebUserGestureIndicator::IsProcessingUserGesture();
  Send(new FrameHostMsg_UnregisterProtocolHandler(routing_id_, scheme.Utf8(),
                                                  url, user_gesture));
}

void RenderFrameImpl::DidSerializeDataForFrame(
    const WebCString& data,
    WebFrameSerializerClient::FrameSerializationStatus status) {
  bool end_of_data =
      status == WebFrameSerializerClient::kCurrentFrameIsFinished;
  Send(new FrameHostMsg_SerializedHtmlWithLocalLinksResponse(
      routing_id_, data, end_of_data));
}

void RenderFrameImpl::AddObserver(RenderFrameObserver* observer) {
  observers_.AddObserver(observer);
}

void RenderFrameImpl::RemoveObserver(RenderFrameObserver* observer) {
  observer->RenderFrameGone();
  observers_.RemoveObserver(observer);
}

void RenderFrameImpl::OnStop() {
  DCHECK(frame_);

  // The stopLoading call may run script, which may cause this frame to be
  // detached/deleted.  If that happens, return immediately.
  base::WeakPtr<RenderFrameImpl> weak_this = weak_factory_.GetWeakPtr();
  frame_->StopLoading();
  if (!weak_this)
    return;

  for (auto& observer : observers_)
    observer.OnStop();
}

void RenderFrameImpl::OnDroppedNavigation() {
  browser_side_navigation_pending_ = false;
  browser_side_navigation_pending_url_ = GURL();
  frame_->ClientDroppedNavigation();
}

void RenderFrameImpl::OnCollapse(bool collapsed) {
  frame_->Collapse(collapsed);
}

void RenderFrameImpl::WasHidden() {
  for (auto& observer : observers_)
    observer.WasHidden();

#if BUILDFLAG(ENABLE_PLUGINS)
  for (auto* plugin : active_pepper_instances_)
    plugin->PageVisibilityChanged(false);
#endif  // ENABLE_PLUGINS

  if (GetWebFrame()->FrameWidget()) {
    GetWebFrame()->FrameWidget()->SetVisibilityState(VisibilityState());
  }
}

void RenderFrameImpl::WasShown() {
  for (auto& observer : observers_)
    observer.WasShown();

#if BUILDFLAG(ENABLE_PLUGINS)
  for (auto* plugin : active_pepper_instances_)
    plugin->PageVisibilityChanged(true);
#endif  // ENABLE_PLUGINS

  if (GetWebFrame()->FrameWidget()) {
    GetWebFrame()->FrameWidget()->SetVisibilityState(VisibilityState());
  }
}

void RenderFrameImpl::WidgetWillClose() {
  for (auto& observer : observers_)
    observer.WidgetWillClose();
}

bool RenderFrameImpl::IsMainFrame() {
  return is_main_frame_;
}

bool RenderFrameImpl::IsHidden() {
  return GetRenderWidget()->is_hidden();
}

bool RenderFrameImpl::IsLocalRoot() const {
  bool is_local_root = static_cast<bool>(render_widget_);
  DCHECK_EQ(is_local_root,
            !(frame_->Parent() && frame_->Parent()->IsWebLocalFrame()));
  return is_local_root;
}

const RenderFrameImpl* RenderFrameImpl::GetLocalRoot() const {
  return IsLocalRoot() ? this
                       : RenderFrameImpl::FromWebFrame(frame_->LocalRoot());
}

// Tell the embedding application that the URL of the active page has changed.
void RenderFrameImpl::SendDidCommitProvisionalLoad(
    blink::WebLocalFrame* frame,
    blink::WebHistoryCommitType commit_type) {
  DCHECK_EQ(frame_, frame);
  WebDataSource* ds = frame->DataSource();
  DCHECK(ds);

  const WebURLRequest& request = ds->GetRequest();
  const WebURLResponse& response = ds->GetResponse();

  DocumentState* document_state = DocumentState::FromDataSource(ds);
  NavigationStateImpl* navigation_state =
      static_cast<NavigationStateImpl*>(document_state->navigation_state());
  InternalDocumentStateData* internal_data =
      InternalDocumentStateData::FromDocumentState(document_state);

  // Set the correct engagement level on the frame, and wipe the cached origin
  // so this will not be reused accidentally.
  if (url::Origin(frame_->GetSecurityOrigin()) == engagement_level_.first) {
    frame_->SetEngagementLevel(engagement_level_.second);
    engagement_level_.first = url::Origin();
  }

  FrameHostMsg_DidCommitProvisionalLoad_Params params;
  params.http_status_code = response.HttpStatusCode();
  params.url_is_unreachable = ds->HasUnreachableURL();
  params.method = "GET";
  params.intended_as_new_entry =
      navigation_state->request_params().intended_as_new_entry;
  params.did_create_new_entry = commit_type == blink::kWebStandardCommit;
  params.should_replace_current_entry = ds->ReplacesCurrentHistoryItem();
  params.post_id = -1;
  params.nav_entry_id = navigation_state->request_params().nav_entry_id;
  // We need to track the RenderViewHost routing_id because of downstream
  // dependencies (crbug.com/392171 DownloadRequestHandle, SaveFileManager,
  // ResourceDispatcherHostImpl, MediaStreamUIProxy,
  // SpeechRecognitionDispatcherHost and possibly others). They look up the view
  // based on the ID stored in the resource requests. Once those dependencies
  // are unwound or moved to RenderFrameHost (crbug.com/304341) we can move the
  // client to be based on the routing_id of the RenderFrameHost.
  params.render_view_routing_id = render_view_->routing_id();
  params.socket_address.set_host(response.RemoteIPAddress().Utf8());
  params.socket_address.set_port(response.RemotePort());
  params.was_within_same_document = navigation_state->WasWithinSameDocument();

  WebDocument frame_document = frame->GetDocument();
  // Set the origin of the frame.  This will be replicated to the corresponding
  // RenderFrameProxies in other processes.
  WebSecurityOrigin frame_origin = frame_document.GetSecurityOrigin();
  params.origin = frame_origin;

  params.insecure_request_policy = frame->GetInsecureRequestPolicy();

  params.has_potentially_trustworthy_unique_origin =
      frame_origin.IsUnique() && frame_origin.IsPotentiallyTrustworthy();

  // Set the URL to be displayed in the browser UI to the user.
  params.url = GetLoadingUrl();
  if (GURL(frame_document.BaseURL()) != params.url)
    params.base_url = frame_document.BaseURL();

  GetRedirectChain(ds, &params.redirects);
  params.should_update_history =
      !ds->HasUnreachableURL() && response.HttpStatusCode() != 404;

  params.searchable_form_url = internal_data->searchable_form_url();
  params.searchable_form_encoding = internal_data->searchable_form_encoding();

  params.gesture = render_view_->navigation_gesture_;
  render_view_->navigation_gesture_ = NavigationGestureUnknown;

  // Make navigation state a part of the DidCommitProvisionalLoad message so
  // that committed entry has it at all times.  Send a single HistoryItem for
  // this frame, rather than the whole tree.  It will be stored in the
  // corresponding FrameNavigationEntry.
  params.page_state = SingleHistoryItemToPageState(current_history_item_);

  params.content_source_id = GetRenderWidget()->GetContentSourceId();

  params.method = request.HttpMethod().Latin1();
  if (params.method == "POST")
    params.post_id = ExtractPostId(current_history_item_);

  params.frame_unique_name = current_history_item_.Target().Utf8();
  params.item_sequence_number = current_history_item_.ItemSequenceNumber();
  params.document_sequence_number =
      current_history_item_.DocumentSequenceNumber();

  // If the page contained a client redirect (meta refresh, document.loc...),
  // set the referrer appropriately.
  if (ds->IsClientRedirect()) {
    params.referrer =
        Referrer(params.redirects[0], ds->GetRequest().GetReferrerPolicy());
  } else {
    params.referrer =
        RenderViewImpl::GetReferrerFromRequest(frame, ds->GetRequest());
  }

  if (!frame->Parent()) {
    // Top-level navigation.

    // Reset the zoom limits in case a plugin had changed them previously. This
    // will also call us back which will cause us to send a message to
    // update WebContentsImpl.
    render_view_->webview()->ZoomLimitsChanged(
        ZoomFactorToZoomLevel(kMinimumZoomFactor),
        ZoomFactorToZoomLevel(kMaximumZoomFactor));

    // Set zoom level, but don't do it for full-page plugin since they don't use
    // the same zoom settings.
    HostZoomLevels::iterator host_zoom =
        host_zoom_levels_.find(GURL(request.Url()));
    if (render_view_->webview()->MainFrame()->IsWebLocalFrame() &&
        render_view_->webview()
            ->MainFrame()
            ->ToWebLocalFrame()
            ->GetDocument()
            .IsPluginDocument()) {
      // Reset the zoom levels for plugins.
      render_view_->SetZoomLevel(0);
    } else {
      // If the zoom level is not found, then do nothing. In-page navigation
      // relies on not changing the zoom level in this case.
      if (host_zoom != host_zoom_levels_.end())
        render_view_->SetZoomLevel(host_zoom->second);
    }

    if (host_zoom != host_zoom_levels_.end()) {
      // This zoom level was merely recorded transiently for this load.  We can
      // erase it now.  If at some point we reload this page, the browser will
      // send us a new, up-to-date zoom level.
      host_zoom_levels_.erase(host_zoom);
    }

    // Update contents MIME type for main frame.
    params.contents_mime_type = ds->GetResponse().MimeType().Utf8();

    params.transition = navigation_state->GetTransitionType();
    DCHECK(ui::PageTransitionIsMainFrame(params.transition));

    // If the page contained a client redirect (meta refresh, document.loc...),
    // set the transition appropriately.
    if (ds->IsClientRedirect()) {
      params.transition = ui::PageTransitionFromInt(
          params.transition | ui::PAGE_TRANSITION_CLIENT_REDIRECT);
    }

    // Send the user agent override back.
    params.is_overriding_user_agent = internal_data->is_overriding_user_agent();

    // Track the URL of the original request.  We use the first entry of the
    // redirect chain if it exists because the chain may have started in another
    // process.
    params.original_request_url = GetOriginalRequestURL(ds);

    params.history_list_was_cleared =
        navigation_state->request_params().should_clear_history_list;

    params.report_type = static_cast<FrameMsg_UILoadMetricsReportType::Value>(
        frame->DataSource()->GetRequest().InputPerfMetricReportPolicy());
    params.ui_timestamp = base::TimeTicks() +
                          base::TimeDelta::FromSecondsD(
                              frame->DataSource()->GetRequest().UiStartTime());
  } else {
    // Subframe navigation: the type depends on whether this navigation
    // generated a new session history entry. When they do generate a session
    // history entry, it means the user initiated the navigation and we should
    // mark it as such.
    if (commit_type == blink::kWebStandardCommit)
      params.transition = ui::PAGE_TRANSITION_MANUAL_SUBFRAME;
    else
      params.transition = ui::PAGE_TRANSITION_AUTO_SUBFRAME;

    DCHECK(!navigation_state->request_params().should_clear_history_list);
    params.history_list_was_cleared = false;
    params.report_type = FrameMsg_UILoadMetricsReportType::NO_REPORT;
    // Subframes should match the zoom level of the main frame.
    render_view_->SetZoomLevel(render_view_->page_zoom_level());
  }

  // Standard URLs must match the reported origin, when it is not unique.
  // This check is very similar to RenderFrameHostImpl::CanCommitOrigin, but
  // adapted to the renderer process side.
  if (!params.origin.unique() && params.url.IsStandard() &&
      render_view_->GetWebkitPreferences().web_security_enabled) {
    // Exclude file: URLs when settings allow them access any origin.
    if (params.origin.scheme() != url::kFileScheme ||
        !render_view_->GetWebkitPreferences()
             .allow_universal_access_from_file_urls) {
      CHECK(params.origin.IsSamePhysicalOriginWith(url::Origin(params.url)))
          << " url:" << params.url << " origin:" << params.origin;
    }
  }

  // This message needs to be sent before any of allowScripts(),
  // allowImages(), allowPlugins() is called for the new page, so that when
  // these functions send a ViewHostMsg_ContentBlocked message, it arrives
  // after the FrameHostMsg_DidCommitProvisionalLoad message.
  Send(new FrameHostMsg_DidCommitProvisionalLoad(routing_id_, params));

  // If we end up reusing this WebRequest (for example, due to a #ref click),
  // we don't want the transition type to persist.  Just clear it.
  navigation_state->set_transition_type(ui::PAGE_TRANSITION_LINK);
}

bool RenderFrameImpl::SwapIn() {
  CHECK_NE(proxy_routing_id_, MSG_ROUTING_NONE);
  CHECK(!in_frame_tree_);

  // The proxy should always exist.  If it was detached while the provisional
  // LocalFrame was being navigated, the provisional frame would've been
  // cleaned up by RenderFrameProxy::frameDetached.  See
  // https://crbug.com/526304 and https://crbug.com/568676 for context.
  RenderFrameProxy* proxy = RenderFrameProxy::FromRoutingID(proxy_routing_id_);
  CHECK(proxy);

  unique_name_helper_.set_propagated_name(proxy->unique_name());

  // Note: Calling swap() will detach and delete |proxy|, so do not reference it
  // after this.
  if (!proxy->web_frame()->Swap(frame_))
    return false;

  proxy_routing_id_ = MSG_ROUTING_NONE;
  in_frame_tree_ = true;

  // If this is the main frame going from a remote frame to a local frame,
  // it needs to set RenderViewImpl's pointer for the main frame to itself
  // and ensure RenderWidget is no longer in swapped out mode.
  if (is_main_frame_) {
    CHECK(!render_view_->main_render_frame_);
    render_view_->main_render_frame_ = this;
    if (render_view_->is_swapped_out())
      render_view_->SetSwappedOut(false);
  }

  return true;
}

void RenderFrameImpl::DidStartLoading(bool to_different_document) {
  TRACE_EVENT1("navigation,rail", "RenderFrameImpl::didStartLoading",
               "id", routing_id_);
  render_view_->FrameDidStartLoading(frame_);

  // PlzNavigate: the browser is responsible for knowing the start of all
  // non-synchronous navigations.
  if (!IsBrowserSideNavigationEnabled() || !to_different_document)
    Send(new FrameHostMsg_DidStartLoading(routing_id_, to_different_document));
}

void RenderFrameImpl::DidStopLoading() {
  TRACE_EVENT1("navigation,rail", "RenderFrameImpl::didStopLoading",
               "id", routing_id_);

  // Any subframes created after this point won't be considered part of the
  // current history navigation (if this was one), so we don't need to track
  // this state anymore.
  history_subframe_unique_names_.clear();

  blink::WebIconURL::Type icon_types_mask =
      static_cast<blink::WebIconURL::Type>(
          blink::WebIconURL::kTypeFavicon |
          blink::WebIconURL::kTypeTouchPrecomposed |
          blink::WebIconURL::kTypeTouch);
  SendUpdateFaviconURL(icon_types_mask);

  render_view_->FrameDidStopLoading(frame_);
  Send(new FrameHostMsg_DidStopLoading(routing_id_));
}

void RenderFrameImpl::DidChangeLoadProgress(double load_progress) {
  Send(new FrameHostMsg_DidChangeLoadProgress(routing_id_, load_progress));
}

void RenderFrameImpl::HandleWebAccessibilityEvent(
    const blink::WebAXObject& obj, blink::WebAXEvent event) {
  if (render_accessibility_)
    render_accessibility_->HandleWebAccessibilityEvent(obj, event);
}

void RenderFrameImpl::FocusedNodeChanged(const WebNode& node) {
  bool is_editable = false;
  gfx::Rect node_bounds;
  if (!node.IsNull() && node.IsElementNode()) {
    WebElement element = const_cast<WebNode&>(node).To<WebElement>();
    blink::WebRect rect = element.BoundsInViewport();
    GetRenderWidget()->ConvertViewportToWindow(&rect);
    is_editable = element.IsEditable();
    node_bounds = gfx::Rect(rect);
  }
  Send(new FrameHostMsg_FocusedNodeChanged(routing_id_, is_editable,
                                           node_bounds));
  // Ensures that further text input state can be sent even when previously
  // focused input and the newly focused input share the exact same state.
  GetRenderWidget()->ClearTextInputState();

  for (auto& observer : observers_)
    observer.FocusedNodeChanged(node);
}

void RenderFrameImpl::FocusedNodeChangedForAccessibility(const WebNode& node) {
  if (render_accessibility())
    render_accessibility()->AccessibilityFocusedNodeChanged(node);
}

// PlzNavigate
void RenderFrameImpl::OnCommitNavigation(
    const ResourceResponseHead& response,
    const GURL& stream_url,
    const FrameMsg_CommitDataNetworkService_Params& commit_data,
    const CommonNavigationParams& common_params,
    const RequestNavigationParams& request_params) {
  CHECK(IsBrowserSideNavigationEnabled());
  // If this was a renderer-initiated navigation (nav_entry_id == 0) from this
  // frame, but it was aborted, then ignore it.
  if (!browser_side_navigation_pending_ &&
      !browser_side_navigation_pending_url_.is_empty() &&
      browser_side_navigation_pending_url_ == request_params.original_url &&
      request_params.nav_entry_id == 0) {
    browser_side_navigation_pending_url_ = GURL();
    return;
  }

  RenderThreadImpl* render_thread_impl = RenderThreadImpl::current();
  // Can be NULL in tests.
  if (render_thread_impl &&
      !FrameMsg_Navigate_Type::IsSameDocument(common_params.navigation_type))
    render_thread_impl->GetRendererScheduler()->OnNavigate();

  // This will override the url requested by the WebURLLoader, as well as
  // provide it with the response to the request.
  std::unique_ptr<StreamOverrideParameters> stream_override(
      new StreamOverrideParameters());
  stream_override->stream_url = stream_url;
  stream_override->consumer_handle =
      mojo::ScopedDataPipeConsumerHandle(commit_data.handle);
  stream_override->response = response;
  stream_override->redirects = request_params.redirects;
  stream_override->redirect_responses = request_params.redirect_response;
  stream_override->redirect_infos = request_params.redirect_infos;

  // Used to notify the browser that it can release its |stream_handle_| when
  // the |stream_override| object isn't used anymore.
  // TODO(clamy): Remove this when we switch to Mojo streams.
  stream_override->on_delete = base::BindOnce(
      [](base::WeakPtr<RenderFrameImpl> weak_self, const GURL& url) {
        if (RenderFrameImpl* self = weak_self.get()) {
          self->Send(
              new FrameHostMsg_StreamHandleConsumed(self->routing_id_, url));
        }
      },
      weak_factory_.GetWeakPtr());

  if (commit_data.url_loader_factory.is_valid()) {
    // Chrome doesn't use interface versioning.
    url_loader_factory_.Bind(mojom::URLLoaderFactoryPtrInfo(
        mojo::ScopedMessagePipeHandle(commit_data.url_loader_factory), 0u));
  }

  // If the request was initiated in the context of a user gesture then make
  // sure that the navigation also executes in the context of a user gesture.
  std::unique_ptr<blink::WebScopedUserGesture> gesture(
      request_params.has_user_gesture ? new blink::WebScopedUserGesture(frame_)
                                      : nullptr);

  browser_side_navigation_pending_ = false;
  browser_side_navigation_pending_url_ = GURL();

  NavigateInternal(common_params, StartNavigationParams(), request_params,
                   std::move(stream_override));

  // Don't add code after this since NavigateInternal may have destroyed this
  // RenderFrameImpl.
}

// PlzNavigate
void RenderFrameImpl::OnFailedNavigation(
    const CommonNavigationParams& common_params,
    const RequestNavigationParams& request_params,
    bool has_stale_copy_in_cache,
    int error_code) {
  DCHECK(IsBrowserSideNavigationEnabled());
  bool is_reload =
      FrameMsg_Navigate_Type::IsReload(common_params.navigation_type);
  RenderFrameImpl::PrepareRenderViewForNavigation(
      common_params.url, request_params);

  GetContentClient()->SetActiveURL(common_params.url);

  // If this frame is navigating cross-process, it may naively assume that this
  // is the first navigation in the frame, but this may not actually be the
  // case. Inform the frame's state machine if this frame has already committed
  // other loads.
  if (request_params.has_committed_real_load)
    frame_->SetCommittedFirstRealLoad();

  pending_navigation_params_.reset(new NavigationParams(
      common_params, StartNavigationParams(), request_params));

  // Send the provisional load failure.
  blink::WebURLError error(common_params.url, has_stale_copy_in_cache,
                           error_code);
  WebURLRequest failed_request =
      CreateURLRequestForNavigation(common_params, request_params,
                                    std::unique_ptr<StreamOverrideParameters>(),
                                    frame_->IsViewSourceModeEnabled(),
                                    false);  // is_same_document_navigation

  if (!ShouldDisplayErrorPageForFailedLoad(error_code, common_params.url)) {
    // The browser expects this frame to be loading an error page. Inform it
    // that the load stopped.
    Send(new FrameHostMsg_DidStopLoading(routing_id_));
    browser_side_navigation_pending_ = false;
    browser_side_navigation_pending_url_ = GURL();
    return;
  }

  // On load failure, a frame can ask its owner to render fallback content.
  // When that happens, don't load an error page.
  WebLocalFrame::FallbackContentResult fallback_result =
      frame_->MaybeRenderFallbackContent(error);
  if (fallback_result != WebLocalFrame::NoFallbackContent) {
    if (fallback_result == WebLocalFrame::NoLoadInProgress) {
      // If the frame wasn't loading but was fallback-eligible, the fallback
      // content won't be shown. However, showing an error page isn't right
      // either, as the frame has already been populated with something
      // unrelated to this navigation failure. In that case, just send a stop
      // IPC to the browser to unwind its state, and leave the frame as-is.
      Send(new FrameHostMsg_DidStopLoading(routing_id_));
    }
    browser_side_navigation_pending_ = false;
    browser_side_navigation_pending_url_ = GURL();
    return;
  }

  // Make sure errors are not shown in view source mode.
  frame_->EnableViewSourceMode(false);

  // Replace the current history entry in reloads, and loads of the same url.
  // This corresponds to Blink's notion of a standard commit.
  // Also replace the current history entry if the browser asked for it
  // specifically.
  // TODO(clamy): see if initial commits in subframes should be handled
  // separately.
  bool replace = is_reload || common_params.url == GetLoadingUrl() ||
                 common_params.should_replace_current_entry;
  std::unique_ptr<HistoryEntry> history_entry;
  if (request_params.page_state.IsValid())
    history_entry = PageStateToHistoryEntry(request_params.page_state);

  // For renderer initiated navigations, we send out a didFailProvisionalLoad()
  // notification.
  bool had_provisional_data_source = frame_->ProvisionalDataSource();
  if (request_params.nav_entry_id == 0) {
    DidFailProvisionalLoad(error, replace ? blink::kWebHistoryInertCommit
                                          : blink::kWebStandardCommit);
  }

  // If we didn't call didFailProvisionalLoad or there wasn't a
  // provisionalDataSource(), LoadNavigationErrorPage wasn't called, so do it
  // now.
  if (request_params.nav_entry_id != 0 || !had_provisional_data_source) {
    LoadNavigationErrorPage(failed_request, error, replace,
                            history_entry.get());
  }

  browser_side_navigation_pending_ = false;
  browser_side_navigation_pending_url_ = GURL();
}

void RenderFrameImpl::OnReportContentSecurityPolicyViolation(
    const content::CSPViolationParams& violation_params) {
  frame_->ReportContentSecurityPolicyViolation(
      BuildWebContentSecurityPolicyViolation(violation_params));
}

WebNavigationPolicy RenderFrameImpl::DecidePolicyForNavigation(
    const NavigationPolicyInfo& info) {
  // A content initiated navigation may have originated from a link-click,
  // script, drag-n-drop operation, etc.
  // info.extraData is only non-null if this is a redirect. Use the extraData
  // initiation information for redirects, and check pending_navigation_params_
  // otherwise.
  bool is_content_initiated =
      info.extra_data ? static_cast<DocumentState*>(info.extra_data)
                            ->navigation_state()
                            ->IsContentInitiated()
                      : !IsBrowserInitiated(pending_navigation_params_.get());

  // Webkit is asking whether to navigate to a new URL.
  // This is fine normally, except if we're showing UI from one security
  // context and they're trying to navigate to a different context.
  const GURL& url = info.url_request.Url();

  // With PlzNavigate, the redirect list is available for the first url. So
  // maintain the old behavior of not classifying the first URL in the chain as
  // a redirect.
  bool is_redirect =
      info.extra_data ||
      (pending_navigation_params_ &&
       !pending_navigation_params_->request_params.redirects.empty() &&
       (!IsBrowserSideNavigationEnabled() ||
        url != pending_navigation_params_->request_params.redirects[0]));

#ifdef OS_ANDROID
  bool render_view_was_created_by_renderer =
      render_view_->was_created_by_renderer_;
  // The handlenavigation API is deprecated and will be removed once
  // crbug.com/325351 is resolved.
  if (GetContentClient()->renderer()->HandleNavigation(
          this, is_content_initiated, render_view_was_created_by_renderer,
          frame_, info.url_request, info.navigation_type, info.default_policy,
          is_redirect)) {
    if (IsBrowserSideNavigationEnabled()) {
      // Need to let the browser know so it can notify its observers.
      Send(new FrameHostMsg_NavigationHandledByEmbedder(routing_id_));
    }
    return blink::kWebNavigationPolicyIgnore;
  }
#endif

  Referrer referrer(
      RenderViewImpl::GetReferrerFromRequest(frame_, info.url_request));

  // If the browser is interested, then give it a chance to look at the request.
  if (is_content_initiated && IsTopLevelNavigation(frame_) &&
      render_view_->renderer_preferences_
          .browser_handles_all_top_level_requests) {
    OpenURL(url, IsHttpPost(info.url_request),
            GetRequestBodyForWebURLRequest(info.url_request),
            GetWebURLRequestHeaders(info.url_request), referrer,
            info.default_policy, info.replaces_current_history_item, false,
            info.triggering_event_info);
    return blink::kWebNavigationPolicyIgnore;  // Suppress the load here.
  }

  // Back/forward navigations in newly created subframes should be sent to the
  // browser if there is a matching FrameNavigationEntry, and if it isn't just
  // staying at about:blank.  If this frame isn't in the map of unique names
  // that have history items, or if it's staying at the initial about:blank URL,
  // fall back to loading the default url.  (We remove each name as we encounter
  // it, because it will only be used once as the frame is created.)
  if (info.is_history_navigation_in_new_child_frame && is_content_initiated &&
      frame_->Parent()) {
    // Check whether the browser has a history item for this frame that isn't
    // just staying at the initial about:blank document.
    bool should_ask_browser = false;
    RenderFrameImpl* parent = RenderFrameImpl::FromWebFrame(frame_->Parent());
    auto iter = parent->history_subframe_unique_names_.find(
        unique_name_helper_.value());
    if (iter != parent->history_subframe_unique_names_.end()) {
      bool history_item_is_about_blank = iter->second;
      should_ask_browser =
          !history_item_is_about_blank || url != url::kAboutBlankURL;
      parent->history_subframe_unique_names_.erase(iter);
    }

    if (should_ask_browser) {
      // Don't do this if |info| also says it is a client redirect, in which
      // case JavaScript on the page is trying to interrupt the history
      // navigation.
      if (!info.is_client_redirect) {
        OpenURL(url, IsHttpPost(info.url_request),
                GetRequestBodyForWebURLRequest(info.url_request),
                GetWebURLRequestHeaders(info.url_request), referrer,
                info.default_policy, info.replaces_current_history_item, true,
                info.triggering_event_info);
        // Suppress the load in Blink but mark the frame as loading.
        return blink::kWebNavigationPolicyHandledByClientForInitialHistory;
      } else {
        // Client redirects during an initial history load should attempt to
        // cancel the history navigation.  They will create a provisional
        // document loader, causing the history load to be ignored in
        // NavigateInternal, and this IPC will try to cancel any cross-process
        // history load.
        Send(new FrameHostMsg_CancelInitialHistoryLoad(routing_id_));
      }
    }
  }

  // Use the frame's original request's URL rather than the document's URL for
  // subsequent checks.  For a popup, the document's URL may become the opener
  // window's URL if the opener has called document.write().
  // See http://crbug.com/93517.
  GURL old_url(frame_->DataSource()->GetRequest().Url());

  // Detect when we're crossing a permission-based boundary (e.g. into or out of
  // an extension or app origin, leaving a WebUI page, etc). We only care about
  // top-level navigations (not iframes). But we sometimes navigate to
  // about:blank to clear a tab, and we want to still allow that.
  if (!frame_->Parent() && is_content_initiated &&
      !url.SchemeIs(url::kAboutScheme)) {
    bool send_referrer = false;

    // All navigations to or from WebUI URLs or within WebUI-enabled
    // RenderProcesses must be handled by the browser process so that the
    // correct bindings and data sources can be registered.
    // Similarly, navigations to view-source URLs or within ViewSource mode
    // must be handled by the browser process (except for reloads - those are
    // safe to leave within the renderer).
    // Lastly, access to file:// URLs from non-file:// URL pages must be
    // handled by the browser so that ordinary renderer processes don't get
    // blessed with file permissions.
    int cumulative_bindings = RenderProcess::current()->GetEnabledBindings();
    bool is_initial_navigation = render_view_->history_list_length_ == 0;
    bool should_fork =
        HasWebUIScheme(url) || HasWebUIScheme(old_url) ||
        (cumulative_bindings & BINDINGS_POLICY_WEB_UI) ||
        url.SchemeIs(kViewSourceScheme) ||
        (frame_->IsViewSourceModeEnabled() &&
         info.navigation_type != blink::kWebNavigationTypeReload);

    if (!should_fork && url.SchemeIs(url::kFileScheme)) {
      // Fork non-file to file opens.  Note that this may fork unnecessarily if
      // another tab (hosting a file or not) targeted this one before its
      // initial navigation, but that shouldn't cause a problem.
      should_fork = !old_url.SchemeIs(url::kFileScheme);
    }

    if (!should_fork) {
      // Give the embedder a chance.
      should_fork = GetContentClient()->renderer()->ShouldFork(
          frame_, url, info.url_request.HttpMethod().Utf8(),
          is_initial_navigation, is_redirect, &send_referrer);
    }

    if (should_fork) {
      OpenURL(url, IsHttpPost(info.url_request),
              GetRequestBodyForWebURLRequest(info.url_request),
              GetWebURLRequestHeaders(info.url_request),
              send_referrer ? referrer : Referrer(), info.default_policy,
              info.replaces_current_history_item, false,
              info.triggering_event_info);
      return blink::kWebNavigationPolicyIgnore;  // Suppress the load here.
    }
  }

  // Detect when a page is "forking" a new tab that can be safely rendered in
  // its own process.  This is done by sites like Gmail that try to open links
  // in new windows without script connections back to the original page.  We
  // treat such cases as browser navigations (in which we will create a new
  // renderer for a cross-site navigation), rather than WebKit navigations.
  //
  // We use the following heuristic to decide whether to fork a new page in its
  // own process:
  // The parent page must open a new tab to about:blank, set the new tab's
  // window.opener to null, and then redirect the tab to a cross-site URL using
  // JavaScript.
  //
  // TODO(creis): Deprecate this logic once we can rely on rel=noreferrer
  // (see below).
  bool is_fork =
      // Must start from a tab showing about:blank, which is later redirected.
      old_url == url::kAboutBlankURL &&
      // Must be the first real navigation of the tab.
      render_view_->HistoryBackListCount() < 1 &&
      render_view_->HistoryForwardListCount() < 1 &&
      // The parent page must have set the child's window.opener to null before
      // redirecting to the desired URL.
      frame_->Opener() == NULL &&
      // Must be a top-level frame.
      frame_->Parent() == NULL &&
      // Must not have issued the request from this page.
      is_content_initiated &&
      // Must be targeted at the current tab.
      info.default_policy == blink::kWebNavigationPolicyCurrentTab &&
      // Must be a JavaScript navigation, which appears as "other".
      info.navigation_type == blink::kWebNavigationTypeOther;

  if (is_fork) {
    // Open the URL via the browser, not via WebKit.
    OpenURL(url, IsHttpPost(info.url_request),
            GetRequestBodyForWebURLRequest(info.url_request),
            GetWebURLRequestHeaders(info.url_request), Referrer(),
            info.default_policy, info.replaces_current_history_item, false,
            info.triggering_event_info);
    return blink::kWebNavigationPolicyIgnore;
  }

  bool should_dispatch_before_unload =
      info.default_policy == blink::kWebNavigationPolicyCurrentTab &&
      // There is no need to execute the BeforeUnload event during a redirect,
      // since it was already executed at the start of the navigation.
      !is_redirect &&
      // PlzNavigate: this should not be executed when commiting the navigation.
      (!IsBrowserSideNavigationEnabled() ||
       info.url_request.CheckForBrowserSideNavigation()) &&
      // No need to dispatch beforeunload if the frame has not committed a
      // navigation and contains an empty initial document.
      (has_accessed_initial_document_ || !current_history_item_.IsNull());

  if (should_dispatch_before_unload) {
    // Execute the BeforeUnload event. If asked not to proceed or the frame is
    // destroyed, ignore the navigation.
    // Keep a WeakPtr to this RenderFrameHost to detect if executing the
    // BeforeUnload event destriyed this frame.
    base::WeakPtr<RenderFrameImpl> weak_self = weak_factory_.GetWeakPtr();

    if (!frame_->DispatchBeforeUnloadEvent(info.navigation_type ==
                                           blink::kWebNavigationTypeReload) ||
        !weak_self) {
      return blink::kWebNavigationPolicyIgnore;
    }

    // |navigation_start| must be recorded immediately after dispatching the
    // beforeunload event.
    if (pending_navigation_params_) {
      pending_navigation_params_->common_params.navigation_start =
          base::TimeTicks::Now();
    }
  }

  // When an MHTML Archive is present, it should be used to serve iframe content
  // instead of doing a network request.
  bool use_archive =
      (info.archive_status == NavigationPolicyInfo::ArchiveStatus::Present) &&
      !url.SchemeIs(url::kDataScheme);

  // PlzNavigate: if the navigation is not synchronous, send it to the browser.
  // This includes navigations with no request being sent to the network stack.
  if (IsBrowserSideNavigationEnabled() &&
      info.url_request.CheckForBrowserSideNavigation() &&
      ShouldMakeNetworkRequestForURL(url) && !use_archive) {
    if (info.default_policy == blink::kWebNavigationPolicyCurrentTab) {
      // The BeginNavigation() call happens in didStartProvisionalLoad(). We
      // need to save information about the navigation here.
      pending_navigation_info_.reset(new PendingNavigationInfo(info));
      return blink::kWebNavigationPolicyHandledByClient;
    } else if (info.default_policy == blink::kWebNavigationPolicyDownload) {
      DownloadURL(info.url_request, blink::WebString());
      return blink::kWebNavigationPolicyIgnore;
    } else {
      LoadURLExternally(info.url_request, info.default_policy,
                        info.triggering_event_info);
      return blink::kWebNavigationPolicyIgnore;
    }
  }

  return info.default_policy;
}

void RenderFrameImpl::OnGetSavableResourceLinks() {
  std::vector<GURL> resources_list;
  std::vector<SavableSubframe> subframes;
  SavableResourcesResult result(&resources_list, &subframes);

  if (!GetSavableResourceLinksForFrame(frame_, &result)) {
    Send(new FrameHostMsg_SavableResourceLinksError(routing_id_));
    return;
  }

  Referrer referrer = Referrer(frame_->GetDocument().Url(),
                               frame_->GetDocument().GetReferrerPolicy());

  Send(new FrameHostMsg_SavableResourceLinksResponse(
      routing_id_, resources_list, referrer, subframes));
}

void RenderFrameImpl::OnGetSerializedHtmlWithLocalLinks(
    const std::map<GURL, base::FilePath>& url_to_local_path,
    const std::map<int, base::FilePath>& frame_routing_id_to_local_path) {
  // Convert input to the canonical way of passing a map into a Blink API.
  LinkRewritingDelegate delegate(url_to_local_path,
                                 frame_routing_id_to_local_path);

  // Serialize the frame (without recursing into subframes).
  WebFrameSerializer::Serialize(GetWebFrame(),
                                this,  // WebFrameSerializerClient.
                                &delegate);
}

void RenderFrameImpl::OnSerializeAsMHTML(
    const FrameMsg_SerializeAsMHTML_Params& params) {
  TRACE_EVENT0("page-serialization", "RenderFrameImpl::OnSerializeAsMHTML");
  base::TimeTicks start_time = base::TimeTicks::Now();
  // Unpack IPC payload.
  base::File file = IPC::PlatformFileForTransitToFile(params.destination_file);
  const WebString mhtml_boundary =
      WebString::FromUTF8(params.mhtml_boundary_marker);
  DCHECK(!mhtml_boundary.IsEmpty());

  // Holds WebThreadSafeData instances for some or all of header, contents and
  // footer.
  std::vector<WebThreadSafeData> mhtml_contents;
  std::set<std::string> serialized_resources_uri_digests;
  MHTMLPartsGenerationDelegate delegate(params,
                                        &serialized_resources_uri_digests);

  MhtmlSaveStatus save_status = MhtmlSaveStatus::SUCCESS;
  bool has_some_data = false;

  // Generate MHTML header if needed.
  if (IsMainFrame()) {
    TRACE_EVENT0("page-serialization",
                 "RenderFrameImpl::OnSerializeAsMHTML header");
    // The returned data can be empty if the main frame should be skipped. If
    // the main frame is skipped, then the whole archive is bad.
    mhtml_contents.emplace_back(WebFrameSerializer::GenerateMHTMLHeader(
        mhtml_boundary, GetWebFrame(), &delegate));
    if (mhtml_contents.back().IsEmpty())
      save_status = MhtmlSaveStatus::FRAME_SERIALIZATION_FORBIDDEN;
    else
      has_some_data = true;
  }

  // Generate MHTML parts.  Note that if this is not the main frame, then even
  // skipping the whole parts generation step is not an error - it simply
  // results in an omitted resource in the final file.
  if (save_status == MhtmlSaveStatus::SUCCESS) {
    TRACE_EVENT0("page-serialization",
                 "RenderFrameImpl::OnSerializeAsMHTML parts serialization");
    // The returned data can be empty if the frame should be skipped, but this
    // is OK.
    mhtml_contents.emplace_back(WebFrameSerializer::GenerateMHTMLParts(
        mhtml_boundary, GetWebFrame(), &delegate));
    has_some_data |= !mhtml_contents.back().IsEmpty();
  }

  // Note: the MHTML footer is written by the browser process, after the last
  // frame is serialized by a renderer process.

  // Note: we assume RenderFrameImpl::OnWriteMHTMLToDiskComplete and the rest of
  // this function will be fast enough to not need to be accounted for in this
  // metric.
  base::TimeDelta main_thread_use_time = base::TimeTicks::Now() - start_time;
  UMA_HISTOGRAM_TIMES(
      "PageSerialization.MhtmlGeneration.RendererMainThreadTime.SingleFrame",
      main_thread_use_time);

  if (save_status == MhtmlSaveStatus::SUCCESS && has_some_data) {
    base::PostTaskAndReplyWithResult(
        RenderThreadImpl::current()->GetFileThreadTaskRunner().get(), FROM_HERE,
        base::Bind(&WriteMHTMLToDisk, base::Passed(&mhtml_contents),
                   base::Passed(&file)),
        base::Bind(&RenderFrameImpl::OnWriteMHTMLToDiskComplete,
                   weak_factory_.GetWeakPtr(), params.job_id,
                   base::Passed(&serialized_resources_uri_digests),
                   main_thread_use_time));
  } else {
    file.Close();
    OnWriteMHTMLToDiskComplete(params.job_id, serialized_resources_uri_digests,
                               main_thread_use_time, save_status);
  }
}

void RenderFrameImpl::OnWriteMHTMLToDiskComplete(
    int job_id,
    std::set<std::string> serialized_resources_uri_digests,
    base::TimeDelta main_thread_use_time,
    MhtmlSaveStatus save_status) {
  TRACE_EVENT1("page-serialization",
               "RenderFrameImpl::OnWriteMHTMLToDiskComplete",
               "frame save status", GetMhtmlSaveStatusLabel(save_status));
  DCHECK(RenderThread::Get()) << "Must run in the main renderer thread";
  // Notify the browser process about completion.
  // Note: we assume this method is fast enough to not need to be accounted for
  // in PageSerialization.MhtmlGeneration.RendererMainThreadTime.SingleFrame.
  Send(new FrameHostMsg_SerializeAsMHTMLResponse(
      routing_id_, job_id, save_status, serialized_resources_uri_digests,
      main_thread_use_time));
}

void RenderFrameImpl::OnFind(int request_id,
                             const base::string16& search_text,
                             const WebFindOptions& options) {
  DCHECK(!search_text.empty());

  blink::WebPlugin* plugin = GetWebPluginForFind();
  // Check if the plugin still exists in the document.
  if (plugin) {
    if (options.find_next) {
      // Just navigate back/forward.
      plugin->SelectFindResult(options.forward, request_id);
      render_view_->webview()->SetFocusedFrame(frame_);
    } else if (!plugin->StartFind(WebString::FromUTF16(search_text),
                                  options.match_case, request_id)) {
      // Send "no results".
      SendFindReply(request_id, 0 /* match_count */, 0 /* ordinal */,
                    gfx::Rect(), true /* final_status_update */);
    }
    return;
  }

  frame_->RequestFind(request_id, WebString::FromUTF16(search_text), options);
}

void RenderFrameImpl::OnClearActiveFindMatch() {
  frame_->ExecuteCommand(WebString::FromUTF8("CollapseSelection"));
  frame_->ClearActiveFindMatch();
}

// Ensure that content::StopFindAction and blink::WebLocalFrame::StopFindAction
// are kept in sync.
STATIC_ASSERT_ENUM(STOP_FIND_ACTION_CLEAR_SELECTION,
                   WebLocalFrame::kStopFindActionClearSelection);
STATIC_ASSERT_ENUM(STOP_FIND_ACTION_KEEP_SELECTION,
                   WebLocalFrame::kStopFindActionKeepSelection);
STATIC_ASSERT_ENUM(STOP_FIND_ACTION_ACTIVATE_SELECTION,
                   WebLocalFrame::kStopFindActionActivateSelection);

void RenderFrameImpl::OnStopFinding(StopFindAction action) {
  blink::WebPlugin* plugin = GetWebPluginForFind();
  if (plugin) {
    plugin->StopFind();
    return;
  }

  frame_->StopFinding(static_cast<WebLocalFrame::StopFindAction>(action));
}

void RenderFrameImpl::OnEnableViewSourceMode() {
  DCHECK(frame_);
  DCHECK(!frame_->Parent());
  frame_->EnableViewSourceMode(true);
}

void RenderFrameImpl::OnSuppressFurtherDialogs() {
  suppress_further_dialogs_ = true;
}

void RenderFrameImpl::OnFileChooserResponse(
    const std::vector<content::FileChooserFileInfo>& files) {
  // This could happen if we navigated to a different page before the user
  // closed the chooser.
  if (file_chooser_completions_.empty())
    return;

  // Convert Chrome's SelectedFileInfo list to WebKit's.
  WebVector<blink::WebFileChooserCompletion::SelectedFileInfo> selected_files(
      files.size());
  size_t current_size = 0;
  for (size_t i = 0; i < files.size(); ++i) {
    blink::WebFileChooserCompletion::SelectedFileInfo selected_file;
    selected_file.path = blink::FilePathToWebString(files[i].file_path);

    // Exclude files whose paths can't be converted into WebStrings. Blink won't
    // be able to handle these, and the browser process would kill the renderer
    // when it claims to have chosen an empty file path.
    if (selected_file.path.IsEmpty())
      continue;

    selected_file.display_name =
        blink::FilePathToWebString(base::FilePath(files[i].display_name));
    if (files[i].file_system_url.is_valid()) {
      selected_file.file_system_url = files[i].file_system_url;
      selected_file.length = files[i].length;
      selected_file.modification_time = files[i].modification_time.ToDoubleT();
      selected_file.is_directory = files[i].is_directory;
    }

    selected_files[current_size] = selected_file;
    current_size++;
  }

  // If not all files were included, truncate the WebVector.
  if (current_size < selected_files.size()) {
    WebVector<blink::WebFileChooserCompletion::SelectedFileInfo> truncated_list(
        selected_files.Data(), current_size);
    selected_files.Swap(truncated_list);
  }

  if (file_chooser_completions_.front()->completion) {
    file_chooser_completions_.front()->completion->DidChooseFile(
        selected_files);
  }
  file_chooser_completions_.pop_front();

  // If there are more pending file chooser requests, schedule one now.
  if (!file_chooser_completions_.empty()) {
    Send(new FrameHostMsg_RunFileChooser(
        routing_id_, file_chooser_completions_.front()->params));
  }
}

void RenderFrameImpl::OnClearFocusedElement() {
  // TODO(ekaramad): Should we add a method to WebLocalFrame instead and avoid
  // calling this on the WebView?
  if (auto* webview = render_view_->GetWebView())
    webview->ClearFocusedElement();
}

void RenderFrameImpl::OnBlinkFeatureUsageReport(const std::set<int>& features) {
  frame_->BlinkFeatureUsageReport(features);
}

void RenderFrameImpl::OnMixedContentFound(
    const FrameMsg_MixedContentFound_Params& params) {
  blink::WebSourceLocation source_location;
  source_location.url = WebString::FromLatin1(params.source_location.url);
  source_location.line_number = params.source_location.line_number;
  source_location.column_number = params.source_location.column_number;
  auto request_context = static_cast<blink::WebURLRequest::RequestContext>(
      params.request_context_type);
  frame_->MixedContentFound(params.main_resource_url, params.mixed_content_url,
                            request_context, params.was_allowed,
                            params.had_redirect, source_location);
}

#if defined(OS_ANDROID)
void RenderFrameImpl::OnActivateNearestFindResult(int request_id,
                                                  float x,
                                                  float y) {
  WebRect selection_rect;
  int ordinal =
      frame_->SelectNearestFindMatch(WebFloatPoint(x, y), &selection_rect);
  if (ordinal == -1) {
    // Something went wrong, so send a no-op reply (force the frame to report
    // the current match count) in case the host is waiting for a response due
    // to rate-limiting.
    frame_->IncreaseMatchCount(0, request_id);
    return;
  }

  SendFindReply(request_id, -1 /* number_of_matches */, ordinal, selection_rect,
                true /* final_update */);
}

void RenderFrameImpl::OnGetNearestFindResult(int nfr_request_id,
                                             float x,
                                             float y) {
  float distance = frame_->DistanceToNearestFindMatch(WebFloatPoint(x, y));
  Send(new FrameHostMsg_GetNearestFindResult_Reply(
      routing_id_, nfr_request_id, distance));
}

void RenderFrameImpl::OnFindMatchRects(int current_version) {
  std::vector<gfx::RectF> match_rects;

  int rects_version = frame_->FindMatchMarkersVersion();
  if (current_version != rects_version) {
    WebVector<WebFloatRect> web_match_rects;
    frame_->FindMatchRects(web_match_rects);
    match_rects.reserve(web_match_rects.size());
    for (size_t i = 0; i < web_match_rects.size(); ++i)
      match_rects.push_back(gfx::RectF(web_match_rects[i]));
  }

  gfx::RectF active_rect = frame_->ActiveFindMatchRect();
  Send(new FrameHostMsg_FindMatchRects_Reply(routing_id_, rects_version,
                                             match_rects, active_rect));
}
#endif

void RenderFrameImpl::OnSetOverlayRoutingToken(
    const base::UnguessableToken& token) {
  overlay_routing_token_ = token;
  for (const auto& cb : pending_routing_token_callbacks_)
    cb.Run(overlay_routing_token_.value());
  pending_routing_token_callbacks_.clear();
}

void RenderFrameImpl::RequestOverlayRoutingToken(
    media::RoutingTokenCallback callback) {
  if (overlay_routing_token_.has_value()) {
    callback.Run(overlay_routing_token_.value());
    return;
  }

  // Send a request to the host for the token.  We'll notify |callback| when it
  // arrives later.
  Send(new FrameHostMsg_RequestOverlayRoutingToken(routing_id_));

  pending_routing_token_callbacks_.push_back(callback);
}

#if BUILDFLAG(USE_EXTERNAL_POPUP_MENU)
#if defined(OS_MACOSX)
void RenderFrameImpl::OnSelectPopupMenuItem(int selected_index) {
  if (external_popup_menu_ == NULL)
    return;
  external_popup_menu_->DidSelectItem(selected_index);
  external_popup_menu_.reset();
}
#else
void RenderFrameImpl::OnSelectPopupMenuItems(
    bool canceled,
    const std::vector<int>& selected_indices) {
  // It is possible to receive more than one of these calls if the user presses
  // a select faster than it takes for the show-select-popup IPC message to make
  // it to the browser UI thread. Ignore the extra-messages.
  // TODO(jcivelli): http:/b/5793321 Implement a better fix, as detailed in bug.
  if (!external_popup_menu_)
    return;

  external_popup_menu_->DidSelectItems(canceled, selected_indices);
  external_popup_menu_.reset();
}
#endif
#endif

void RenderFrameImpl::OpenURL(
    const GURL& url,
    bool uses_post,
    const scoped_refptr<ResourceRequestBody>& resource_request_body,
    const std::string& extra_headers,
    const Referrer& referrer,
    WebNavigationPolicy policy,
    bool should_replace_current_entry,
    bool is_history_navigation_in_new_child,
    blink::WebTriggeringEventInfo triggering_event_info) {
  FrameHostMsg_OpenURL_Params params;
  params.url = url;
  params.uses_post = uses_post;
  params.resource_request_body = resource_request_body;
  params.extra_headers = extra_headers;
  params.referrer = referrer;
  params.disposition = RenderViewImpl::NavigationPolicyToDisposition(policy);
  params.triggering_event_info = triggering_event_info;

  if (IsBrowserInitiated(pending_navigation_params_.get())) {
    // This is necessary to preserve the should_replace_current_entry value on
    // cross-process redirects, in the event it was set by a previous process.
    WebDataSource* ds = frame_->ProvisionalDataSource();
    DCHECK(ds);
    params.should_replace_current_entry = ds->ReplacesCurrentHistoryItem();
  } else {
    params.should_replace_current_entry =
        should_replace_current_entry && render_view_->history_list_length_;
  }
  params.user_gesture = WebUserGestureIndicator::IsProcessingUserGesture();
  if (GetContentClient()->renderer()->AllowPopup())
    params.user_gesture = true;

  if (policy == blink::kWebNavigationPolicyNewBackgroundTab ||
      policy == blink::kWebNavigationPolicyNewForegroundTab ||
      policy == blink::kWebNavigationPolicyNewWindow ||
      policy == blink::kWebNavigationPolicyNewPopup) {
    WebUserGestureIndicator::ConsumeUserGesture();
  }

  if (is_history_navigation_in_new_child)
    params.is_history_navigation_in_new_child = true;

  Send(new FrameHostMsg_OpenURL(routing_id_, params));
}

void RenderFrameImpl::NavigateInternal(
    const CommonNavigationParams& common_params,
    const StartNavigationParams& start_params,
    const RequestNavigationParams& request_params,
    std::unique_ptr<StreamOverrideParameters> stream_params) {
  bool browser_side_navigation = IsBrowserSideNavigationEnabled();

  // PlzNavigate
  // Clear pending navigations which weren't sent to the browser because we
  // did not get a didStartProvisionalLoad() notification for them.
  pending_navigation_info_.reset(nullptr);

  // Lower bound for browser initiated navigation start time.
  base::TimeTicks renderer_navigation_start = base::TimeTicks::Now();
  bool is_reload =
      FrameMsg_Navigate_Type::IsReload(common_params.navigation_type);
  bool is_history_navigation = request_params.page_state.IsValid();
  WebCachePolicy cache_policy = WebCachePolicy::kUseProtocolCachePolicy;
  RenderFrameImpl::PrepareRenderViewForNavigation(
      common_params.url, request_params);

  GetContentClient()->SetActiveURL(common_params.url);

  // If this frame is navigating cross-process, it may naively assume that this
  // is the first navigation in the frame, but this may not actually be the
  // case. Inform the frame's state machine if this frame has already committed
  // other loads.
  if (request_params.has_committed_real_load)
    frame_->SetCommittedFirstRealLoad();

  if (is_reload && current_history_item_.IsNull()) {
    // We cannot reload if we do not have any history state.  This happens, for
    // example, when recovering from a crash.
    is_reload = false;
    cache_policy = WebCachePolicy::kValidatingCacheData;
  }

  // If the navigation is for "view source", the WebLocalFrame needs to be put
  // in a special mode.
  if (request_params.is_view_source)
    frame_->EnableViewSourceMode(true);

  pending_navigation_params_.reset(
      new NavigationParams(common_params, start_params, request_params));

  // Sanitize navigation start and store in |pending_navigation_params_|.
  // It will be picked up in UpdateNavigationState.
  pending_navigation_params_->common_params.navigation_start =
      SanitizeNavigationTiming(common_params.navigation_start,
                               renderer_navigation_start);

  // Create parameters for a standard navigation, indicating whether it should
  // replace the current NavigationEntry.
  blink::WebFrameLoadType load_type =
      common_params.should_replace_current_entry
          ? blink::WebFrameLoadType::kReplaceCurrentItem
          : blink::WebFrameLoadType::kStandard;
  blink::WebHistoryLoadType history_load_type =
      blink::kWebHistoryDifferentDocumentLoad;
  bool should_load_request = false;
  WebHistoryItem item_for_history_navigation;

  // Enforce same-document navigation from the browser only if
  // browser-side-navigation is enabled.
  bool is_same_document =
      IsBrowserSideNavigationEnabled() &&
      FrameMsg_Navigate_Type::IsSameDocument(common_params.navigation_type);

  WebURLRequest request = CreateURLRequestForNavigation(
      common_params, request_params, std::move(stream_params),
      frame_->IsViewSourceModeEnabled(), is_same_document);
  request.SetFrameType(IsTopLevelNavigation(frame_)
                           ? blink::WebURLRequest::kFrameTypeTopLevel
                           : blink::WebURLRequest::kFrameTypeNested);

  if (IsBrowserSideNavigationEnabled() && common_params.post_data) {
    request.SetHTTPBody(GetWebHTTPBodyForRequestBody(common_params.post_data));
    if (!request_params.post_content_type.empty()) {
      request.AddHTTPHeaderField(
          WebString::FromASCII(net::HttpRequestHeaders::kContentType),
          WebString::FromASCII(request_params.post_content_type));
    }
  }

  // Used to determine whether this frame is actually loading a request as part
  // of a history navigation.
  bool has_history_navigation_in_frame = false;

#if defined(OS_ANDROID)
  request.SetHasUserGesture(request_params.has_user_gesture);
#endif

  if (browser_side_navigation) {
    // PlzNavigate: Make sure that Blink's loader will not try to use browser
    // side navigation for this request (since it already went to the browser).
    request.SetCheckForBrowserSideNavigation(false);

    request.SetNavigationStartTime(
        ConvertToBlinkTime(common_params.navigation_start));
  }

  // If we are reloading, then use the history state of the current frame.
  // Otherwise, if we have history state, then we need to navigate to it, which
  // corresponds to a back/forward navigation event. Update the parameters
  // depending on the navigation type.
  if (is_reload) {
    load_type = ReloadFrameLoadTypeFor(common_params.navigation_type);

    if (!browser_side_navigation) {
      const GURL override_url =
          (common_params.navigation_type ==
           FrameMsg_Navigate_Type::RELOAD_ORIGINAL_REQUEST_URL)
              ? common_params.url
              : GURL();
      request = frame_->RequestForReload(load_type, override_url);
    }
    should_load_request = true;
  } else if (is_history_navigation) {
    // We must know the nav entry ID of the page we are navigating back to,
    // which should be the case because history navigations are routed via the
    // browser.
    DCHECK_NE(0, request_params.nav_entry_id);
    std::unique_ptr<HistoryEntry> entry =
        PageStateToHistoryEntry(request_params.page_state);
    if (entry) {
      // The browser process sends a single WebHistoryItem for this frame.
      // TODO(creis): Change PageState to FrameState.  In the meantime, we
      // store the relevant frame's WebHistoryItem in the root of the
      // PageState.
      item_for_history_navigation = entry->root();
      switch (common_params.navigation_type) {
        case FrameMsg_Navigate_Type::RELOAD:
        case FrameMsg_Navigate_Type::RELOAD_BYPASSING_CACHE:
        case FrameMsg_Navigate_Type::RELOAD_ORIGINAL_REQUEST_URL:
        case FrameMsg_Navigate_Type::RESTORE:
        case FrameMsg_Navigate_Type::RESTORE_WITH_POST:
        case FrameMsg_Navigate_Type::HISTORY_DIFFERENT_DOCUMENT:
          history_load_type = blink::kWebHistoryDifferentDocumentLoad;
          break;
        case FrameMsg_Navigate_Type::HISTORY_SAME_DOCUMENT:
          history_load_type = blink::kWebHistorySameDocumentLoad;
          break;
        default:
          NOTREACHED();
          history_load_type = blink::kWebHistoryDifferentDocumentLoad;
      }
      load_type = request_params.is_history_navigation_in_new_child
                      ? blink::WebFrameLoadType::kInitialHistoryLoad
                      : blink::WebFrameLoadType::kBackForward;
      should_load_request = true;

      // Keep track of which subframes the browser process has history items
      // for during a history navigation.
      history_subframe_unique_names_ = request_params.subframe_unique_names;

      if (history_load_type == blink::kWebHistorySameDocumentLoad) {
        // If this is marked as a same document load but we haven't committed
        // anything, treat it as a new load.  The browser shouldn't let this
        // happen.
        if (current_history_item_.IsNull()) {
          history_load_type = blink::kWebHistoryDifferentDocumentLoad;
          NOTREACHED();
        } else {
          // Additionally, if the |current_history_item_|'s document
          // sequence number doesn't match the one sent from the browser, it
          // is possible that this renderer has committed a different
          // document. In such case, don't use WebHistorySameDocumentLoad.
          if (current_history_item_.DocumentSequenceNumber() !=
              item_for_history_navigation.DocumentSequenceNumber()) {
            history_load_type = blink::kWebHistoryDifferentDocumentLoad;
          }
        }
      }

      // If this navigation is to a history item for a new child frame, we may
      // want to ignore it in some cases.  If a Javascript navigation (i.e.,
      // client redirect) interrupted it and has either been scheduled,
      // started loading, or has committed, we should ignore the history item.
      bool interrupted_by_client_redirect =
          frame_->IsNavigationScheduledWithin(0) ||
          frame_->ProvisionalDataSource() || !current_history_item_.IsNull();
      if (request_params.is_history_navigation_in_new_child &&
          interrupted_by_client_redirect) {
        should_load_request = false;
        has_history_navigation_in_frame = false;
      }

      // Generate the request for the load from the HistoryItem.
      // PlzNavigate: use the data sent by the browser for the url and the
      // HTTP state. The restoration of user state such as scroll position
      // will be done based on the history item during the load.
      if (!browser_side_navigation && should_load_request) {
        request = frame_->RequestFromHistoryItem(item_for_history_navigation,
                                                 cache_policy);
      }
    }
  } else {
    // Navigate to the given URL.
    if (!start_params.extra_headers.empty() && !browser_side_navigation) {
      for (net::HttpUtil::HeadersIterator i(start_params.extra_headers.begin(),
                                            start_params.extra_headers.end(),
                                            "\n");
           i.GetNext();) {
        request.AddHTTPHeaderField(WebString::FromUTF8(i.name()),
                                   WebString::FromUTF8(i.values()));
      }
    }

    if (common_params.method == "POST" && !browser_side_navigation &&
        common_params.post_data) {
      request.SetHTTPBody(
          GetWebHTTPBodyForRequestBody(common_params.post_data));
    }

    should_load_request = true;
  }

  if (should_load_request) {
    // PlzNavigate: check if the navigation being committed originated as a
    // client redirect.
    bool is_client_redirect =
        browser_side_navigation
            ? !!(common_params.transition & ui::PAGE_TRANSITION_CLIENT_REDIRECT)
            : false;

    // Perform a navigation to a data url if needed.
    // Note: the base URL might be invalid, so also check the data URL string.
    bool should_load_data_url = !common_params.base_url_for_data_url.is_empty();
#if defined(OS_ANDROID)
    should_load_data_url |= !request_params.data_url_as_string.empty();
#endif
    if (should_load_data_url) {
      LoadDataURL(common_params, request_params, frame_, load_type,
                  item_for_history_navigation, history_load_type,
                  is_client_redirect);
    } else {
      // The load of the URL can result in this frame being removed. Use a
      // WeakPtr as an easy way to detect whether this has occured. If so, this
      // method should return immediately and not touch any part of the object,
      // otherwise it will result in a use-after-free bug.
      base::WeakPtr<RenderFrameImpl> weak_this = weak_factory_.GetWeakPtr();

      // Load the request.
      frame_->Load(request, load_type, item_for_history_navigation,
                   history_load_type, is_client_redirect);

      if (!weak_this)
        return;
    }
  } else {
    // The browser expects the frame to be loading this navigation. Inform it
    // that the load stopped if needed.
    // Note: in the case of history navigations, |should_load_request| will be
    // false, and the frame may not have been set in a loading state. Do not
    // send a stop message if a history navigation is loading in this frame
    // nonetheless. This behavior will go away with subframe navigation
    // entries.
    if (frame_ && !frame_->IsLoading() && !has_history_navigation_in_frame)
      Send(new FrameHostMsg_DidStopLoading(routing_id_));
  }

  // In case LoadRequest failed before didCreateDataSource was called.
  pending_navigation_params_.reset();

  // PlzNavigate: reset the source location now that the commit checks have been
  // processed.
  if (IsBrowserSideNavigationEnabled()) {
    frame_->DataSource()->ResetSourceLocation();
    if (frame_->ProvisionalDataSource())
      frame_->ProvisionalDataSource()->ResetSourceLocation();
  }
}

void RenderFrameImpl::UpdateEncoding(WebFrame* frame,
                                     const std::string& encoding_name) {
  // Only update main frame's encoding_name.
  if (!frame->Parent())
    Send(new FrameHostMsg_UpdateEncoding(routing_id_, encoding_name));
}

void RenderFrameImpl::SyncSelectionIfRequired(bool is_empty_selection,
                                              bool user_initiated) {
  base::string16 text;
  size_t offset = 0;
  gfx::Range range = gfx::Range::InvalidRange();
#if BUILDFLAG(ENABLE_PLUGINS)
  if (focused_pepper_plugin_) {
    focused_pepper_plugin_->GetSurroundingText(&text, &range);
    offset = 0;  // Pepper API does not support offset reporting.
    // TODO(kinaba): cut as needed.
  } else
#endif
  if (!is_empty_selection) {
    WebRange selection =
<<<<<<< HEAD
        GetRenderWidget()->GetWebWidget()->CaretOrSelectionRange();

    // When clearing text selection from JavaScript the selection range
    // might be null but the selected text still have to be updated.
    // Do not cancel sync selection if the clear was not user initiated.
    if (!selection.IsNull()) {
      range = gfx::Range(selection.StartOffset(), selection.EndOffset());

      if (frame_->GetInputMethodController()->TextInputType() !=
          blink::kWebTextInputTypeNone) {
        // If current focused element is editable, we will send 100 more chars
        // before and after selection. It is for input method surrounding text
        // feature.
        if (selection.StartOffset() > kExtraCharsBeforeAndAfterSelection)
          offset = selection.StartOffset() - kExtraCharsBeforeAndAfterSelection;
        else
          offset = 0;
        size_t length =
            selection.EndOffset() - offset + kExtraCharsBeforeAndAfterSelection;
        text = frame_->RangeAsText(WebRange(offset, length)).Utf16();
      } else {
        offset = selection.StartOffset();
        text = frame_->SelectionAsText().Utf16();
        // http://crbug.com/101435
        // In some case, frame->selectionAsText() returned text's length is not
        // equal to the length returned from
        // GetWebWidget()->caretOrSelectionRange().
        // So we have to set the range according to text.length().
        range.set_end(range.start() + text.length());
      }
    } else if (user_initiated) {
        return;
=======
        frame_->GetInputMethodController()->GetSelectionOffsets();
    if (selection.IsNull())
      return;

    range = gfx::Range(selection.StartOffset(), selection.EndOffset());

    if (frame_->GetInputMethodController()->TextInputType() !=
        blink::kWebTextInputTypeNone) {
      // If current focused element is editable, we will send 100 more chars
      // before and after selection. It is for input method surrounding text
      // feature.
      if (selection.StartOffset() > kExtraCharsBeforeAndAfterSelection)
        offset = selection.StartOffset() - kExtraCharsBeforeAndAfterSelection;
      else
        offset = 0;
      size_t length =
          selection.EndOffset() - offset + kExtraCharsBeforeAndAfterSelection;
      text = frame_->RangeAsText(WebRange(offset, length)).Utf16();
    } else {
      offset = selection.StartOffset();
      text = frame_->SelectionAsText().Utf16();
      // http://crbug.com/101435
      // In some case, frame->selectionAsText() returned text's length is not
      // equal to the length returned from frame_->GetSelectionOffsets(). So we
      // have to set the range according to text.length().
      range.set_end(range.start() + text.length());
>>>>>>> e6430e57
    }
  }

  // TODO(dglazkov): Investigate if and why this would be happening,
  // and resolve this. We shouldn't be carrying selection text here.
  // http://crbug.com/632920.
  // Sometimes we get repeated didChangeSelection calls from webkit when
  // the selection hasn't actually changed. We don't want to report these
  // because it will cause us to continually claim the X clipboard.
  if (selection_text_offset_ != offset ||
      selection_range_ != range ||
      selection_text_ != text) {
    selection_text_ = text;
    selection_text_offset_ = offset;
    selection_range_ = range;
    SetSelectedText(text, offset, range, user_initiated);
  }
  GetRenderWidget()->UpdateSelectionBounds();
}

void RenderFrameImpl::InitializeUserMediaClient() {
  RenderThreadImpl* render_thread = RenderThreadImpl::current();
  if (!render_thread)  // Will be NULL during unit tests.
    return;

#if BUILDFLAG(ENABLE_WEBRTC)
  DCHECK(!web_user_media_client_);
  web_user_media_client_ = new UserMediaClientImpl(
      this, RenderThreadImpl::current()->GetPeerConnectionDependencyFactory(),
      base::MakeUnique<MediaStreamDispatcher>(this),
      render_thread->GetWorkerTaskRunner());
  GetInterfaceRegistry()->AddInterface(
      base::Bind(&MediaDevicesListenerImpl::Create, GetRoutingID()));
#endif
}

void RenderFrameImpl::PrepareRenderViewForNavigation(
    const GURL& url,
    const RequestNavigationParams& request_params) {
  DCHECK(render_view_->webview());

  MaybeHandleDebugURL(url);

  if (is_main_frame_) {
    for (auto& observer : render_view_->observers_)
      observer.Navigate(url);
  }

  render_view_->history_list_offset_ =
      request_params.current_history_list_offset;
  render_view_->history_list_length_ =
      request_params.current_history_list_length;
  if (request_params.should_clear_history_list) {
    CHECK_EQ(-1, render_view_->history_list_offset_);
    CHECK_EQ(0, render_view_->history_list_length_);
  }
}

void RenderFrameImpl::BeginNavigation(const NavigationPolicyInfo& info) {
  CHECK(IsBrowserSideNavigationEnabled());
  browser_side_navigation_pending_ = true;
  browser_side_navigation_pending_url_ = info.url_request.Url();

  blink::WebURLRequest& request = info.url_request;

  // Set RequestorOrigin and FirstPartyForCookies
  WebDocument frame_document = frame_->GetDocument();
  if (request.GetFrameType() == blink::WebURLRequest::kFrameTypeTopLevel)
    request.SetFirstPartyForCookies(request.Url());
  else
    request.SetFirstPartyForCookies(frame_document.FirstPartyForCookies());
  request.SetRequestorOrigin(frame_document.GetSecurityOrigin());

  // Note: At this stage, the goal is to apply all the modifications the
  // renderer wants to make to the request, and then send it to the browser, so
  // that the actual network request can be started. Ideally, all such
  // modifications should take place in willSendRequest, and in the
  // implementation of willSendRequest for the various InspectorAgents
  // (devtools).
  //
  // TODO(clamy): Apply devtools override.
  // TODO(clamy): Make sure that navigation requests are not modified somewhere
  // else in blink.
  WillSendRequest(request);

  // Update the transition type of the request for client side redirects.
  if (!info.url_request.GetExtraData())
    info.url_request.SetExtraData(new RequestExtraData());
  if (info.is_client_redirect) {
    RequestExtraData* extra_data =
        static_cast<RequestExtraData*>(info.url_request.GetExtraData());
    extra_data->set_transition_type(ui::PageTransitionFromInt(
        extra_data->transition_type() | ui::PAGE_TRANSITION_CLIENT_REDIRECT));
  }

  // TODO(clamy): Same-document navigations should not be sent back to the
  // browser.
  // TODO(clamy): Data urls should not be sent back to the browser either.
  // These values are assumed on the browser side for navigations. These checks
  // ensure the renderer has the correct values.
  DCHECK_EQ(FETCH_REQUEST_MODE_NAVIGATE,
            GetFetchRequestModeForWebURLRequest(info.url_request));
  DCHECK_EQ(FETCH_CREDENTIALS_MODE_INCLUDE,
            GetFetchCredentialsModeForWebURLRequest(info.url_request));
  DCHECK(GetFetchRedirectModeForWebURLRequest(info.url_request) ==
         FetchRedirectMode::MANUAL_MODE);
  DCHECK(frame_->Parent() ||
         GetRequestContextFrameTypeForWebURLRequest(info.url_request) ==
             REQUEST_CONTEXT_FRAME_TYPE_TOP_LEVEL);
  DCHECK(!frame_->Parent() ||
         GetRequestContextFrameTypeForWebURLRequest(info.url_request) ==
             REQUEST_CONTEXT_FRAME_TYPE_NESTED);

  DCHECK(!info.url_request.RequestorOrigin().IsNull());
  base::Optional<url::Origin> initiator_origin =
      base::Optional<url::Origin>(info.url_request.RequestorOrigin());

  int load_flags = GetLoadFlagsForWebURLRequest(info.url_request);

  // Requests initiated via devtools can have caching disabled.
  if (info.is_cache_disabled) {
    // Turn off all caching related flags and set LOAD_BYPASS_CACHE.
    load_flags &= ~(net::LOAD_VALIDATE_CACHE | net::LOAD_SKIP_CACHE_VALIDATION |
                    net::LOAD_ONLY_FROM_CACHE | net::LOAD_DISABLE_CACHE);
    load_flags |= net::LOAD_BYPASS_CACHE;
  }

  bool is_form_submission =
      info.navigation_type == blink::kWebNavigationTypeFormSubmitted ||
      info.navigation_type == blink::kWebNavigationTypeFormResubmitted;

  BeginNavigationParams begin_navigation_params(
      GetWebURLRequestHeaders(info.url_request), load_flags,
      info.url_request.HasUserGesture(),
      info.url_request.GetServiceWorkerMode() !=
          blink::WebURLRequest::ServiceWorkerMode::kAll,
      GetRequestContextTypeForWebURLRequest(info.url_request),
      GetMixedContentContextTypeForWebURLRequest(info.url_request),
      is_form_submission, initiator_origin);

  if (!info.form.IsNull()) {
    WebSearchableFormData web_searchable_form_data(info.form);
    begin_navigation_params.searchable_form_url =
        web_searchable_form_data.Url();
    begin_navigation_params.searchable_form_encoding =
        web_searchable_form_data.Encoding().Utf8();
  }

  if (info.is_client_redirect)
    begin_navigation_params.client_side_redirect_url =
        frame_->GetDocument().Url();

  Send(new FrameHostMsg_BeginNavigation(
      routing_id_, MakeCommonNavigationParams(info, load_flags),
      begin_navigation_params));
}

void RenderFrameImpl::LoadDataURL(
    const CommonNavigationParams& params,
    const RequestNavigationParams& request_params,
    WebLocalFrame* frame,
    blink::WebFrameLoadType load_type,
    blink::WebHistoryItem item_for_history_navigation,
    blink::WebHistoryLoadType history_load_type,
    bool is_client_redirect) {
  // A loadData request with a specified base URL.
  GURL data_url = params.url;
#if defined(OS_ANDROID)
  if (!request_params.data_url_as_string.empty()) {
#if DCHECK_IS_ON()
    {
      std::string mime_type, charset, data;
      DCHECK(net::DataURL::Parse(data_url, &mime_type, &charset, &data));
      DCHECK(data.empty());
    }
#endif
    data_url = GURL(request_params.data_url_as_string);
    if (!data_url.is_valid() || !data_url.SchemeIs(url::kDataScheme)) {
      data_url = params.url;
    }
  }
#endif
  std::string mime_type, charset, data;
  if (net::DataURL::Parse(data_url, &mime_type, &charset, &data)) {
    const GURL base_url = params.base_url_for_data_url.is_empty() ?
        params.url : params.base_url_for_data_url;
    bool replace = load_type == WebFrameLoadType::kReloadBypassingCache ||
                   load_type == WebFrameLoadType::kReload;

    frame->LoadData(
        WebData(data.c_str(), data.length()), WebString::FromUTF8(mime_type),
        WebString::FromUTF8(charset), base_url,
        // Needed so that history-url-only changes don't become reloads.
        params.history_url_for_data_url, replace, load_type,
        item_for_history_navigation, history_load_type, is_client_redirect);
  } else {
    CHECK(false) << "Invalid URL passed: "
                 << params.url.possibly_invalid_spec();
  }
}

void RenderFrameImpl::SendUpdateState() {
  if (current_history_item_.IsNull())
    return;

  Send(new FrameHostMsg_UpdateState(
      routing_id_, SingleHistoryItemToPageState(current_history_item_)));
}

void RenderFrameImpl::MaybeEnableMojoBindings() {
  // BINDINGS_POLICY_WEB_UI and BINDINGS_POLICY_MOJO are mutually exclusive.
  // They provide access to Mojo bindings, but do so in incompatible ways.
  const int kAllBindingsTypes = BINDINGS_POLICY_WEB_UI | BINDINGS_POLICY_MOJO;

  // Make sure that at most one of BINDINGS_POLICY_WEB_UI and
  // BINDINGS_POLICY_MOJO have been set.
  // NOTE x & (x - 1) == 0 is true iff x is zero or a power of two.
  DCHECK_EQ((enabled_bindings_ & kAllBindingsTypes) &
                ((enabled_bindings_ & kAllBindingsTypes) - 1),
            0);

  // In single process, multiple RenderFrames share a RenderProcess. The
  // RenderProcess's bindings may not be the same as an individual RenderFrame's
  // bindings. In multiprocess, such RenderFrames are enforced to be in
  // different RenderProcesses.
  const base::CommandLine& command_line =
      *base::CommandLine::ForCurrentProcess();
  if (!command_line.HasSwitch(switches::kSingleProcess)) {
    DCHECK_EQ(RenderProcess::current()->GetEnabledBindings(),
              enabled_bindings_);
  }

  // If an MojoBindingsController already exists for this RenderFrameImpl, avoid
  // creating another one. It is not kept as a member, as it deletes itself when
  // the frame is destroyed.
  if (RenderFrameObserverTracker<MojoBindingsController>::Get(this))
    return;

  if (IsMainFrame() && enabled_bindings_ & BINDINGS_POLICY_WEB_UI) {
    new MojoBindingsController(this, MojoBindingsType::FOR_WEB_UI);
  } else if (enabled_bindings_ & BINDINGS_POLICY_MOJO) {
    new MojoBindingsController(this, MojoBindingsType::FOR_LAYOUT_TESTS);
  }
}

void RenderFrameImpl::SendFailedProvisionalLoad(
    const blink::WebURLRequest& request,
    const blink::WebURLError& error,
    blink::WebLocalFrame* frame) {
  bool show_repost_interstitial =
      (error.reason == net::ERR_CACHE_MISS &&
       base::EqualsASCII(request.HttpMethod().Utf16(), "POST"));

  FrameHostMsg_DidFailProvisionalLoadWithError_Params params;
  params.error_code = error.reason;
  GetContentClient()->renderer()->GetNavigationErrorStrings(
      this, request, error, nullptr, &params.error_description);
  params.url = error.unreachable_url;
  params.showing_repost_interstitial = show_repost_interstitial;
  params.was_ignored_by_handler = error.was_ignored_by_handler;
  Send(new FrameHostMsg_DidFailProvisionalLoadWithError(routing_id_, params));
}

bool RenderFrameImpl::ShouldDisplayErrorPageForFailedLoad(
    int error_code,
    const GURL& unreachable_url) {
  // Don't display an error page if this is simply a cancelled load.  Aside
  // from being dumb, Blink doesn't expect it and it will cause a crash.
  if (error_code == net::ERR_ABORTED)
    return false;

  // Don't display "client blocked" error page if browser has asked us not to.
  if (error_code == net::ERR_BLOCKED_BY_CLIENT &&
      render_view_->renderer_preferences_.disable_client_blocked_error_page) {
    return false;
  }

  // Allow the embedder to suppress an error page.
  if (GetContentClient()->renderer()->ShouldSuppressErrorPage(
          this, unreachable_url)) {
    return false;
  }

  return true;
}

GURL RenderFrameImpl::GetLoadingUrl() const {
  WebDataSource* ds = frame_->DataSource();

  GURL overriden_url;
  if (MaybeGetOverriddenURL(ds, &overriden_url))
    return overriden_url;

  const WebURLRequest& request = ds->GetRequest();
  return request.Url();
}

void RenderFrameImpl::PopulateDocumentStateFromPending(
    DocumentState* document_state) {
  InternalDocumentStateData* internal_data =
      InternalDocumentStateData::FromDocumentState(document_state);

  if (!pending_navigation_params_->common_params.url.SchemeIs(
          url::kJavaScriptScheme) &&
      pending_navigation_params_->common_params.navigation_type ==
          FrameMsg_Navigate_Type::RESTORE) {
    // We're doing a load of a page that was restored from the last session.
    // By default this prefers the cache over loading
    // (LOAD_SKIP_CACHE_VALIDATION) which can result in stale data for pages
    // that are set to expire. We explicitly override that by setting the
    // policy here so that as necessary we load from the network.
    //
    // TODO(davidben): Remove this in favor of passing a cache policy to the
    // loadHistoryItem call in OnNavigate. That requires not overloading
    // UseProtocolCachePolicy to mean both "normal load" and "determine cache
    // policy based on load type, etc".
    internal_data->set_cache_policy_override(
        WebCachePolicy::kUseProtocolCachePolicy);
  }

  internal_data->set_is_overriding_user_agent(
      pending_navigation_params_->request_params.is_overriding_user_agent);
  internal_data->set_must_reset_scroll_and_scale_state(
      pending_navigation_params_->common_params.navigation_type ==
      FrameMsg_Navigate_Type::RELOAD_ORIGINAL_REQUEST_URL);
  document_state->set_can_load_local_resources(
      pending_navigation_params_->request_params.can_load_local_resources);
}

NavigationState* RenderFrameImpl::CreateNavigationStateFromPending() {
  if (IsBrowserInitiated(pending_navigation_params_.get())) {
    return NavigationStateImpl::CreateBrowserInitiated(
        pending_navigation_params_->common_params,
        pending_navigation_params_->start_params,
        pending_navigation_params_->request_params);
  }
  return NavigationStateImpl::CreateContentInitiated();
}

void RenderFrameImpl::UpdateNavigationState(DocumentState* document_state,
                                            bool was_within_same_page,
                                            bool content_initiated) {
  // If this was a browser-initiated navigation, then there could be pending
  // navigation params, so use them. Otherwise, just reset the document state
  // here, since if pending navigation params exist they are for some other
  // navigation <https://crbug.com/597239>.
  if (!pending_navigation_params_ || content_initiated) {
    document_state->set_navigation_state(
        NavigationStateImpl::CreateContentInitiated());
    return;
  }

  DCHECK(!pending_navigation_params_->common_params.navigation_start.is_null());
  document_state->set_navigation_state(CreateNavigationStateFromPending());

  // The |set_was_load_data_with_base_url_request| state should not change for
  // an in-page navigation, so skip updating it from the in-page navigation
  // params in this case.
  if (!was_within_same_page) {
    const CommonNavigationParams& common_params =
        pending_navigation_params_->common_params;
    bool load_data = !common_params.base_url_for_data_url.is_empty() &&
                     !common_params.history_url_for_data_url.is_empty() &&
                     common_params.url.SchemeIs(url::kDataScheme);
    document_state->set_was_load_data_with_base_url_request(load_data);
    if (load_data)
      document_state->set_data_url(common_params.url);
  }

  pending_navigation_params_.reset();
}

media::MediaPermission* RenderFrameImpl::GetMediaPermission() {
  if (!media_permission_dispatcher_) {
    media_permission_dispatcher_.reset(new MediaPermissionDispatcher(base::Bind(
        &RenderFrameImpl::GetInterface<blink::mojom::PermissionService>,
        base::Unretained(this))));
  }
  return media_permission_dispatcher_.get();
}

#if BUILDFLAG(ENABLE_PLUGINS)
void RenderFrameImpl::HandlePepperImeCommit(const base::string16& text) {
  if (text.empty())
    return;

  if (!IsPepperAcceptingCompositionEvents()) {
    // For pepper plugins unable to handle IME events, send the plugin a
    // sequence of characters instead.
    base::i18n::UTF16CharIterator iterator(&text);
    int32_t i = 0;
    while (iterator.Advance()) {
      blink::WebKeyboardEvent char_event(
          blink::WebInputEvent::kChar, blink::WebInputEvent::kNoModifiers,
          ui::EventTimeStampToSeconds(ui::EventTimeForNow()));
      char_event.windows_key_code = text[i];
      char_event.native_key_code = text[i];

      const int32_t char_start = i;
      for (; i < iterator.array_pos(); ++i) {
        char_event.text[i - char_start] = text[i];
        char_event.unmodified_text[i - char_start] = text[i];
      }

      if (GetRenderWidget()->GetWebWidget())
        GetRenderWidget()->GetWebWidget()->HandleInputEvent(
            blink::WebCoalescedInputEvent(char_event));
    }
  } else {
    // Mimics the order of events sent by WebKit.
    // See WebCore::Editor::setComposition() for the corresponding code.
    focused_pepper_plugin_->HandleCompositionEnd(text);
    focused_pepper_plugin_->HandleTextInput(text);
  }
  pepper_composition_text_.clear();
}
#endif  // ENABLE_PLUGINS

void RenderFrameImpl::RegisterMojoInterfaces() {
  GetAssociatedInterfaceRegistry()->AddInterface(
      base::Bind(&RenderFrameImpl::BindEngagement, weak_factory_.GetWeakPtr()));

  GetAssociatedInterfaceRegistry()->AddInterface(base::Bind(
      &RenderFrameImpl::BindFrameBindingsControl, weak_factory_.GetWeakPtr()));

  GetInterfaceRegistry()->AddInterface(base::Bind(
      &FrameInputHandlerImpl::CreateMojoService, weak_factory_.GetWeakPtr()));

  if (!frame_->Parent()) {
    // Only main frame have ImageDownloader service.
    GetInterfaceRegistry()->AddInterface(base::Bind(
        &ImageDownloaderImpl::CreateMojoService, base::Unretained(this)));

    // Host zoom is per-page, so only added on the main frame.
    GetAssociatedInterfaceRegistry()->AddInterface(base::Bind(
        &RenderFrameImpl::OnHostZoomClientRequest, weak_factory_.GetWeakPtr()));

    // Web manifests are only requested for main frames.
    GetAssociatedInterfaceRegistry()->AddInterface(base::Bind(
        &ManifestManager::BindToRequest, base::Unretained(manifest_manager_)));
  }
}

template <typename Interface>
void RenderFrameImpl::GetInterface(mojo::InterfaceRequest<Interface> request) {
  GetRemoteInterfaces()->GetInterface(std::move(request));
}

void RenderFrameImpl::OnHostZoomClientRequest(
    mojom::HostZoomAssociatedRequest request) {
  DCHECK(!host_zoom_binding_.is_bound());
  host_zoom_binding_.Bind(std::move(request));
}

void RenderFrameImpl::CheckIfAudioSinkExistsAndIsAuthorized(
    const blink::WebString& sink_id,
    const blink::WebSecurityOrigin& security_origin,
    blink::WebSetSinkIdCallbacks* web_callbacks) {
  media::OutputDeviceStatusCB callback =
      media::ConvertToOutputDeviceStatusCB(web_callbacks);
  callback.Run(AudioDeviceFactory::GetOutputDeviceInfo(
                   GetRoutingID(), 0, sink_id.Utf8(), security_origin)
                   .device_status());
}

blink::WebPageVisibilityState RenderFrameImpl::VisibilityState() const {
  const RenderFrameImpl* local_root = GetLocalRoot();
  blink::WebPageVisibilityState current_state =
      local_root->render_widget_->is_hidden()
          ? blink::kWebPageVisibilityStateHidden
          : blink::kWebPageVisibilityStateVisible;
  blink::WebPageVisibilityState override_state = current_state;
  if (GetContentClient()->renderer()->ShouldOverridePageVisibilityState(
          this, &override_state))
    return override_state;
  return current_state;
}

std::unique_ptr<blink::WebURLLoader> RenderFrameImpl::CreateURLLoader(
    const blink::WebURLRequest& request,
    base::SingleThreadTaskRunner* task_runner) {
  UpdatePeakMemoryStats();

  ChildThreadImpl* child_thread = ChildThreadImpl::current();
  if (base::FeatureList::IsEnabled(features::kNetworkService) && child_thread) {
    // Use if per-frame or per-scheme URLLoaderFactory is given.
    mojom::URLLoaderFactory* factory = url_loader_factory_.get();

    if (request.Url().ProtocolIs(url::kBlobScheme))
      factory = RenderThreadImpl::current()->GetBlobURLLoaderFactory();

    if (factory) {
      return base::MakeUnique<WebURLLoaderImpl>(
          child_thread->resource_dispatcher(), task_runner, factory);
    }
    // Otherwise fallback to the platform one, which will use the default
    // network service's URLLoaderFactory.
  }

  return RenderThreadImpl::current()->blink_platform_impl()->CreateURLLoader(
      request, task_runner);
}

void RenderFrameImpl::DraggableRegionsChanged() {
  for (auto& observer : observers_)
    observer.DraggableRegionsChanged();
}

blink::WebPageVisibilityState RenderFrameImpl::GetVisibilityState() const {
  return VisibilityState();
}

bool RenderFrameImpl::IsBrowserSideNavigationPending() {
  return browser_side_navigation_pending_;
}

base::SingleThreadTaskRunner* RenderFrameImpl::GetTimerTaskRunner() {
  return GetWebFrame()->TimerTaskRunner();
}

base::SingleThreadTaskRunner* RenderFrameImpl::GetLoadingTaskRunner() {
  return GetWebFrame()->LoadingTaskRunner();
}

base::SingleThreadTaskRunner* RenderFrameImpl::GetUnthrottledTaskRunner() {
  return GetWebFrame()->UnthrottledTaskRunner();
}

int RenderFrameImpl::GetEnabledBindings() const {
  return enabled_bindings_;
}

blink::WebPlugin* RenderFrameImpl::GetWebPluginForFind() {
  if (frame_->GetDocument().IsPluginDocument())
    return frame_->GetDocument().To<WebPluginDocument>().Plugin();

#if BUILDFLAG(ENABLE_PLUGINS)
  if (plugin_find_handler_)
    return plugin_find_handler_->container()->Plugin();
#endif

  return nullptr;
}

void RenderFrameImpl::SendFindReply(int request_id,
                                    int match_count,
                                    int ordinal,
                                    const WebRect& selection_rect,
                                    bool final_status_update) {
  DCHECK_GE(ordinal, -1);

  Send(new FrameHostMsg_Find_Reply(routing_id_,
                                   request_id,
                                   match_count,
                                   selection_rect,
                                   ordinal,
                                   final_status_update));
}

#if BUILDFLAG(ENABLE_PLUGINS)
void RenderFrameImpl::PepperInstanceCreated(
    PepperPluginInstanceImpl* instance) {
  active_pepper_instances_.insert(instance);

  Send(new FrameHostMsg_PepperInstanceCreated(
      routing_id_, instance->pp_instance()));
}

void RenderFrameImpl::PepperInstanceDeleted(
    PepperPluginInstanceImpl* instance) {
  active_pepper_instances_.erase(instance);

  if (pepper_last_mouse_event_target_ == instance)
    pepper_last_mouse_event_target_ = nullptr;
  if (focused_pepper_plugin_ == instance)
    PepperFocusChanged(instance, false);

  RenderFrameImpl* const render_frame = instance->render_frame();
  if (render_frame) {
    render_frame->Send(
        new FrameHostMsg_PepperInstanceDeleted(
            render_frame->GetRoutingID(),
            instance->pp_instance()));
  }
}

void RenderFrameImpl::PepperFocusChanged(PepperPluginInstanceImpl* instance,
                                         bool focused) {
  if (focused)
    focused_pepper_plugin_ = instance;
  else if (focused_pepper_plugin_ == instance)
    focused_pepper_plugin_ = nullptr;

  GetRenderWidget()->set_focused_pepper_plugin(focused_pepper_plugin_);

  GetRenderWidget()->UpdateTextInputState();
  GetRenderWidget()->UpdateSelectionBounds();
}

void RenderFrameImpl::PepperStartsPlayback(PepperPluginInstanceImpl* instance) {
  RenderFrameImpl* const render_frame = instance->render_frame();
  if (render_frame) {
    render_frame->Send(
        new FrameHostMsg_PepperStartsPlayback(
            render_frame->GetRoutingID(),
            instance->pp_instance()));
  }
}

void RenderFrameImpl::PepperStopsPlayback(PepperPluginInstanceImpl* instance) {
  RenderFrameImpl* const render_frame = instance->render_frame();
  if (render_frame) {
    render_frame->Send(
        new FrameHostMsg_PepperStopsPlayback(
            render_frame->GetRoutingID(),
            instance->pp_instance()));
  }
}

void RenderFrameImpl::OnSetPepperVolume(int32_t pp_instance, double volume) {
  PepperPluginInstanceImpl* instance = static_cast<PepperPluginInstanceImpl*>(
      PepperPluginInstance::Get(pp_instance));
  if (instance)
    instance->audio_controller().SetVolume(volume);
}
#endif  // ENABLE_PLUGINS

void RenderFrameImpl::ShowCreatedWindow(bool opened_by_user_gesture,
                                        RenderWidget* render_widget_to_show,
                                        WebNavigationPolicy policy,
                                        const gfx::Rect& initial_rect) {
  // |render_widget_to_show| is the main RenderWidget for a pending window
  // created by this object, but not yet shown. The tab is currently offscreen,
  // and still owned by the opener. Sending |FrameHostMsg_ShowCreatedWindow|
  // will move it off the opener's pending list, and put it in its own tab or
  // window.
  //
  // This call happens only for renderer-created windows; for example, when a
  // tab is created by script via window.open().
  Send(new FrameHostMsg_ShowCreatedWindow(
      GetRoutingID(), render_widget_to_show->routing_id(),
      RenderViewImpl::NavigationPolicyToDisposition(policy), initial_rect,
      opened_by_user_gesture));
}

void RenderFrameImpl::RenderWidgetSetFocus(bool enable) {
#if BUILDFLAG(ENABLE_PLUGINS)
  // Notify all Pepper plugins.
  for (auto* plugin : active_pepper_instances_)
    plugin->SetContentAreaFocus(enable);
#endif
}

void RenderFrameImpl::RenderWidgetWillHandleMouseEvent() {
#if BUILDFLAG(ENABLE_PLUGINS)
  // This method is called for every mouse event that the RenderWidget receives.
  // And then the mouse event is forwarded to blink, which dispatches it to the
  // event target. Potentially a Pepper plugin will receive the event.
  // In order to tell whether a plugin gets the last mouse event and which it
  // is, we set |pepper_last_mouse_event_target_| to null here. If a plugin gets
  // the event, it will notify us via DidReceiveMouseEvent() and set itself as
  // |pepper_last_mouse_event_target_|.
  pepper_last_mouse_event_target_ = nullptr;
#endif
}

void RenderFrameImpl::UpdatePeakMemoryStats() {
  if (!base::FeatureList::IsEnabled(features::kReportRendererPeakMemoryStats))
    return;

  RenderThreadImpl::RendererMemoryMetrics memory_metrics;
  if (!RenderThreadImpl::current()->GetRendererMemoryMetrics(&memory_metrics))
    return;
  peak_memory_metrics_.partition_alloc_kb =
      std::max(peak_memory_metrics_.partition_alloc_kb,
               memory_metrics.partition_alloc_kb);
  peak_memory_metrics_.blink_gc_kb =
      std::max(peak_memory_metrics_.blink_gc_kb, memory_metrics.blink_gc_kb);
  peak_memory_metrics_.malloc_mb =
      std::max(peak_memory_metrics_.malloc_mb, memory_metrics.malloc_mb);
  peak_memory_metrics_.discardable_kb = std::max(
      peak_memory_metrics_.discardable_kb, memory_metrics.discardable_kb);
  peak_memory_metrics_.v8_main_thread_isolate_mb =
      std::max(peak_memory_metrics_.v8_main_thread_isolate_mb,
               memory_metrics.v8_main_thread_isolate_mb);
  peak_memory_metrics_.total_allocated_mb =
      std::max(peak_memory_metrics_.total_allocated_mb,
               memory_metrics.total_allocated_mb);
  peak_memory_metrics_.non_discardable_total_allocated_mb =
      std::max(peak_memory_metrics_.non_discardable_total_allocated_mb,
               memory_metrics.non_discardable_total_allocated_mb);
  peak_memory_metrics_.total_allocated_per_render_view_mb =
      std::max(peak_memory_metrics_.total_allocated_per_render_view_mb,
               memory_metrics.total_allocated_per_render_view_mb);
}

void RenderFrameImpl::ReportPeakMemoryStats() {
  if (!base::FeatureList::IsEnabled(features::kReportRendererPeakMemoryStats))
    return;

  UMA_HISTOGRAM_MEMORY_MB(
      "Memory.Experimental.Renderer.PartitionAlloc.PeakDuringLoad",
      peak_memory_metrics_.partition_alloc_kb / 1024);
  UMA_HISTOGRAM_MEMORY_MB("Memory.Experimental.Renderer.BlinkGC.PeakDuringLoad",
                          peak_memory_metrics_.blink_gc_kb / 1024);
  UMA_HISTOGRAM_MEMORY_MB("Memory.Experimental.Renderer.Malloc.PeakDuringLoad",
                          peak_memory_metrics_.malloc_mb);
  UMA_HISTOGRAM_MEMORY_MB(
      "Memory.Experimental.Renderer.Discardable.PeakDuringLoad",
      peak_memory_metrics_.discardable_kb / 1024);
  UMA_HISTOGRAM_MEMORY_MB(
      "Memory.Experimental.Renderer.V8MainThreadIsolate.PeakDuringLoad",
      peak_memory_metrics_.v8_main_thread_isolate_mb);
  UMA_HISTOGRAM_MEMORY_MB(
      "Memory.Experimental.Renderer.TotalAllocated.PeakDuringLoad",
      peak_memory_metrics_.total_allocated_mb);
  UMA_HISTOGRAM_MEMORY_MB(
      "Memory.Experimental.Renderer.NonDiscardableTotalAllocated."
      "PeakDuringLoad",
      peak_memory_metrics_.non_discardable_total_allocated_mb);
  UMA_HISTOGRAM_MEMORY_MB(
      "Memory.Experimental.Renderer.TotalAllocatedPerRenderView."
      "PeakDuringLoad",
      peak_memory_metrics_.total_allocated_per_render_view_mb);
  if (IsMainFrame()) {
    UMA_HISTOGRAM_MEMORY_MB(
        "Memory.Experimental.Renderer.PartitionAlloc."
        "MainFrame.PeakDuringLoad",
        peak_memory_metrics_.partition_alloc_kb / 1024);
    UMA_HISTOGRAM_MEMORY_MB(
        "Memory.Experimental.Renderer.BlinkGC.MainFrame.PeakDuringLoad",
        peak_memory_metrics_.blink_gc_kb / 1024);
    UMA_HISTOGRAM_MEMORY_MB(
        "Memory.Experimental.Renderer.Malloc.MainFrame.PeakDuringLoad",
        peak_memory_metrics_.malloc_mb);
    UMA_HISTOGRAM_MEMORY_MB(
        "Memory.Experimental.Renderer.Discardable.MainFrame.PeakDuringLoad",
        peak_memory_metrics_.discardable_kb / 1024);
    UMA_HISTOGRAM_MEMORY_MB(
        "Memory.Experimental.Renderer.V8MainThreadIsolate."
        "MainFrame.PeakDuringLoad",
        peak_memory_metrics_.v8_main_thread_isolate_mb);
    UMA_HISTOGRAM_MEMORY_MB(
        "Memory.Experimental.Renderer.TotalAllocated."
        "MainFrame.PeakDuringLoad",
        peak_memory_metrics_.total_allocated_mb);
    UMA_HISTOGRAM_MEMORY_MB(
        "Memory.Experimental.Renderer.NonDiscardableTotalAllocated."
        "MainFrame.PeakDuringLoad",
        peak_memory_metrics_.non_discardable_total_allocated_mb);
    UMA_HISTOGRAM_MEMORY_MB(
        "Memory.Experimental.Renderer.TotalAllocatedPerRenderView."
        "MainFrame.PeakDuringLoad",
        peak_memory_metrics_.total_allocated_per_render_view_mb);
  }
}

RenderFrameImpl::PendingNavigationInfo::PendingNavigationInfo(
    const NavigationPolicyInfo& info)
    : navigation_type(info.navigation_type),
      policy(info.default_policy),
      replaces_current_history_item(info.replaces_current_history_item),
      history_navigation_in_new_child_frame(
          info.is_history_navigation_in_new_child_frame),
      client_redirect(info.is_client_redirect),
      triggering_event_info(info.triggering_event_info),
      cache_disabled(info.is_cache_disabled),
      form(info.form),
      source_location(info.source_location) {}

}  // namespace content<|MERGE_RESOLUTION|>--- conflicted
+++ resolved
@@ -3410,17 +3410,6 @@
   }
 
   // Carry over the user agent override flag, if it exists.
-<<<<<<< HEAD
-  if (content_initiated) {
-    blink::WebView* webview = render_view_->webview();
-    blink::WebDataSource *lastDataSource = nullptr;
-    if (webview && webview->MainFrame() && webview->MainFrame()->IsWebLocalFrame()) 
-      lastDataSource = webview->MainFrame()->DataSource();
-    if (!lastDataSource && frame->Opener() && frame->Opener()->IsWebLocalFrame())
-      lastDataSource = frame->Opener()->DataSource();  
-    DocumentState* old_document_state = lastDataSource ?
-      DocumentState::FromDataSource(lastDataSource) : nullptr;
-=======
   // TODO(lukasza): https://crbug.com/426555: Need OOPIF support for propagating
   // user agent overrides.
   blink::WebView* webview = render_view_->webview();
@@ -3429,7 +3418,6 @@
       webview->MainFrame()->ToWebLocalFrame()->DataSource()) {
     DocumentState* old_document_state = DocumentState::FromDataSource(
         webview->MainFrame()->ToWebLocalFrame()->DataSource());
->>>>>>> e6430e57
     if (old_document_state) {
       InternalDocumentStateData* internal_data =
           InternalDocumentStateData::FromDocumentState(document_state);
@@ -6308,12 +6296,10 @@
 #endif
   if (!is_empty_selection) {
     WebRange selection =
-<<<<<<< HEAD
-        GetRenderWidget()->GetWebWidget()->CaretOrSelectionRange();
-
-    // When clearing text selection from JavaScript the selection range
-    // might be null but the selected text still have to be updated.
-    // Do not cancel sync selection if the clear was not user initiated.
+        frame_->GetInputMethodController()->GetSelectionOffsets();
+    // When clearing text selection from JavaScript the selection range 
+    // might be null but the selected text still have to be updated. 
+    // Do not cancel sync selection if the clear was not user initiated. 
     if (!selection.IsNull()) {
       range = gfx::Range(selection.StartOffset(), selection.EndOffset());
 
@@ -6334,42 +6320,12 @@
         text = frame_->SelectionAsText().Utf16();
         // http://crbug.com/101435
         // In some case, frame->selectionAsText() returned text's length is not
-        // equal to the length returned from
-        // GetWebWidget()->caretOrSelectionRange().
-        // So we have to set the range according to text.length().
+        // equal to the length returned from frame_->GetSelectionOffsets(). So we
+        // have to set the range according to text.length().
         range.set_end(range.start() + text.length());
       }
-    } else if (user_initiated) {
+    } else if (user_initiated)
         return;
-=======
-        frame_->GetInputMethodController()->GetSelectionOffsets();
-    if (selection.IsNull())
-      return;
-
-    range = gfx::Range(selection.StartOffset(), selection.EndOffset());
-
-    if (frame_->GetInputMethodController()->TextInputType() !=
-        blink::kWebTextInputTypeNone) {
-      // If current focused element is editable, we will send 100 more chars
-      // before and after selection. It is for input method surrounding text
-      // feature.
-      if (selection.StartOffset() > kExtraCharsBeforeAndAfterSelection)
-        offset = selection.StartOffset() - kExtraCharsBeforeAndAfterSelection;
-      else
-        offset = 0;
-      size_t length =
-          selection.EndOffset() - offset + kExtraCharsBeforeAndAfterSelection;
-      text = frame_->RangeAsText(WebRange(offset, length)).Utf16();
-    } else {
-      offset = selection.StartOffset();
-      text = frame_->SelectionAsText().Utf16();
-      // http://crbug.com/101435
-      // In some case, frame->selectionAsText() returned text's length is not
-      // equal to the length returned from frame_->GetSelectionOffsets(). So we
-      // have to set the range according to text.length().
-      range.set_end(range.start() + text.length());
->>>>>>> e6430e57
-    }
   }
 
   // TODO(dglazkov): Investigate if and why this would be happening,
