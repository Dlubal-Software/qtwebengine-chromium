// Copyright 2014 The Chromium Authors. All rights reserved.
// Use of this source code is governed by a BSD-style license that can be
// found in the LICENSE file.

#include "content/browser/compositor/gpu_process_transport_factory.h"

#include <string>
#include <utility>

#include "base/bind.h"
#include "base/command_line.h"
#include "base/location.h"
#include "base/metrics/histogram_macros.h"
#include "base/profiler/scoped_tracker.h"
#include "base/single_thread_task_runner.h"
#include "base/threading/simple_thread.h"
#include "base/threading/thread.h"
#include "base/threading/thread_task_runner_handle.h"
#include "build/build_config.h"
#include "cc/base/histograms.h"
#include "cc/output/texture_mailbox_deleter.h"
#include "cc/output/vulkan_in_process_context_provider.h"
#include "cc/raster/single_thread_task_graph_runner.h"
#include "cc/raster/task_graph_runner.h"
#include "cc/scheduler/begin_frame_source.h"
#include "cc/scheduler/delay_based_time_source.h"
#include "cc/surfaces/direct_compositor_frame_sink.h"
#include "cc/surfaces/display.h"
#include "cc/surfaces/display_scheduler.h"
#include "cc/surfaces/surface_manager.h"
#include "components/display_compositor/compositor_overlay_candidate_validator.h"
#include "components/display_compositor/gl_helper.h"
#include "content/browser/compositor/browser_compositor_output_surface.h"
#include "content/browser/compositor/gpu_browser_compositor_output_surface.h"
#include "content/browser/compositor/gpu_surfaceless_browser_compositor_output_surface.h"
#include "content/browser/compositor/offscreen_browser_compositor_output_surface.h"
#include "content/browser/compositor/reflector_impl.h"
#include "content/browser/compositor/software_browser_compositor_output_surface.h"
#include "content/browser/gpu/browser_gpu_memory_buffer_manager.h"
#include "content/browser/gpu/gpu_data_manager_impl.h"
#include "content/browser/renderer_host/render_widget_host_impl.h"
#include "content/common/gpu/client/context_provider_command_buffer.h"
#include "content/common/host_shared_bitmap_manager.h"
#include "content/public/common/content_switches.h"
#include "gpu/GLES2/gl2extchromium.h"
#include "gpu/command_buffer/client/gles2_interface.h"
#include "gpu/command_buffer/client/shared_memory_limits.h"
#include "gpu/command_buffer/common/mailbox.h"
#include "gpu/ipc/client/gpu_channel_host.h"
#include "services/service_manager/runner/common/client_util.h"
#include "third_party/khronos/GLES2/gl2.h"
#include "ui/compositor/compositor.h"
#include "ui/compositor/compositor_constants.h"
#include "ui/compositor/compositor_switches.h"
#include "ui/compositor/layer.h"
#include "ui/display/types/display_snapshot.h"
#include "ui/gfx/geometry/size.h"

#if defined(USE_AURA)
#include "content/browser/compositor/mus_browser_compositor_output_surface.h"
#include "content/public/common/service_manager_connection.h"
#include "ui/aura/window_tree_host.h"
#endif

#if defined(OS_WIN)
#include "content/browser/compositor/software_output_device_win.h"
#include "ui/gfx/win/rendering_window_manager.h"
#elif defined(USE_OZONE)
#include "components/display_compositor/compositor_overlay_candidate_validator_ozone.h"
#include "content/browser/compositor/software_output_device_ozone.h"
#include "ui/ozone/public/overlay_candidates_ozone.h"
#include "ui/ozone/public/overlay_manager_ozone.h"
#include "ui/ozone/public/ozone_platform.h"
#include "ui/ozone/public/ozone_switches.h"
#elif defined(USE_X11)
#include "content/browser/compositor/software_output_device_x11.h"
#elif defined(OS_MACOSX)
#include "components/display_compositor/compositor_overlay_candidate_validator_mac.h"
#include "content/browser/compositor/gpu_output_surface_mac.h"
#include "content/browser/compositor/software_output_device_mac.h"
#include "gpu/config/gpu_driver_bug_workaround_type.h"
#include "ui/accelerated_widget_mac/window_resize_helper_mac.h"
#include "ui/base/cocoa/remote_layer_api.h"
#include "ui/base/ui_base_switches.h"
#elif defined(OS_ANDROID)
#include "components/display_compositor/compositor_overlay_candidate_validator_android.h"
#endif
#if !defined(GPU_SURFACE_HANDLE_IS_ACCELERATED_WINDOW)
#include "gpu/ipc/common/gpu_surface_tracker.h"
#endif

#if defined(ENABLE_VULKAN)
#include "content/browser/compositor/vulkan_browser_compositor_output_surface.h"
#endif

using cc::ContextProvider;
using gpu::gles2::GLES2Interface;

namespace {

const int kNumRetriesBeforeSoftwareFallback = 4;

bool IsUsingMus() {
  return service_manager::ServiceManagerIsRemote();
}

scoped_refptr<content::ContextProviderCommandBuffer> CreateContextCommon(
    scoped_refptr<gpu::GpuChannelHost> gpu_channel_host,
    gpu::SurfaceHandle surface_handle,
    bool need_alpha_channel,
    bool support_locking,
    content::ContextProviderCommandBuffer* shared_context_provider,
    content::command_buffer_metrics::ContextType type) {
  DCHECK(
      content::GpuDataManagerImpl::GetInstance()->CanUseGpuBrowserCompositor());
  DCHECK(gpu_channel_host);

  // This is called from a few places to create different contexts:
  // - The shared main thread context (offscreen).
  // - The compositor context, which is used by the browser compositor
  //   (offscreen) for synchronization mostly, and by the display compositor
  //   (onscreen, except for with mus) for actual GL drawing.
  // - The compositor worker context (offscreen) used for GPU raster.
  // So ask for capabilities needed by any of these cases (we can optimize by
  // branching on |surface_handle| being null if these needs diverge).
  //
  // The default framebuffer for an offscreen context is not used, so it does
  // not need alpha, stencil, depth, antialiasing. The display compositor does
  // not use these things either, so we can request nothing here.
  // The display compositor does not use these things either (except for alpha
  // when using mus for non-opaque ui that overlaps the system's window
  // borders), so we can request only that when needed.
  gpu::gles2::ContextCreationAttribHelper attributes;
  attributes.alpha_size = need_alpha_channel ? 8 : -1;
  attributes.depth_size = 0;
  attributes.stencil_size = 0;
  attributes.samples = 0;
  attributes.sample_buffers = 0;
  attributes.bind_generates_resource = false;
  attributes.lose_context_when_out_of_memory = true;
  attributes.buffer_preserved = false;

  constexpr bool automatic_flushes = false;

  GURL url("chrome://gpu/GpuProcessTransportFactory::CreateContextCommon");
  return make_scoped_refptr(new content::ContextProviderCommandBuffer(
      std::move(gpu_channel_host), gpu::GPU_STREAM_DEFAULT,
      gpu::GpuStreamPriority::NORMAL, surface_handle, url, automatic_flushes,
      support_locking, gpu::SharedMemoryLimits(), attributes,
      shared_context_provider, type));
}

#if defined(OS_MACOSX)
bool IsCALayersDisabledFromCommandLine() {
  base::CommandLine* command_line = base::CommandLine::ForCurrentProcess();
  return command_line->HasSwitch(switches::kDisableMacOverlays);
}
#endif

}  // namespace

namespace content {

struct GpuProcessTransportFactory::PerCompositorData {
  gpu::SurfaceHandle surface_handle = gpu::kNullSurfaceHandle;
  BrowserCompositorOutputSurface* display_output_surface = nullptr;
  cc::SyntheticBeginFrameSource* begin_frame_source = nullptr;
  ReflectorImpl* reflector = nullptr;
  std::unique_ptr<cc::Display> display;
  bool output_is_secure = false;
};

GpuProcessTransportFactory::GpuProcessTransportFactory()
    : task_graph_runner_(new cc::SingleThreadTaskGraphRunner),
      callback_factory_(this) {
  cc::SetClientNameForMetrics("Browser");

  surface_manager_ = base::WrapUnique(new cc::SurfaceManager);

  task_graph_runner_->Start("CompositorTileWorker1",
                            base::SimpleThread::Options());
#if defined(OS_WIN)
  software_backing_.reset(new OutputDeviceBacking);
#endif
}

GpuProcessTransportFactory::~GpuProcessTransportFactory() {
  DCHECK(per_compositor_data_.empty());

  // Make sure the lost context callback doesn't try to run during destruction.
  callback_factory_.InvalidateWeakPtrs();

  task_graph_runner_->Shutdown();
}

std::unique_ptr<cc::SoftwareOutputDevice>
GpuProcessTransportFactory::CreateSoftwareOutputDevice(
    ui::Compositor* compositor) {
#if defined(USE_AURA)
  if (service_manager::ServiceManagerIsRemote()) {
    NOTREACHED();
    return nullptr;
  }
#endif

#if defined(OS_WIN)
  return std::unique_ptr<cc::SoftwareOutputDevice>(
      new SoftwareOutputDeviceWin(software_backing_.get(), compositor));
#elif defined(USE_OZONE)
  return SoftwareOutputDeviceOzone::Create(compositor);
#elif defined(USE_X11)
  return std::unique_ptr<cc::SoftwareOutputDevice>(
      new SoftwareOutputDeviceX11(compositor));
#elif defined(OS_MACOSX)
  return std::unique_ptr<cc::SoftwareOutputDevice>(
      new SoftwareOutputDeviceMac(compositor));
#else
  NOTREACHED();
  return std::unique_ptr<cc::SoftwareOutputDevice>();
#endif
}

std::unique_ptr<display_compositor::CompositorOverlayCandidateValidator>
CreateOverlayCandidateValidator(gfx::AcceleratedWidget widget) {
  std::unique_ptr<display_compositor::CompositorOverlayCandidateValidator>
      validator;
#if defined(USE_OZONE)
  base::CommandLine* command_line = base::CommandLine::ForCurrentProcess();
  if (command_line->HasSwitch(switches::kEnableHardwareOverlays)) {
    std::string enable_overlay_flag =
        command_line->GetSwitchValueASCII(switches::kEnableHardwareOverlays);
    std::unique_ptr<ui::OverlayCandidatesOzone> overlay_candidates =
        ui::OzonePlatform::GetInstance()
            ->GetOverlayManager()
            ->CreateOverlayCandidates(widget);
    validator.reset(
        new display_compositor::CompositorOverlayCandidateValidatorOzone(
            std::move(overlay_candidates),
            enable_overlay_flag == "single-fullscreen"));
  }
#elif defined(OS_MACOSX)
  // Overlays are only supported through the remote layer API.
  if (ui::RemoteLayerAPISupported()) {
    static bool overlays_disabled_at_command_line =
        IsCALayersDisabledFromCommandLine();
    const bool ca_layers_disabled =
        overlays_disabled_at_command_line ||
        GpuDataManagerImpl::GetInstance()->IsDriverBugWorkaroundActive(
            gpu::DISABLE_OVERLAY_CA_LAYERS);
    validator.reset(
        new display_compositor::CompositorOverlayCandidateValidatorMac(
            ca_layers_disabled));
  }
#elif defined(OS_ANDROID)
  validator.reset(
      new display_compositor::CompositorOverlayCandidateValidatorAndroid());
#endif

  return validator;
}

static bool ShouldCreateGpuCompositorFrameSink(ui::Compositor* compositor) {
#if defined(OS_CHROMEOS)
  // Software fallback does not happen on Chrome OS.
  return true;
#endif
  if (IsUsingMus())
    return true;

#if defined(OS_WIN)
  if (::GetProp(compositor->widget(), kForceSoftwareCompositor) &&
      ::RemoveProp(compositor->widget(), kForceSoftwareCompositor))
    return false;
#endif

  return GpuDataManagerImpl::GetInstance()->CanUseGpuBrowserCompositor();
}

void GpuProcessTransportFactory::CreateCompositorFrameSink(
    base::WeakPtr<ui::Compositor> compositor) {
  DCHECK(!!compositor);
  PerCompositorData* data = per_compositor_data_[compositor.get()].get();
  if (!data) {
    data = CreatePerCompositorData(compositor.get());
  } else {
    // TODO(danakj): We can destroy the |data->display| here when the compositor
    // destroys its CompositorFrameSink before calling back here.
    data->display_output_surface = nullptr;
    data->begin_frame_source = nullptr;
  }

#if defined(OS_WIN)
  gfx::RenderingWindowManager::GetInstance()->UnregisterParent(
      compositor->widget());
#endif

  const bool use_vulkan = static_cast<bool>(SharedVulkanContextProvider());
  const bool create_gpu_output_surface =
      ShouldCreateGpuCompositorFrameSink(compositor.get());
  if (create_gpu_output_surface && !use_vulkan) {
    gpu::GpuChannelEstablishedCallback callback(
        base::Bind(&GpuProcessTransportFactory::EstablishedGpuChannel,
                   callback_factory_.GetWeakPtr(), compositor,
                   create_gpu_output_surface, 0));
    DCHECK(gpu_channel_factory_);
    gpu_channel_factory_->EstablishGpuChannel(callback);
  } else {
    EstablishedGpuChannel(compositor, create_gpu_output_surface, 0, nullptr);
  }
}

void GpuProcessTransportFactory::EstablishedGpuChannel(
    base::WeakPtr<ui::Compositor> compositor,
    bool create_gpu_output_surface,
    int num_attempts,
    scoped_refptr<gpu::GpuChannelHost> established_channel_host) {
  if (!compositor)
    return;

  // The widget might have been released in the meantime.
  PerCompositorDataMap::iterator it =
      per_compositor_data_.find(compositor.get());
  if (it == per_compositor_data_.end())
    return;

  PerCompositorData* data = it->second.get();
  DCHECK(data);

  if (num_attempts > kNumRetriesBeforeSoftwareFallback) {
    bool fatal = IsUsingMus();
#if defined(OS_CHROMEOS)
    fatal = true;
#endif
    LOG_IF(FATAL, fatal) << "Unable to create a UI graphics context, and "
                         << "cannot use software compositing on ChromeOS.";
    create_gpu_output_surface = false;
  }

#if defined(OS_WIN)
  gfx::RenderingWindowManager::GetInstance()->RegisterParent(
      compositor->widget());
#endif

  scoped_refptr<cc::VulkanInProcessContextProvider> vulkan_context_provider =
      SharedVulkanContextProvider();
  scoped_refptr<ContextProviderCommandBuffer> context_provider;
  if (create_gpu_output_surface && !vulkan_context_provider) {
    // Try to reuse existing worker context provider.
    if (shared_worker_context_provider_) {
      bool lost;
      {
        // Note: If context is lost, we delete reference after releasing the
        // lock.
        base::AutoLock lock(*shared_worker_context_provider_->GetLock());
        lost = shared_worker_context_provider_->ContextGL()
                   ->GetGraphicsResetStatusKHR() != GL_NO_ERROR;
      }
      if (lost)
        shared_worker_context_provider_ = nullptr;
    }

    scoped_refptr<gpu::GpuChannelHost> gpu_channel_host;
    if (GpuDataManagerImpl::GetInstance()->CanUseGpuBrowserCompositor())
      gpu_channel_host = std::move(established_channel_host);

    if (!gpu_channel_host) {
      shared_worker_context_provider_ = nullptr;
    } else {
      if (!shared_worker_context_provider_) {
        bool need_alpha_channel = false;
        const bool support_locking = true;
        shared_worker_context_provider_ =
            CreateContextCommon(gpu_channel_host, gpu::kNullSurfaceHandle,
                                need_alpha_channel, support_locking, nullptr,
                                command_buffer_metrics::BROWSER_WORKER_CONTEXT);
        // TODO(vadimt): Remove ScopedTracker below once crbug.com/125248 is
        // fixed. Tracking time in BindToCurrentThread.
        tracked_objects::ScopedTracker tracking_profile(
            FROM_HERE_WITH_EXPLICIT_FUNCTION(
                "125248"
                " GpuProcessTransportFactory::EstablishedGpuChannel"
                "::Worker"));
        if (!shared_worker_context_provider_->BindToCurrentThread())
          shared_worker_context_provider_ = nullptr;
      }

      // The |context_provider| is used for both the browser compositor and the
      // display compositor. It shares resources with the worker context, so if
      // we failed to make a worker context, just start over and try again.
      if (shared_worker_context_provider_) {
        // For mus, we create an offscreen context for a mus window, and we will
        // use CommandBufferProxyImpl::TakeFrontBuffer() to take the context's
        // front buffer into a mailbox, insert a sync token, and send the
        // mailbox+sync to the ui service process.
        gpu::SurfaceHandle surface_handle =
            IsUsingMus() ? gpu::kNullSurfaceHandle : data->surface_handle;
        bool need_alpha_channel = IsUsingMus();
        bool support_locking = false;
        context_provider = CreateContextCommon(
            std::move(gpu_channel_host), surface_handle, need_alpha_channel,
            support_locking, shared_worker_context_provider_.get(),
            command_buffer_metrics::DISPLAY_COMPOSITOR_ONSCREEN_CONTEXT);
        // TODO(vadimt): Remove ScopedTracker below once crbug.com/125248 is
        // fixed. Tracking time in BindToCurrentThread.
        tracked_objects::ScopedTracker tracking_profile(
            FROM_HERE_WITH_EXPLICIT_FUNCTION(
                "125248"
                " GpuProcessTransportFactory::EstablishedGpuChannel"
                "::Compositor"));
#if defined(OS_MACOSX)
        // On Mac, GpuCommandBufferMsg_SwapBuffersCompleted must be handled in
        // a nested message loop during resize.
        context_provider->SetDefaultTaskRunner(
            ui::WindowResizeHelperMac::Get()->task_runner());
#endif
        if (!context_provider->BindToCurrentThread())
          context_provider = nullptr;
      }
    }

    bool created_gpu_browser_compositor =
        !!context_provider && !!shared_worker_context_provider_;

    UMA_HISTOGRAM_BOOLEAN("Aura.CreatedGpuBrowserCompositor",
                          created_gpu_browser_compositor);

    if (!created_gpu_browser_compositor) {
      // Try again.
      gpu::GpuChannelEstablishedCallback callback(
          base::Bind(&GpuProcessTransportFactory::EstablishedGpuChannel,
                     callback_factory_.GetWeakPtr(), compositor,
                     create_gpu_output_surface, num_attempts + 1));
      DCHECK(gpu_channel_factory_);
      gpu_channel_factory_->EstablishGpuChannel(callback);
      return;
    }
  }

  std::unique_ptr<cc::SyntheticBeginFrameSource> begin_frame_source;
  if (!compositor->GetRendererSettings().disable_display_vsync) {
    begin_frame_source.reset(new cc::DelayBasedBeginFrameSource(
        base::MakeUnique<cc::DelayBasedTimeSource>(
            compositor->task_runner().get())));
  } else {
    begin_frame_source.reset(new cc::BackToBackBeginFrameSource(
        base::MakeUnique<cc::DelayBasedTimeSource>(
            compositor->task_runner().get())));
  }

  std::unique_ptr<BrowserCompositorOutputSurface> display_output_surface;
#if defined(ENABLE_VULKAN)
  std::unique_ptr<VulkanBrowserCompositorOutputSurface> vulkan_surface;
  if (vulkan_context_provider) {
    vulkan_surface.reset(new VulkanBrowserCompositorOutputSurface(
        vulkan_context_provider, compositor->vsync_manager(),
        begin_frame_source.get()));
    if (!vulkan_surface->Initialize(compositor.get()->widget())) {
      vulkan_surface->Destroy();
      vulkan_surface.reset();
    } else {
      display_output_surface = std::move(vulkan_surface);
    }
  }
#endif

  if (!display_output_surface) {
    if (!create_gpu_output_surface) {
      display_output_surface =
          base::MakeUnique<SoftwareBrowserCompositorOutputSurface>(
              CreateSoftwareOutputDevice(compositor.get()),
              compositor->vsync_manager(), begin_frame_source.get(),
              compositor->task_runner());
    } else {
      DCHECK(context_provider);
      const auto& capabilities = context_provider->ContextCapabilities();
      if (data->surface_handle == gpu::kNullSurfaceHandle) {
        display_output_surface =
            base::MakeUnique<OffscreenBrowserCompositorOutputSurface>(
                context_provider, compositor->vsync_manager(),
                begin_frame_source.get(),
                std::unique_ptr<
                    display_compositor::CompositorOverlayCandidateValidator>());
      } else if (capabilities.surfaceless) {
#if defined(OS_MACOSX)
        display_output_surface = base::MakeUnique<GpuOutputSurfaceMac>(
            compositor->widget(), context_provider, data->surface_handle,
            compositor->vsync_manager(), begin_frame_source.get(),
            CreateOverlayCandidateValidator(compositor->widget()),
            GetGpuMemoryBufferManager());
#else
        display_output_surface =
            base::MakeUnique<GpuSurfacelessBrowserCompositorOutputSurface>(
                context_provider, data->surface_handle,
                compositor->vsync_manager(), begin_frame_source.get(),
                CreateOverlayCandidateValidator(compositor->widget()),
                GL_TEXTURE_2D, GL_RGB, ui::DisplaySnapshot::PrimaryFormat(),
                GetGpuMemoryBufferManager());
#endif
      } else {
        std::unique_ptr<display_compositor::CompositorOverlayCandidateValidator>
            validator;
        const bool use_mus = IsUsingMus();
#if !defined(OS_MACOSX)
        // Overlays are only supported on surfaceless output surfaces on Mac.
        if (!use_mus)
          validator = CreateOverlayCandidateValidator(compositor->widget());
#endif
        if (!use_mus) {
          display_output_surface =
              base::MakeUnique<GpuBrowserCompositorOutputSurface>(
                  context_provider, compositor->vsync_manager(),
                  begin_frame_source.get(), std::move(validator));
        } else {
<<<<<<< HEAD
#if defined(USE_AURA) && !defined(TOOLKIT_QT)
          display_output_surface =
              base::MakeUnique<MusBrowserCompositorOutputSurface>(
                  compositor->window(), context_provider,
                  compositor->vsync_manager(), begin_frame_source.get(),
                  std::move(validator));
=======
#if defined(USE_AURA)
          if (compositor->window()) {
            // TODO(mfomitchev): Remove this clause once we complete the switch
            // to Aura-Mus.
            display_output_surface =
                base::MakeUnique<MusBrowserCompositorOutputSurface>(
                    compositor->window(), context_provider,
                    GetGpuMemoryBufferManager(), compositor->vsync_manager(),
                    begin_frame_source.get(), std::move(validator));
          } else {
            aura::WindowTreeHost* host =
                aura::WindowTreeHost::GetForAcceleratedWidget(
                    compositor->widget());
            display_output_surface =
                base::MakeUnique<MusBrowserCompositorOutputSurface>(
                    host->window(), context_provider,
                    GetGpuMemoryBufferManager(), compositor->vsync_manager(),
                    begin_frame_source.get(), std::move(validator));
          }
>>>>>>> e733310d
#else
          NOTREACHED();
#endif
        }
      }
    }
  }

  data->display_output_surface = display_output_surface.get();
  data->begin_frame_source = begin_frame_source.get();
  if (data->reflector)
    data->reflector->OnSourceSurfaceReady(data->display_output_surface);

#if defined(OS_WIN)
  gfx::RenderingWindowManager::GetInstance()->DoSetParentOnChild(
      compositor->widget());
#endif

  std::unique_ptr<cc::DisplayScheduler> scheduler(new cc::DisplayScheduler(
      begin_frame_source.get(), compositor->task_runner().get(),
      display_output_surface->capabilities().max_frames_pending));

  // The Display owns and uses the |display_output_surface| created above.
  data->display = base::MakeUnique<cc::Display>(
      HostSharedBitmapManager::current(), GetGpuMemoryBufferManager(),
      compositor->GetRendererSettings(), compositor->frame_sink_id(),
      std::move(begin_frame_source), std::move(display_output_surface),
      std::move(scheduler), base::MakeUnique<cc::TextureMailboxDeleter>(
                                compositor->task_runner().get()));

  // The |delegated_output_surface| is given back to the compositor, it
  // delegates to the Display as its root surface. Importantly, it shares the
  // same ContextProvider as the Display's output surface.
  auto compositor_frame_sink =
      vulkan_context_provider
          ? base::MakeUnique<cc::DirectCompositorFrameSink>(
                compositor->frame_sink_id(), surface_manager_.get(),
                data->display.get(),
                static_cast<scoped_refptr<cc::VulkanContextProvider>>(
                    vulkan_context_provider))
          : base::MakeUnique<cc::DirectCompositorFrameSink>(
                compositor->frame_sink_id(), surface_manager_.get(),
                data->display.get(), context_provider,
                shared_worker_context_provider_, GetGpuMemoryBufferManager(),
                HostSharedBitmapManager::current());
  data->display->Resize(compositor->size());
  data->display->SetOutputIsSecure(data->output_is_secure);
  compositor->SetCompositorFrameSink(std::move(compositor_frame_sink));
}

std::unique_ptr<ui::Reflector> GpuProcessTransportFactory::CreateReflector(
    ui::Compositor* source_compositor,
    ui::Layer* target_layer) {
  PerCompositorData* source_data =
      per_compositor_data_[source_compositor].get();
  DCHECK(source_data);

  std::unique_ptr<ReflectorImpl> reflector(
      new ReflectorImpl(source_compositor, target_layer));
  source_data->reflector = reflector.get();
  if (auto* source_surface = source_data->display_output_surface)
    reflector->OnSourceSurfaceReady(source_surface);
  return std::move(reflector);
}

void GpuProcessTransportFactory::RemoveReflector(ui::Reflector* reflector) {
  ReflectorImpl* reflector_impl = static_cast<ReflectorImpl*>(reflector);
  PerCompositorData* data =
      per_compositor_data_[reflector_impl->mirrored_compositor()].get();
  DCHECK(data);
  data->reflector->Shutdown();
  data->reflector = nullptr;
}

void GpuProcessTransportFactory::RemoveCompositor(ui::Compositor* compositor) {
  PerCompositorDataMap::iterator it = per_compositor_data_.find(compositor);
  if (it == per_compositor_data_.end())
    return;
  PerCompositorData* data = it->second.get();
  DCHECK(data);
#if !defined(GPU_SURFACE_HANDLE_IS_ACCELERATED_WINDOW)
  if (data->surface_handle)
    gpu::GpuSurfaceTracker::Get()->RemoveSurface(data->surface_handle);
#endif
  per_compositor_data_.erase(it);
  if (per_compositor_data_.empty()) {
    // Destroying the GLHelper may cause some async actions to be cancelled,
    // causing things to request a new GLHelper. Due to crbug.com/176091 the
    // GLHelper created in this case would be lost/leaked if we just reset()
    // on the |gl_helper_| variable directly. So instead we call reset() on a
    // local std::unique_ptr.
    std::unique_ptr<display_compositor::GLHelper> helper =
        std::move(gl_helper_);

    // If there are any observer left at this point, make sure they clean up
    // before we destroy the GLHelper.
    for (auto& observer : observer_list_)
      observer.OnLostResources();

    helper.reset();
    DCHECK(!gl_helper_) << "Destroying the GLHelper should not cause a new "
                           "GLHelper to be created.";
  }
#if defined(OS_WIN)
  gfx::RenderingWindowManager::GetInstance()->UnregisterParent(
      compositor->widget());
#endif
}

bool GpuProcessTransportFactory::DoesCreateTestContexts() { return false; }

uint32_t GpuProcessTransportFactory::GetImageTextureTarget(
    gfx::BufferFormat format,
    gfx::BufferUsage usage) {
  return BrowserGpuMemoryBufferManager::GetImageTextureTarget(format, usage);
}

gpu::GpuMemoryBufferManager*
GpuProcessTransportFactory::GetGpuMemoryBufferManager() {
  return gpu_channel_factory_->GetGpuMemoryBufferManager();
}

cc::TaskGraphRunner* GpuProcessTransportFactory::GetTaskGraphRunner() {
  return task_graph_runner_.get();
}

ui::ContextFactory* GpuProcessTransportFactory::GetContextFactory() {
  return this;
}

cc::FrameSinkId GpuProcessTransportFactory::AllocateFrameSinkId() {
  return cc::FrameSinkId(0, next_sink_id_++);
}

void GpuProcessTransportFactory::SetDisplayVisible(ui::Compositor* compositor,
                                                   bool visible) {
  PerCompositorDataMap::iterator it = per_compositor_data_.find(compositor);
  if (it == per_compositor_data_.end())
    return;
  PerCompositorData* data = it->second.get();
  DCHECK(data);
  // The compositor will always SetVisible on the Display once it is set up, so
  // do nothing if |display| is null.
  if (data->display)
    data->display->SetVisible(visible);
}

void GpuProcessTransportFactory::ResizeDisplay(ui::Compositor* compositor,
                                               const gfx::Size& size) {
  PerCompositorDataMap::iterator it = per_compositor_data_.find(compositor);
  if (it == per_compositor_data_.end())
    return;
  PerCompositorData* data = it->second.get();
  DCHECK(data);
  if (data->display)
    data->display->Resize(size);
}

void GpuProcessTransportFactory::SetDisplayColorSpace(
    ui::Compositor* compositor,
    const gfx::ColorSpace& color_space) {
  PerCompositorDataMap::iterator it = per_compositor_data_.find(compositor);
  if (it == per_compositor_data_.end())
    return;
  PerCompositorData* data = it->second.get();
  DCHECK(data);
  // The compositor will always SetColorSpace on the Display once it is set up,
  // so do nothing if |display| is null.
  if (data->display)
    data->display->SetColorSpace(color_space);
}

void GpuProcessTransportFactory::SetAuthoritativeVSyncInterval(
    ui::Compositor* compositor,
    base::TimeDelta interval) {
  PerCompositorDataMap::iterator it = per_compositor_data_.find(compositor);
  if (it == per_compositor_data_.end())
    return;
  PerCompositorData* data = it->second.get();
  DCHECK(data);
  if (data->begin_frame_source)
    data->begin_frame_source->SetAuthoritativeVSyncInterval(interval);
}

void GpuProcessTransportFactory::SetDisplayVSyncParameters(
    ui::Compositor* compositor,
    base::TimeTicks timebase,
    base::TimeDelta interval) {
  PerCompositorDataMap::iterator it = per_compositor_data_.find(compositor);
  if (it == per_compositor_data_.end())
    return;
  PerCompositorData* data = it->second.get();
  DCHECK(data);
  if (data->begin_frame_source)
    data->begin_frame_source->OnUpdateVSyncParameters(timebase, interval);
}

void GpuProcessTransportFactory::SetOutputIsSecure(ui::Compositor* compositor,
                                                   bool secure) {
  PerCompositorDataMap::iterator it = per_compositor_data_.find(compositor);
  if (it == per_compositor_data_.end())
    return;
  PerCompositorData* data = it->second.get();
  DCHECK(data);
  data->output_is_secure = secure;
  if (data->display)
    data->display->SetOutputIsSecure(secure);
}

void GpuProcessTransportFactory::AddObserver(
    ui::ContextFactoryObserver* observer) {
  observer_list_.AddObserver(observer);
}

void GpuProcessTransportFactory::RemoveObserver(
    ui::ContextFactoryObserver* observer) {
  observer_list_.RemoveObserver(observer);
}

cc::SurfaceManager* GpuProcessTransportFactory::GetSurfaceManager() {
  return surface_manager_.get();
}

display_compositor::GLHelper* GpuProcessTransportFactory::GetGLHelper() {
  if (!gl_helper_ && !per_compositor_data_.empty()) {
    scoped_refptr<cc::ContextProvider> provider =
        SharedMainThreadContextProvider();
    if (provider.get())
      gl_helper_.reset(new display_compositor::GLHelper(
          provider->ContextGL(), provider->ContextSupport()));
  }
  return gl_helper_.get();
}

void GpuProcessTransportFactory::SetGpuChannelEstablishFactory(
    gpu::GpuChannelEstablishFactory* factory) {
  DCHECK(!gpu_channel_factory_ || !factory);
  gpu_channel_factory_ = factory;
}

#if defined(OS_MACOSX)
void GpuProcessTransportFactory::SetCompositorSuspendedForRecycle(
    ui::Compositor* compositor,
    bool suspended) {
  PerCompositorDataMap::iterator it = per_compositor_data_.find(compositor);
  if (it == per_compositor_data_.end())
    return;
  PerCompositorData* data = it->second.get();
  DCHECK(data);
  if (data->display_output_surface)
    data->display_output_surface->SetSurfaceSuspendedForRecycle(suspended);
}
#endif

scoped_refptr<cc::ContextProvider>
GpuProcessTransportFactory::SharedMainThreadContextProvider() {
  if (shared_main_thread_contexts_)
    return shared_main_thread_contexts_;

  if (!GpuDataManagerImpl::GetInstance()->CanUseGpuBrowserCompositor())
    return nullptr;

  DCHECK(gpu_channel_factory_);
  scoped_refptr<gpu::GpuChannelHost> gpu_channel_host =
      gpu_channel_factory_->EstablishGpuChannelSync();
  if (!gpu_channel_host)
    return nullptr;

  // We need a separate context from the compositor's so that skia and gl_helper
  // don't step on each other.
  bool need_alpha_channel = false;
  bool support_locking = false;
  shared_main_thread_contexts_ = CreateContextCommon(
      std::move(gpu_channel_host), gpu::kNullSurfaceHandle, need_alpha_channel,
      support_locking, nullptr,
      command_buffer_metrics::BROWSER_OFFSCREEN_MAINTHREAD_CONTEXT);
  shared_main_thread_contexts_->SetLostContextCallback(base::Bind(
      &GpuProcessTransportFactory::OnLostMainThreadSharedContextInsideCallback,
      callback_factory_.GetWeakPtr()));
  // TODO(vadimt): Remove ScopedTracker below once crbug.com/125248 is
  // fixed. Tracking time in BindToCurrentThread.
  tracked_objects::ScopedTracker tracking_profile(
      FROM_HERE_WITH_EXPLICIT_FUNCTION(
          "125248"
          " GpuProcessTransportFactory::SharedMainThreadContextProvider"));
  if (!shared_main_thread_contexts_->BindToCurrentThread())
    shared_main_thread_contexts_ = nullptr;
  return shared_main_thread_contexts_;
}

GpuProcessTransportFactory::PerCompositorData*
GpuProcessTransportFactory::CreatePerCompositorData(
    ui::Compositor* compositor) {
  DCHECK(!per_compositor_data_[compositor]);

  gfx::AcceleratedWidget widget = compositor->widget();

  auto data = base::MakeUnique<PerCompositorData>();
  if (widget == gfx::kNullAcceleratedWidget) {
    data->surface_handle = gpu::kNullSurfaceHandle;
  } else {
#if defined(GPU_SURFACE_HANDLE_IS_ACCELERATED_WINDOW)
    data->surface_handle = widget;
#else
    gpu::GpuSurfaceTracker* tracker = gpu::GpuSurfaceTracker::Get();
    data->surface_handle = tracker->AddSurfaceForNativeWidget(widget);
#endif
  }

  PerCompositorData* return_ptr = data.get();
  per_compositor_data_[compositor] = std::move(data);
  return return_ptr;
}

void GpuProcessTransportFactory::OnLostMainThreadSharedContextInsideCallback() {
  base::ThreadTaskRunnerHandle::Get()->PostTask(
      FROM_HERE,
      base::Bind(&GpuProcessTransportFactory::OnLostMainThreadSharedContext,
                 callback_factory_.GetWeakPtr()));
}

void GpuProcessTransportFactory::OnLostMainThreadSharedContext() {
  LOG(ERROR) << "Lost UI shared context.";

  // Keep old resources around while we call the observers, but ensure that
  // new resources are created if needed.
  // Kill shared contexts for both threads in tandem so they are always in
  // the same share group.
  scoped_refptr<cc::ContextProvider> lost_shared_main_thread_contexts =
      shared_main_thread_contexts_;
  shared_main_thread_contexts_  = NULL;

  std::unique_ptr<display_compositor::GLHelper> lost_gl_helper =
      std::move(gl_helper_);

  for (auto& observer : observer_list_)
    observer.OnLostResources();

  // Kill things that use the shared context before killing the shared context.
  lost_gl_helper.reset();
  lost_shared_main_thread_contexts  = NULL;
}

scoped_refptr<cc::VulkanInProcessContextProvider>
GpuProcessTransportFactory::SharedVulkanContextProvider() {
  if (!shared_vulkan_context_provider_initialized_) {
    if (base::CommandLine::ForCurrentProcess()->HasSwitch(
            switches::kEnableVulkan)) {
      shared_vulkan_context_provider_ =
          cc::VulkanInProcessContextProvider::Create();
    }

    shared_vulkan_context_provider_initialized_ = true;
  }
  return shared_vulkan_context_provider_;
}

}  // namespace content<|MERGE_RESOLUTION|>--- conflicted
+++ resolved
@@ -511,15 +511,7 @@
                   context_provider, compositor->vsync_manager(),
                   begin_frame_source.get(), std::move(validator));
         } else {
-<<<<<<< HEAD
 #if defined(USE_AURA) && !defined(TOOLKIT_QT)
-          display_output_surface =
-              base::MakeUnique<MusBrowserCompositorOutputSurface>(
-                  compositor->window(), context_provider,
-                  compositor->vsync_manager(), begin_frame_source.get(),
-                  std::move(validator));
-=======
-#if defined(USE_AURA)
           if (compositor->window()) {
             // TODO(mfomitchev): Remove this clause once we complete the switch
             // to Aura-Mus.
@@ -538,7 +530,6 @@
                     GetGpuMemoryBufferManager(), compositor->vsync_manager(),
                     begin_frame_source.get(), std::move(validator));
           }
->>>>>>> e733310d
 #else
           NOTREACHED();
 #endif
