--- conflicted
+++ resolved
@@ -759,18 +759,11 @@
     std::unique_ptr<ServerWrapper> server_wrapper,
     std::unique_ptr<DevToolsSocketFactory> socket_factory,
     std::unique_ptr<net::IPEndPoint> ip_address) {
-<<<<<<< HEAD
-  thread_ = thread;
-  server_wrapper_ = server_wrapper;
-  socket_factory_ = socket_factory;
-  server_ip_address_.swap(ip_address);
-  delegate_->Initialized(server_ip_address_.get());
-=======
   thread_ = std::move(thread);
   server_wrapper_ = std::move(server_wrapper);
   socket_factory_ = std::move(socket_factory);
   server_ip_address_ = std::move(ip_address);
->>>>>>> e6430e57
+  delegate_->Initialized(server_ip_address_.get());
 }
 
 void ServerWrapper::WriteActivePortToUserProfile(
