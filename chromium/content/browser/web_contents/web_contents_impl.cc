// Copyright (c) 2012 The Chromium Authors. All rights reserved.
// Use of this source code is governed by a BSD-style license that can be
// found in the LICENSE file.

#include "content/browser/web_contents/web_contents_impl.h"

#include <stddef.h>

#include <cmath>
#include <utility>

#include "base/command_line.h"
#include "base/debug/dump_without_crashing.h"
#include "base/feature_list.h"
#include "base/lazy_instance.h"
#include "base/location.h"
#include "base/logging.h"
#include "base/macros.h"
#include "base/memory/ref_counted.h"
#include "base/metrics/histogram_macros.h"
#include "base/process/process.h"
#include "base/profiler/scoped_tracker.h"
#include "base/single_thread_task_runner.h"
#include "base/strings/string16.h"
#include "base/strings/string_number_conversions.h"
#include "base/strings/string_util.h"
#include "base/strings/utf_string_conversions.h"
#include "base/threading/thread_task_runner_handle.h"
#include "base/time/time.h"
#include "base/trace_event/trace_event.h"
#include "build/build_config.h"
#include "components/mime_util/mime_util.h"
#include "components/url_formatter/url_formatter.h"
#include "content/browser/accessibility/accessibility_mode_helper.h"
#include "content/browser/accessibility/browser_accessibility_state_impl.h"
#include "content/browser/bad_message.h"
#include "content/browser/browser_plugin/browser_plugin_embedder.h"
#include "content/browser/browser_plugin/browser_plugin_guest.h"
#include "content/browser/child_process_security_policy_impl.h"
#include "content/browser/devtools/render_frame_devtools_agent_host.h"
#include "content/browser/dom_storage/dom_storage_context_wrapper.h"
#include "content/browser/dom_storage/session_storage_namespace_impl.h"
#include "content/browser/download/download_stats.h"
#include "content/browser/download/mhtml_generation_manager.h"
#include "content/browser/download/save_package.h"
#include "content/browser/find_request_manager.h"
#include "content/browser/frame_host/cross_process_frame_connector.h"
#include "content/browser/frame_host/frame_tree_node.h"
#include "content/browser/frame_host/interstitial_page_impl.h"
#include "content/browser/frame_host/navigation_entry_impl.h"
#include "content/browser/frame_host/navigation_handle_impl.h"
#include "content/browser/frame_host/navigator_impl.h"
#include "content/browser/frame_host/render_frame_host_impl.h"
#include "content/browser/frame_host/render_frame_proxy_host.h"
#include "content/browser/frame_host/render_widget_host_view_child_frame.h"
#include "content/browser/host_zoom_map_impl.h"
#include "content/browser/host_zoom_map_observer.h"
#include "content/browser/loader/loader_io_thread_notifier.h"
#include "content/browser/loader/resource_dispatcher_host_impl.h"
#include "content/browser/manifest/manifest_manager_host.h"
#include "content/browser/media/audio_stream_monitor.h"
#include "content/browser/media/capture/web_contents_audio_muter.h"
#include "content/browser/media/media_web_contents_observer.h"
#include "content/browser/media/session/media_session_impl.h"
#include "content/browser/message_port_message_filter.h"
#include "content/browser/plugin_content_origin_whitelist.h"
#include "content/browser/renderer_host/render_process_host_impl.h"
#include "content/browser/renderer_host/render_view_host_delegate_view.h"
#include "content/browser/renderer_host/render_view_host_impl.h"
#include "content/browser/renderer_host/render_widget_host_impl.h"
#include "content/browser/renderer_host/render_widget_host_input_event_router.h"
#include "content/browser/renderer_host/render_widget_host_view_base.h"
#include "content/browser/renderer_host/text_input_manager.h"
#include "content/browser/screen_orientation/screen_orientation_dispatcher_host_impl.h"
#include "content/browser/site_instance_impl.h"
#include "content/browser/web_contents/web_contents_view_child_frame.h"
#include "content/browser/web_contents/web_contents_view_guest.h"
#include "content/browser/webui/generic_handler.h"
#include "content/browser/webui/web_ui_controller_factory_registry.h"
#include "content/browser/webui/web_ui_impl.h"
#include "content/common/browser_plugin/browser_plugin_constants.h"
#include "content/common/browser_plugin/browser_plugin_messages.h"
#include "content/common/drag_messages.h"
#include "content/common/frame_messages.h"
#include "content/common/input_messages.h"
#include "content/common/page_messages.h"
#include "content/common/page_state_serialization.h"
#include "content/common/render_message_filter.mojom.h"
#include "content/common/site_isolation_policy.h"
#include "content/common/view_messages.h"
#include "content/public/browser/ax_event_notification_details.h"
#include "content/public/browser/browser_context.h"
#include "content/public/browser/browser_plugin_guest_manager.h"
#include "content/public/browser/content_browser_client.h"
#include "content/public/browser/download_manager.h"
#include "content/public/browser/download_url_parameters.h"
#include "content/public/browser/focused_node_details.h"
#include "content/public/browser/guest_mode.h"
#include "content/public/browser/invalidate_type.h"
#include "content/public/browser/javascript_dialog_manager.h"
#include "content/public/browser/load_notification_details.h"
#include "content/public/browser/navigation_details.h"
#include "content/public/browser/notification_details.h"
#include "content/public/browser/notification_service.h"
#include "content/public/browser/notification_types.h"
#include "content/public/browser/render_widget_host_iterator.h"
#include "content/public/browser/resource_request_details.h"
#include "content/public/browser/screen_orientation_dispatcher_host.h"
#include "content/public/browser/security_style_explanations.h"
#include "content/public/browser/storage_partition.h"
#include "content/public/browser/user_metrics.h"
#include "content/public/browser/web_contents_binding_set.h"
#include "content/public/browser/web_contents_delegate.h"
#include "content/public/browser/web_contents_unresponsive_state.h"
#include "content/public/common/bindings_policy.h"
#include "content/public/common/browser_side_navigation_policy.h"
#include "content/public/common/child_process_host.h"
#include "content/public/common/content_constants.h"
#include "content/public/common/content_switches.h"
#include "content/public/common/page_zoom.h"
#include "content/public/common/result_codes.h"
#include "content/public/common/url_constants.h"
#include "content/public/common/url_utils.h"
#include "content/public/common/web_preferences.h"
#include "device/geolocation/geolocation_service_context.h"
#include "device/nfc/nfc.mojom.h"
#include "device/wake_lock/wake_lock_service_context.h"
#include "net/base/url_util.h"
#include "net/http/http_cache.h"
#include "net/http/http_transaction_factory.h"
#include "net/url_request/url_request_context.h"
#include "net/url_request/url_request_context_getter.h"
#include "services/service_manager/public/cpp/interface_provider.h"
#include "third_party/WebKit/public/platform/WebSecurityStyle.h"
#include "third_party/WebKit/public/web/WebSandboxFlags.h"
#include "third_party/skia/include/core/SkBitmap.h"
#include "ui/accessibility/ax_tree_combiner.h"
#include "ui/base/layout.h"
#include "ui/events/blink/web_input_event_traits.h"
#include "ui/gl/gl_switches.h"

#if defined(OS_WIN)
#include "content/browser/renderer_host/dip_util.h"
#include "ui/gfx/geometry/dip_util.h"
#endif

#if defined(OS_ANDROID)
#include "content/browser/android/content_video_view.h"
#include "content/browser/android/date_time_chooser_android.h"
#include "content/browser/android/java_interfaces_impl.h"
#include "content/browser/media/android/media_web_contents_observer_android.h"
#include "content/browser/web_contents/web_contents_android.h"
#endif  // OS_ANDROID

#if defined(OS_MACOSX)
#include "base/mac/foundation_util.h"
#endif

#if defined(USE_AURA)
#include "content/browser/web_contents/web_contents_view_mus.h"
#include "content/public/common/service_manager_connection.h"
#include "ui/aura/mus/mus_util.h"
#endif

#if defined(ENABLE_PLUGINS)
#include "content/browser/media/session/pepper_playback_observer.h"
#endif  // ENABLE_PLUGINS

namespace content {
namespace {

const int kMinimumDelayBetweenLoadingUpdatesMS = 100;
const char kDotGoogleDotCom[] = ".google.com";

#if defined(OS_ANDROID)
const char kWebContentsAndroidKey[] = "web_contents_android";
#endif  // OS_ANDROID

base::LazyInstance<std::vector<WebContentsImpl::CreatedCallback> >
g_created_callbacks = LAZY_INSTANCE_INITIALIZER;

void NotifyCacheOnIO(
    scoped_refptr<net::URLRequestContextGetter> request_context,
    const GURL& url,
    const std::string& http_method) {
  net::HttpCache* cache = request_context->GetURLRequestContext()->
      http_transaction_factory()->GetCache();
  if (cache)
    cache->OnExternalCacheHit(url, http_method);
}

bool HasMatchingProcess(FrameTree* tree, int render_process_id) {
  for (FrameTreeNode* node : tree->Nodes()) {
    if (node->current_frame_host()->GetProcess()->GetID() == render_process_id)
      return true;
  }
  return false;
}

bool HasMatchingWidgetHost(FrameTree* tree, RenderWidgetHost* host) {
  // This method scans the frame tree rather than checking whether
  // host->delegate() == this, which allows it to return false when the host
  // for a frame that is pending or pending deletion.
  if (!host)
    return false;

  for (FrameTreeNode* node : tree->Nodes()) {
    if (node->current_frame_host()->GetRenderWidgetHost() == host)
      return true;
  }
  return false;
}

void SetAccessibilityModeOnFrame(AccessibilityMode mode,
                                 RenderFrameHost* frame_host) {
  static_cast<RenderFrameHostImpl*>(frame_host)->SetAccessibilityMode(mode);
}

void ResetAccessibility(RenderFrameHost* rfh) {
  static_cast<RenderFrameHostImpl*>(rfh)->AccessibilityReset();
}

using AXTreeSnapshotCallback =
      base::Callback<void(const ui::AXTreeUpdate&)>;

// Helper class used by WebContentsImpl::RequestAXTreeSnapshot.
// Handles the callbacks from parallel snapshot requests to each frame,
// and feeds the results to an AXTreeCombiner, which converts them into a
// single combined accessibility tree.
class AXTreeSnapshotCombiner : public base::RefCounted<AXTreeSnapshotCombiner> {
 public:
  explicit AXTreeSnapshotCombiner(AXTreeSnapshotCallback callback)
      : callback_(callback) {
  }

  AXTreeSnapshotCallback AddFrame(bool is_root) {
    // Adds a reference to |this|.
    return base::Bind(&AXTreeSnapshotCombiner::ReceiveSnapshot,
                      this,
                      is_root);
  }

  void ReceiveSnapshot(bool is_root, const ui::AXTreeUpdate& snapshot) {
    combiner_.AddTree(snapshot, is_root);
  }

 private:
  friend class base::RefCounted<AXTreeSnapshotCombiner>;

  // This is called automatically after the last call to ReceiveSnapshot
  // when there are no more references to this object.
  ~AXTreeSnapshotCombiner() {
    combiner_.Combine();
    callback_.Run(combiner_.combined());
  }

  ui::AXTreeCombiner combiner_;
  AXTreeSnapshotCallback callback_;
};

}  // namespace

WebContents* WebContents::Create(const WebContents::CreateParams& params) {
  FrameTreeNode* opener_node = nullptr;
  if (params.opener_render_frame_id != MSG_ROUTING_NONE) {
    RenderFrameHostImpl* opener_rfh = RenderFrameHostImpl::FromID(
        params.opener_render_process_id, params.opener_render_frame_id);
    if (opener_rfh)
      opener_node = opener_rfh->frame_tree_node();
  }
  return WebContentsImpl::CreateWithOpener(params, opener_node);
}

WebContents* WebContents::CreateWithSessionStorage(
    const WebContents::CreateParams& params,
    const SessionStorageNamespaceMap& session_storage_namespace_map) {
  WebContentsImpl* new_contents = new WebContentsImpl(params.browser_context);

  for (SessionStorageNamespaceMap::const_iterator it =
           session_storage_namespace_map.begin();
       it != session_storage_namespace_map.end();
       ++it) {
    new_contents->GetController()
        .SetSessionStorageNamespace(it->first, it->second.get());
  }

  new_contents->Init(params);
  return new_contents;
}

void WebContentsImpl::FriendZone::AddCreatedCallbackForTesting(
    const CreatedCallback& callback) {
  g_created_callbacks.Get().push_back(callback);
}

void WebContentsImpl::FriendZone::RemoveCreatedCallbackForTesting(
    const CreatedCallback& callback) {
  for (size_t i = 0; i < g_created_callbacks.Get().size(); ++i) {
    if (g_created_callbacks.Get().at(i).Equals(callback)) {
      g_created_callbacks.Get().erase(g_created_callbacks.Get().begin() + i);
      return;
    }
  }
}

WebContents* WebContents::FromRenderViewHost(RenderViewHost* rvh) {
  if (!rvh)
    return nullptr;
  return rvh->GetDelegate()->GetAsWebContents();
}

WebContents* WebContents::FromRenderFrameHost(RenderFrameHost* rfh) {
  if (!rfh)
    return nullptr;
  return static_cast<RenderFrameHostImpl*>(rfh)->delegate()->GetAsWebContents();
}

WebContents* WebContents::FromFrameTreeNodeId(int frame_tree_node_id) {
  FrameTreeNode* frame_tree_node =
      FrameTreeNode::GloballyFindByID(frame_tree_node_id);
  if (!frame_tree_node)
    return nullptr;
  return FromRenderFrameHost(frame_tree_node->current_frame_host());
}

// WebContentsImpl::DestructionObserver ----------------------------------------

class WebContentsImpl::DestructionObserver : public WebContentsObserver {
 public:
  DestructionObserver(WebContentsImpl* owner, WebContents* watched_contents)
      : WebContentsObserver(watched_contents),
        owner_(owner) {
  }

  // WebContentsObserver:
  void WebContentsDestroyed() override {
    owner_->OnWebContentsDestroyed(
        static_cast<WebContentsImpl*>(web_contents()));
  }

 private:
  WebContentsImpl* owner_;

  DISALLOW_COPY_AND_ASSIGN(DestructionObserver);
};

WebContentsImpl::ColorChooserInfo::ColorChooserInfo(int render_process_id,
                                                    int render_frame_id,
                                                    ColorChooser* chooser,
                                                    int identifier)
    : render_process_id(render_process_id),
      render_frame_id(render_frame_id),
      chooser(chooser),
      identifier(identifier) {
}

WebContentsImpl::ColorChooserInfo::~ColorChooserInfo() {
}

// WebContentsImpl::WebContentsTreeNode ----------------------------------------
WebContentsImpl::WebContentsTreeNode::WebContentsTreeNode()
    : outer_web_contents_(nullptr),
      outer_contents_frame_tree_node_id_(
          FrameTreeNode::kFrameTreeNodeInvalidId),
      focused_web_contents_(nullptr) {}

WebContentsImpl::WebContentsTreeNode::~WebContentsTreeNode() {
  // Remove child pointer from our parent.
  if (outer_web_contents_) {
    ChildrenSet& child_ptrs_in_parent =
        outer_web_contents_->node_->inner_web_contents_tree_nodes_;
    ChildrenSet::iterator iter = child_ptrs_in_parent.find(this);
    DCHECK(iter != child_ptrs_in_parent.end());
    child_ptrs_in_parent.erase(iter);
  }

  // Remove parent pointers from our children.
  // TODO(lazyboy): We should destroy the children WebContentses too. If the
  // children do not manage their own lifetime, then we would leak their
  // WebContentses.
  for (WebContentsTreeNode* child : inner_web_contents_tree_nodes_)
    child->outer_web_contents_ = nullptr;
}

void WebContentsImpl::WebContentsTreeNode::ConnectToOuterWebContents(
    WebContentsImpl* outer_web_contents,
    RenderFrameHostImpl* outer_contents_frame) {
  DCHECK(!focused_web_contents_) << "Should not attach a root node.";
  outer_web_contents_ = outer_web_contents;
  outer_contents_frame_tree_node_id_ =
      outer_contents_frame->frame_tree_node()->frame_tree_node_id();

  if (!outer_web_contents_->node_) {
    // This will only be reached when creating a new WebContents tree.
    // Initialize the root of this tree and set it as focused.
    outer_web_contents_->node_.reset(new WebContentsTreeNode());
    outer_web_contents_->node_->SetFocusedWebContents(outer_web_contents_);
  }

  outer_web_contents_->node_->inner_web_contents_tree_nodes_.insert(this);
}

void WebContentsImpl::WebContentsTreeNode::SetFocusedWebContents(
    WebContentsImpl* web_contents) {
  DCHECK(!outer_web_contents())
      << "Only the outermost WebContents tracks focus.";
  focused_web_contents_ = web_contents;
}

// WebContentsImpl -------------------------------------------------------------

WebContentsImpl::WebContentsImpl(BrowserContext* browser_context)
    : delegate_(NULL),
      controller_(this, browser_context),
      render_view_host_delegate_view_(NULL),
      created_with_opener_(false),
      frame_tree_(new NavigatorImpl(&controller_, this),
                  this,
                  this,
                  this,
                  this),
      is_load_to_different_document_(false),
      crashed_status_(base::TERMINATION_STATUS_STILL_RUNNING),
      crashed_error_code_(0),
      waiting_for_response_(false),
      load_state_(net::LOAD_STATE_IDLE, base::string16()),
      upload_size_(0),
      upload_position_(0),
      is_resume_pending_(false),
      has_accessed_initial_document_(false),
      theme_color_(SK_ColorTRANSPARENT),
      last_sent_theme_color_(SK_ColorTRANSPARENT),
      did_first_visually_non_empty_paint_(false),
      capturer_count_(0),
      should_normally_be_visible_(true),
      did_first_set_visible_(false),
      is_being_destroyed_(false),
      notify_disconnection_(false),
      dialog_manager_(NULL),
      is_showing_before_unload_dialog_(false),
      last_active_time_(base::TimeTicks::Now()),
      closed_by_user_gesture_(false),
      minimum_zoom_percent_(static_cast<int>(kMinimumZoomFactor * 100)),
      maximum_zoom_percent_(static_cast<int>(kMaximumZoomFactor * 100)),
      zoom_scroll_remainder_(0),
      render_view_message_source_(NULL),
      render_frame_message_source_(NULL),
      fullscreen_widget_process_id_(ChildProcessHost::kInvalidUniqueID),
      fullscreen_widget_routing_id_(MSG_ROUTING_NONE),
      fullscreen_widget_had_focus_at_shutdown_(false),
      is_subframe_(false),
      force_disable_overscroll_content_(false),
      last_dialog_suppressed_(false),
      geolocation_service_context_(new device::GeolocationServiceContext()),
      accessibility_mode_(
          BrowserAccessibilityStateImpl::GetInstance()->accessibility_mode()),
      audio_stream_monitor_(this),
      bluetooth_connected_device_count_(0),
      virtual_keyboard_requested_(false),
      page_scale_factor_is_one_(true),
      mouse_lock_widget_(nullptr),
      is_overlay_content_(false),
      loading_weak_factory_(this),
      weak_factory_(this) {
  frame_tree_.SetFrameRemoveListener(
      base::Bind(&WebContentsImpl::OnFrameRemoved,
                 base::Unretained(this)));
#if defined(OS_ANDROID)
  media_web_contents_observer_.reset(new MediaWebContentsObserverAndroid(this));
#else
  media_web_contents_observer_.reset(new MediaWebContentsObserver(this));
#endif
#if defined (ENABLE_PLUGINS)
  pepper_playback_observer_.reset(new PepperPlaybackObserver(this));
#endif
  loader_io_thread_notifier_.reset(new LoaderIOThreadNotifier(this));
  wake_lock_service_context_.reset(new device::WakeLockServiceContext(
      BrowserThread::GetTaskRunnerForThread(BrowserThread::FILE),
      base::Bind(&WebContentsImpl::GetNativeView, base::Unretained(this))));
  host_zoom_map_observer_.reset(new HostZoomMapObserver(this));
}

WebContentsImpl::~WebContentsImpl() {
  is_being_destroyed_ = true;

  rwh_input_event_router_.reset();

  for (auto& entry : binding_sets_)
    entry.second->CloseAllBindings();

  WebContentsImpl* outermost = GetOutermostWebContents();
  if (this != outermost && ContainsOrIsFocusedWebContents()) {
    // If the current WebContents is in focus, unset it.
    outermost->SetAsFocusedWebContentsIfNecessary();
  }

  for (FrameTreeNode* node : frame_tree_.Nodes()) {
    // Delete all RFHs pending shutdown, which will lead the corresponding RVHs
    // to be shutdown and be deleted as well.
    node->render_manager()->ClearRFHsPendingShutdown();
    node->render_manager()->ClearWebUIInstances();
  }

  for (RenderWidgetHostImpl* widget : created_widgets_)
    widget->DetachDelegate();
  created_widgets_.clear();

  // Clear out any JavaScript state.
  if (dialog_manager_) {
    // This object is being destructed, so make sure that no callbacks happen.
    dialog_manager_->CancelDialogs(this,
                                   true,   // suppress_callbacks,
                                   true);  // reset_state
  }

  if (color_chooser_info_.get())
    color_chooser_info_->chooser->End();

  NotifyDisconnected();

  // Notify any observer that have a reference on this WebContents.
  NotificationService::current()->Notify(
      NOTIFICATION_WEB_CONTENTS_DESTROYED,
      Source<WebContents>(this),
      NotificationService::NoDetails());

  // Destroy all frame tree nodes except for the root; this notifies observers.
  frame_tree_.root()->ResetForNewProcess();
  GetRenderManager()->ResetProxyHosts();

  // Manually call the observer methods for the root frame tree node. It is
  // necessary to manually delete all objects tracking navigations
  // (NavigationHandle, NavigationRequest) for observers to be properly
  // notified of these navigations stopping before the WebContents is
  // destroyed.
  RenderFrameHostManager* root = GetRenderManager();

  if (root->pending_frame_host()) {
    root->pending_frame_host()->SetRenderFrameCreated(false);
    root->pending_frame_host()->SetNavigationHandle(
        std::unique_ptr<NavigationHandleImpl>());
  }
  root->current_frame_host()->SetRenderFrameCreated(false);
  root->current_frame_host()->SetNavigationHandle(
      std::unique_ptr<NavigationHandleImpl>());

  // PlzNavigate: clear up state specific to browser-side navigation.
  if (IsBrowserSideNavigationEnabled()) {
    // Do not update state as the WebContents is being destroyed.
    frame_tree_.root()->ResetNavigationRequest(true);
    if (root->speculative_frame_host()) {
      root->speculative_frame_host()->SetRenderFrameCreated(false);
      root->speculative_frame_host()->SetNavigationHandle(
          std::unique_ptr<NavigationHandleImpl>());
    }
  }

#if defined(ENABLE_PLUGINS)
  // Call this before WebContentsDestroyed() is broadcasted since
  // AudioFocusManager will be destroyed after that.
  pepper_playback_observer_.reset();
#endif  // defined(ENABLED_PLUGINS)

  for (auto& observer : observers_)
    observer.FrameDeleted(root->current_frame_host());

  if (root->pending_render_view_host()) {
    for (auto& observer : observers_)
      observer.RenderViewDeleted(root->pending_render_view_host());
  }

  for (auto& observer : observers_)
    observer.RenderViewDeleted(root->current_host());

  for (auto& observer : observers_)
    observer.WebContentsDestroyed();

  for (auto& observer : observers_)
    observer.ResetWebContents();

  SetDelegate(NULL);
}

WebContentsImpl* WebContentsImpl::CreateWithOpener(
    const WebContents::CreateParams& params,
    FrameTreeNode* opener) {
  TRACE_EVENT0("browser", "WebContentsImpl::CreateWithOpener");
  WebContentsImpl* new_contents = new WebContentsImpl(params.browser_context);

  FrameTreeNode* new_root = new_contents->GetFrameTree()->root();

  if (!params.opener_suppressed && opener) {
    new_root->SetOpener(opener);
    new_contents->created_with_opener_ = true;
  }

  // If the opener is sandboxed, a new popup must inherit the opener's sandbox
  // flags, and these flags take effect immediately.  An exception is if the
  // opener's sandbox flags lack the PropagatesToAuxiliaryBrowsingContexts
  // bit (which is controlled by the "allow-popups-to-escape-sandbox" token).
  // See https://html.spec.whatwg.org/#attr-iframe-sandbox.
  if (opener) {
    blink::WebSandboxFlags opener_flags = opener->effective_sandbox_flags();
    const blink::WebSandboxFlags inherit_flag =
        blink::WebSandboxFlags::PropagatesToAuxiliaryBrowsingContexts;
    if ((opener_flags & inherit_flag) == inherit_flag) {
      new_root->SetPendingSandboxFlags(opener_flags);
      new_root->CommitPendingSandboxFlags();
    }
  }

  // This may be true even when opener is null, such as when opening blocked
  // popups.
  if (params.created_with_opener)
    new_contents->created_with_opener_ = true;

  if (params.guest_delegate) {
    // This makes |new_contents| act as a guest.
    // For more info, see comment above class BrowserPluginGuest.
    BrowserPluginGuest::Create(new_contents, params.guest_delegate);
    // We are instantiating a WebContents for browser plugin. Set its subframe
    // bit to true.
    new_contents->is_subframe_ = true;
  }
  new_contents->Init(params);
  return new_contents;
}

// static
std::vector<WebContentsImpl*> WebContentsImpl::GetAllWebContents() {
  std::vector<WebContentsImpl*> result;
  std::unique_ptr<RenderWidgetHostIterator> widgets(
      RenderWidgetHostImpl::GetRenderWidgetHosts());
  while (RenderWidgetHost* rwh = widgets->GetNextHost()) {
    RenderViewHost* rvh = RenderViewHost::From(rwh);
    if (!rvh)
      continue;
    WebContents* web_contents = WebContents::FromRenderViewHost(rvh);
    if (!web_contents)
      continue;
    if (web_contents->GetRenderViewHost() != rvh)
      continue;
    // Because a WebContents can only have one current RVH at a time, there will
    // be no duplicate WebContents here.
    result.push_back(static_cast<WebContentsImpl*>(web_contents));
  }
  return result;
}

// static
WebContentsImpl* WebContentsImpl::FromFrameTreeNode(
    FrameTreeNode* frame_tree_node) {
  return static_cast<WebContentsImpl*>(
      WebContents::FromRenderFrameHost(frame_tree_node->current_frame_host()));
}

// static
WebContents* WebContentsImpl::FromRenderFrameHostID(int render_process_host_id,
                                                    int render_frame_host_id) {
  DCHECK_CURRENTLY_ON(BrowserThread::UI);
  RenderFrameHost* render_frame_host =
      RenderFrameHost::FromID(render_process_host_id, render_frame_host_id);
  if (!render_frame_host)
    return nullptr;

  return WebContents::FromRenderFrameHost(render_frame_host);
}

RenderFrameHostManager* WebContentsImpl::GetRenderManagerForTesting() {
  return GetRenderManager();
}

bool WebContentsImpl::OnMessageReceived(RenderViewHost* render_view_host,
                                        const IPC::Message& message) {
  return OnMessageReceived(render_view_host, NULL, message);
}

bool WebContentsImpl::OnMessageReceived(RenderViewHost* render_view_host,
                                        RenderFrameHost* render_frame_host,
                                        const IPC::Message& message) {
  DCHECK(render_view_host || render_frame_host);
  if (GetWebUI() &&
      static_cast<WebUIImpl*>(GetWebUI())->OnMessageReceived(message)) {
    return true;
  }

  if (render_frame_host) {
    for (auto& observer : observers_) {
      if (observer.OnMessageReceived(message, render_frame_host))
        return true;
    }
  } else {
    for (auto& observer : observers_) {
      if (observer.OnMessageReceived(message))
        return true;
    }
  }

  // Message handlers should be aware of which
  // RenderViewHost/RenderFrameHost sent the message, which is temporarily
  // stored in render_(view|frame)_message_source_.
  if (render_frame_host)
    render_frame_message_source_ = render_frame_host;
  else
    render_view_message_source_ = render_view_host;

  bool handled = true;
  IPC_BEGIN_MESSAGE_MAP(WebContentsImpl, message)
    IPC_MESSAGE_HANDLER(FrameHostMsg_DomOperationResponse,
                        OnDomOperationResponse)
    IPC_MESSAGE_HANDLER(FrameHostMsg_DidChangeThemeColor,
                        OnThemeColorChanged)
    IPC_MESSAGE_HANDLER(FrameHostMsg_DidFinishDocumentLoad,
                        OnDocumentLoadedInFrame)
    IPC_MESSAGE_HANDLER(FrameHostMsg_DidFinishLoad, OnDidFinishLoad)
    IPC_MESSAGE_HANDLER(FrameHostMsg_OpenColorChooser, OnOpenColorChooser)
    IPC_MESSAGE_HANDLER(FrameHostMsg_EndColorChooser, OnEndColorChooser)
    IPC_MESSAGE_HANDLER(FrameHostMsg_SetSelectedColorInColorChooser,
                        OnSetSelectedColorInColorChooser)
    IPC_MESSAGE_HANDLER(ViewHostMsg_DidFirstVisuallyNonEmptyPaint,
                        OnFirstVisuallyNonEmptyPaint)
    IPC_MESSAGE_HANDLER(FrameHostMsg_DidLoadResourceFromMemoryCache,
                        OnDidLoadResourceFromMemoryCache)
    IPC_MESSAGE_HANDLER(FrameHostMsg_DidDisplayInsecureContent,
                        OnDidDisplayInsecureContent)
    IPC_MESSAGE_HANDLER(FrameHostMsg_DidRunInsecureContent,
                        OnDidRunInsecureContent)
    IPC_MESSAGE_HANDLER(FrameHostMsg_DidDisplayContentWithCertificateErrors,
                        OnDidDisplayContentWithCertificateErrors)
    IPC_MESSAGE_HANDLER(FrameHostMsg_DidRunContentWithCertificateErrors,
                        OnDidRunContentWithCertificateErrors)
    IPC_MESSAGE_HANDLER(ViewHostMsg_GoToEntryAtOffset, OnGoToEntryAtOffset)
    IPC_MESSAGE_HANDLER(ViewHostMsg_UpdateZoomLimits, OnUpdateZoomLimits)
    IPC_MESSAGE_HANDLER(ViewHostMsg_PageScaleFactorChanged,
                        OnPageScaleFactorChanged)
    IPC_MESSAGE_HANDLER(ViewHostMsg_EnumerateDirectory, OnEnumerateDirectory)
    IPC_MESSAGE_HANDLER(FrameHostMsg_RegisterProtocolHandler,
                        OnRegisterProtocolHandler)
    IPC_MESSAGE_HANDLER(FrameHostMsg_UnregisterProtocolHandler,
                        OnUnregisterProtocolHandler)
    IPC_MESSAGE_HANDLER(FrameHostMsg_UpdatePageImportanceSignals,
                        OnUpdatePageImportanceSignals)
    IPC_MESSAGE_HANDLER(FrameHostMsg_Find_Reply, OnFindReply)
    IPC_MESSAGE_HANDLER(ViewHostMsg_AppCacheAccessed, OnAppCacheAccessed)
    IPC_MESSAGE_HANDLER(ViewHostMsg_WebUISend, OnWebUISend)
#if defined(ENABLE_PLUGINS)
    IPC_MESSAGE_HANDLER(FrameHostMsg_PepperInstanceCreated,
                        OnPepperInstanceCreated)
    IPC_MESSAGE_HANDLER(FrameHostMsg_PepperInstanceDeleted,
                        OnPepperInstanceDeleted)
    IPC_MESSAGE_HANDLER(FrameHostMsg_PepperPluginHung, OnPepperPluginHung)
    IPC_MESSAGE_HANDLER(FrameHostMsg_PepperStartsPlayback,
                        OnPepperStartsPlayback)
    IPC_MESSAGE_HANDLER(FrameHostMsg_PepperStopsPlayback,
                        OnPepperStopsPlayback)
    IPC_MESSAGE_HANDLER(FrameHostMsg_PluginCrashed, OnPluginCrashed)
    IPC_MESSAGE_HANDLER(ViewHostMsg_RequestPpapiBrokerPermission,
                        OnRequestPpapiBrokerPermission)
    IPC_MESSAGE_HANDLER_GENERIC(BrowserPluginHostMsg_Attach,
                                OnBrowserPluginMessage(render_frame_host,
                                                       message))
#endif
    IPC_MESSAGE_HANDLER(ViewHostMsg_UpdateFaviconURL, OnUpdateFaviconURL)
    IPC_MESSAGE_HANDLER(ViewHostMsg_ShowValidationMessage,
                        OnShowValidationMessage)
    IPC_MESSAGE_HANDLER(ViewHostMsg_HideValidationMessage,
                        OnHideValidationMessage)
    IPC_MESSAGE_HANDLER(ViewHostMsg_MoveValidationMessage,
                        OnMoveValidationMessage)
#if defined(OS_ANDROID)
    IPC_MESSAGE_HANDLER(FrameHostMsg_FindMatchRects_Reply,
                        OnFindMatchRectsReply)
    IPC_MESSAGE_HANDLER(FrameHostMsg_GetNearestFindResult_Reply,
                        OnGetNearestFindResultReply)
    IPC_MESSAGE_HANDLER(ViewHostMsg_OpenDateTimeDialog,
                        OnOpenDateTimeDialog)
#endif
    IPC_MESSAGE_UNHANDLED(handled = false)
  IPC_END_MESSAGE_MAP()
  render_view_message_source_ = NULL;
  render_frame_message_source_ = NULL;

  return handled;
}

bool WebContentsImpl::HasValidFrameSource() {
  if (!render_frame_message_source_) {
    DCHECK(render_view_message_source_);
    bad_message::ReceivedBadMessage(GetRenderProcessHost(),
                                    bad_message::WC_INVALID_FRAME_SOURCE);
    return false;
  }

  return true;
}

NavigationControllerImpl& WebContentsImpl::GetController() {
  return controller_;
}

const NavigationControllerImpl& WebContentsImpl::GetController() const {
  return controller_;
}

BrowserContext* WebContentsImpl::GetBrowserContext() const {
  return controller_.GetBrowserContext();
}

const GURL& WebContentsImpl::GetURL() const {
  // We may not have a navigation entry yet.
  NavigationEntry* entry = controller_.GetVisibleEntry();
  return entry ? entry->GetVirtualURL() : GURL::EmptyGURL();
}

const GURL& WebContentsImpl::GetVisibleURL() const {
  // We may not have a navigation entry yet.
  NavigationEntry* entry = controller_.GetVisibleEntry();
  return entry ? entry->GetVirtualURL() : GURL::EmptyGURL();
}

const GURL& WebContentsImpl::GetLastCommittedURL() const {
  // We may not have a navigation entry yet.
  NavigationEntry* entry = controller_.GetLastCommittedEntry();
  return entry ? entry->GetVirtualURL() : GURL::EmptyGURL();
}

WebContentsDelegate* WebContentsImpl::GetDelegate() {
  return delegate_;
}

void WebContentsImpl::SetDelegate(WebContentsDelegate* delegate) {
  // TODO(cbentzel): remove this debugging code?
  if (delegate == delegate_)
    return;
  if (delegate_)
    delegate_->Detach(this);
  delegate_ = delegate;
  if (delegate_) {
    delegate_->Attach(this);
    // Ensure the visible RVH reflects the new delegate's preferences.
    if (view_)
      view_->SetOverscrollControllerEnabled(CanOverscrollContent());
  }
}

RenderProcessHost* WebContentsImpl::GetRenderProcessHost() const {
  RenderViewHostImpl* host = GetRenderManager()->current_host();
  return host ? host->GetProcess() : NULL;
}

RenderFrameHostImpl* WebContentsImpl::GetMainFrame() {
  return frame_tree_.root()->current_frame_host();
}

RenderFrameHostImpl* WebContentsImpl::GetFocusedFrame() {
  FrameTreeNode* focused_node = frame_tree_.GetFocusedFrame();
  if (!focused_node)
    return nullptr;
  return focused_node->current_frame_host();
}

RenderFrameHostImpl* WebContentsImpl::FindFrameByFrameTreeNodeId(
    int frame_tree_node_id) {
  FrameTreeNode* frame = frame_tree_.FindByID(frame_tree_node_id);
  return frame ? frame->current_frame_host() : nullptr;
}

void WebContentsImpl::ForEachFrame(
    const base::Callback<void(RenderFrameHost*)>& on_frame) {
  for (FrameTreeNode* node : frame_tree_.Nodes()) {
    on_frame.Run(node->current_frame_host());
  }
}

std::vector<RenderFrameHost*> WebContentsImpl::GetAllFrames() {
  std::vector<RenderFrameHost*> frame_hosts;
  for (FrameTreeNode* node : frame_tree_.Nodes())
    frame_hosts.push_back(node->current_frame_host());
  return frame_hosts;
}

int WebContentsImpl::SendToAllFrames(IPC::Message* message) {
  int number_of_messages = 0;
  for (RenderFrameHost* rfh : GetAllFrames()) {
    if (!rfh->IsRenderFrameLive())
      continue;

    ++number_of_messages;
    IPC::Message* message_copy = new IPC::Message(*message);
    message_copy->set_routing_id(rfh->GetRoutingID());
    rfh->Send(message_copy);
  }
  delete message;
  return number_of_messages;
}

void WebContentsImpl::SendPageMessage(IPC::Message* msg) {
  frame_tree_.root()->render_manager()->SendPageMessage(msg, nullptr);
}

RenderViewHostImpl* WebContentsImpl::GetRenderViewHost() const {
  return GetRenderManager()->current_host();
}

int WebContentsImpl::GetRoutingID() const {
  if (!GetRenderViewHost())
    return MSG_ROUTING_NONE;

  return GetRenderViewHost()->GetRoutingID();
}

void WebContentsImpl::CancelActiveAndPendingDialogs() {
  if (dialog_manager_) {
    dialog_manager_->CancelDialogs(this,
                                   false,   // suppress_callbacks,
                                   false);  // reset_state
  }
  if (browser_plugin_embedder_)
    browser_plugin_embedder_->CancelGuestDialogs();
}

void WebContentsImpl::ClosePage() {
  GetRenderViewHost()->ClosePage();
}

RenderWidgetHostView* WebContentsImpl::GetRenderWidgetHostView() const {
  return GetRenderManager()->GetRenderWidgetHostView();
}

RenderWidgetHostView* WebContentsImpl::GetTopLevelRenderWidgetHostView() {
  if (GetOuterWebContents())
    return GetOuterWebContents()->GetTopLevelRenderWidgetHostView();
  return GetRenderManager()->GetRenderWidgetHostView();
}

RenderWidgetHostView* WebContentsImpl::GetFullscreenRenderWidgetHostView()
    const {
  if (auto widget_host = GetFullscreenRenderWidgetHost())
    return widget_host->GetView();
  return nullptr;
}

WebContentsView* WebContentsImpl::GetView() const {
  return view_.get();
}

SkColor WebContentsImpl::GetThemeColor() const {
  return theme_color_;
}

void WebContentsImpl::SetAccessibilityMode(AccessibilityMode mode) {
  if (mode == accessibility_mode_)
    return;

  accessibility_mode_ = mode;

  for (FrameTreeNode* node : frame_tree_.Nodes()) {
    SetAccessibilityModeOnFrame(mode, node->current_frame_host());
    RenderFrameHost* pending_frame_host =
        node->render_manager()->pending_frame_host();
    if (pending_frame_host)
      SetAccessibilityModeOnFrame(mode, pending_frame_host);
  }
}

void WebContentsImpl::AddAccessibilityMode(AccessibilityMode mode) {
  SetAccessibilityMode(AddAccessibilityModeTo(accessibility_mode_, mode));
}

void WebContentsImpl::RemoveAccessibilityMode(AccessibilityMode mode) {
  SetAccessibilityMode(RemoveAccessibilityModeFrom(accessibility_mode_, mode));
}

void WebContentsImpl::RequestAXTreeSnapshot(AXTreeSnapshotCallback callback) {
  // Send a request to each of the frames in parallel. Each one will return
  // an accessibility tree snapshot, and AXTreeSnapshotCombiner will combine
  // them into a single tree and call |callback| with that result, then
  // delete |combiner|.
  AXTreeSnapshotCombiner* combiner = new AXTreeSnapshotCombiner(callback);
  for (FrameTreeNode* frame_tree_node : frame_tree_.Nodes()) {
    bool is_root = frame_tree_node->parent() == nullptr;
    frame_tree_node->current_frame_host()->RequestAXTreeSnapshot(
        combiner->AddFrame(is_root));
  }
}

void WebContentsImpl::SetTemporaryZoomLevel(double level,
                                            bool temporary_zoom_enabled) {
  SendPageMessage(new PageMsg_SetZoomLevel(
      MSG_ROUTING_NONE,
      temporary_zoom_enabled ? PageMsg_SetZoomLevel_Command::SET_TEMPORARY
                             : PageMsg_SetZoomLevel_Command::CLEAR_TEMPORARY,
      level));
}

void WebContentsImpl::UpdateZoom(double level) {
  // Individual frames may still ignore the new zoom level if their RenderView
  // contains a plugin document or if it uses a temporary zoom level.
  SendPageMessage(new PageMsg_SetZoomLevel(
      MSG_ROUTING_NONE,
      PageMsg_SetZoomLevel_Command::USE_CURRENT_TEMPORARY_MODE, level));
}

void WebContentsImpl::UpdateZoomIfNecessary(const std::string& scheme,
                                            const std::string& host,
                                            double level) {
  NavigationEntry* entry = GetController().GetLastCommittedEntry();
  if (!entry)
    return;

  GURL url = HostZoomMap::GetURLFromEntry(entry);
  if (host != net::GetHostOrSpecFromURL(url) ||
      (!scheme.empty() && !url.SchemeIs(scheme))) {
    return;
  }

  UpdateZoom(level);
}

base::Closure WebContentsImpl::AddBindingSet(
    const std::string& interface_name,
    WebContentsBindingSet* binding_set) {
  auto result =
      binding_sets_.insert(std::make_pair(interface_name, binding_set));
  DCHECK(result.second);
  return base::Bind(&WebContentsImpl::RemoveBindingSet,
                    weak_factory_.GetWeakPtr(), interface_name);
}

void WebContentsImpl::UpdateDeviceScaleFactor(double device_scale_factor) {
  SendPageMessage(
      new PageMsg_SetDeviceScaleFactor(MSG_ROUTING_NONE, device_scale_factor));
}

void WebContentsImpl::GetScreenInfo(ScreenInfo* screen_info) {
  if (GetView())
    GetView()->GetScreenInfo(screen_info);
}

std::unique_ptr<WebUI> WebContentsImpl::CreateSubframeWebUI(
    const GURL& url,
    const std::string& frame_name) {
  DCHECK(!frame_name.empty());
  return CreateWebUI(url, frame_name);
}

WebUI* WebContentsImpl::GetWebUI() const {
  WebUI* commited_web_ui = GetCommittedWebUI();
  return commited_web_ui ? commited_web_ui
                         : GetRenderManager()->GetNavigatingWebUI();
}

WebUI* WebContentsImpl::GetCommittedWebUI() const {
  return frame_tree_.root()->current_frame_host()->web_ui();
}

void WebContentsImpl::SetUserAgentOverride(const std::string& override) {
  if (GetUserAgentOverride() == override)
    return;

  renderer_preferences_.user_agent_override = override;

  // Send the new override string to the renderer.
  RenderViewHost* host = GetRenderViewHost();
  if (host)
    host->SyncRendererPrefs();

  // Reload the page if a load is currently in progress to avoid having
  // different parts of the page loaded using different user agents.
  NavigationEntry* entry = controller_.GetVisibleEntry();
  if (IsLoading() && entry != NULL && entry->GetIsOverridingUserAgent())
    controller_.ReloadBypassingCache(true);

  for (auto& observer : observers_)
    observer.UserAgentOverrideSet(override);
}

const std::string& WebContentsImpl::GetUserAgentOverride() const {
  return renderer_preferences_.user_agent_override;
}

void WebContentsImpl::EnableTreeOnlyAccessibilityMode() {
  if (GetAccessibilityMode() != AccessibilityModeOff) {
    for (RenderFrameHost* rfh : GetAllFrames())
      ResetAccessibility(rfh);
  } else {
    AddAccessibilityMode(AccessibilityModeTreeOnly);
  }
}

bool WebContentsImpl::IsTreeOnlyAccessibilityModeForTesting() const {
  return accessibility_mode_ == AccessibilityModeTreeOnly;
}

bool WebContentsImpl::IsFullAccessibilityModeForTesting() const {
  return accessibility_mode_ == AccessibilityModeComplete;
}

const PageImportanceSignals& WebContentsImpl::GetPageImportanceSignals() const {
  return page_importance_signals_;
}

const base::string16& WebContentsImpl::GetTitle() const {
  // Transient entries take precedence. They are used for interstitial pages
  // that are shown on top of existing pages.
  NavigationEntry* entry = controller_.GetTransientEntry();
  if (entry) {
    return entry->GetTitleForDisplay();
  }

  WebUI* navigating_web_ui = GetRenderManager()->GetNavigatingWebUI();
  WebUI* our_web_ui = navigating_web_ui
                          ? navigating_web_ui
                          : GetRenderManager()->current_frame_host()->web_ui();

  if (our_web_ui) {
    // Don't override the title in view source mode.
    entry = controller_.GetVisibleEntry();
    if (!(entry && entry->IsViewSourceMode())) {
      // Give the Web UI the chance to override our title.
      const base::string16& title = our_web_ui->GetOverriddenTitle();
      if (!title.empty())
        return title;
    }
  }

  // We use the title for the last committed entry rather than a pending
  // navigation entry. For example, when the user types in a URL, we want to
  // keep the old page's title until the new load has committed and we get a new
  // title.
  entry = controller_.GetLastCommittedEntry();

  // We make an exception for initial navigations. We only want to use the title
  // from the visible entry if:
  // 1. The pending entry has been explicitly assigned a title to display.
  // 2. The user is doing a history navigation in a new tab (e.g., Ctrl+Back),
  //    which case there is a pending entry index other than -1.
  //
  // Otherwise, we want to stick with the last committed entry's title during
  // new navigations, which have pending entries at index -1 with no title.
  if (controller_.IsInitialNavigation() &&
      ((controller_.GetVisibleEntry() &&
        !controller_.GetVisibleEntry()->GetTitle().empty()) ||
       controller_.GetPendingEntryIndex() != -1)) {
    entry = controller_.GetVisibleEntry();
  }

  if (entry) {
    return entry->GetTitleForDisplay();
  }

  // |page_title_when_no_navigation_entry_| is finally used
  // if no title cannot be retrieved.
  return page_title_when_no_navigation_entry_;
}

SiteInstanceImpl* WebContentsImpl::GetSiteInstance() const {
  return GetRenderManager()->current_host()->GetSiteInstance();
}

SiteInstanceImpl* WebContentsImpl::GetPendingSiteInstance() const {
  RenderViewHostImpl* dest_rvh =
      GetRenderManager()->pending_render_view_host() ?
          GetRenderManager()->pending_render_view_host() :
          GetRenderManager()->current_host();
  return dest_rvh->GetSiteInstance();
}

bool WebContentsImpl::IsLoading() const {
  return frame_tree_.IsLoading() &&
         !(ShowingInterstitialPage() &&
           GetRenderManager()->interstitial_page()->pause_throbber());
}

bool WebContentsImpl::IsLoadingToDifferentDocument() const {
  return IsLoading() && is_load_to_different_document_;
}

bool WebContentsImpl::IsWaitingForResponse() const {
  return waiting_for_response_ && is_load_to_different_document_;
}

const net::LoadStateWithParam& WebContentsImpl::GetLoadState() const {
  return load_state_;
}

const base::string16& WebContentsImpl::GetLoadStateHost() const {
  return load_state_host_;
}

uint64_t WebContentsImpl::GetUploadSize() const {
  return upload_size_;
}

uint64_t WebContentsImpl::GetUploadPosition() const {
  return upload_position_;
}

const std::string& WebContentsImpl::GetEncoding() const {
  return canonical_encoding_;
}

void WebContentsImpl::IncrementCapturerCount(const gfx::Size& capture_size) {
  DCHECK(!is_being_destroyed_);
  ++capturer_count_;
  DVLOG(1) << "There are now " << capturer_count_
           << " capturing(s) of WebContentsImpl@" << this;

  // Note: This provides a hint to upstream code to size the views optimally
  // for quality (e.g., to avoid scaling).
  if (!capture_size.IsEmpty() && preferred_size_for_capture_.IsEmpty()) {
    preferred_size_for_capture_ = capture_size;
    OnPreferredSizeChanged(preferred_size_);
  }

  // Ensure that all views are un-occluded before capture begins.
  WasUnOccluded();
}

void WebContentsImpl::DecrementCapturerCount() {
  --capturer_count_;
  DVLOG(1) << "There are now " << capturer_count_
           << " capturing(s) of WebContentsImpl@" << this;
  DCHECK_LE(0, capturer_count_);

  if (is_being_destroyed_)
    return;

  if (capturer_count_ == 0) {
    const gfx::Size old_size = preferred_size_for_capture_;
    preferred_size_for_capture_ = gfx::Size();
    OnPreferredSizeChanged(old_size);
  }

  if (IsHidden()) {
    DVLOG(1) << "Executing delayed WasHidden().";
    WasHidden();
  }
}

int WebContentsImpl::GetCapturerCount() const {
  return capturer_count_;
}

bool WebContentsImpl::IsAudioMuted() const {
  return audio_muter_.get() && audio_muter_->is_muting();
}

void WebContentsImpl::SetAudioMuted(bool mute) {
  DVLOG(1) << "SetAudioMuted(mute=" << mute << "), was " << IsAudioMuted()
           << " for WebContentsImpl@" << this;

  if (mute == IsAudioMuted())
    return;

  if (mute) {
    if (!audio_muter_)
      audio_muter_.reset(new WebContentsAudioMuter(this));
    audio_muter_->StartMuting();
  } else {
    DCHECK(audio_muter_);
    audio_muter_->StopMuting();
  }

  for (auto& observer : observers_)
    observer.DidUpdateAudioMutingState(mute);

  OnAudioStateChanged(!mute && audio_stream_monitor_.IsCurrentlyAudible());
}

bool WebContentsImpl::IsConnectedToBluetoothDevice() const {
  return bluetooth_connected_device_count_ > 0;
}

bool WebContentsImpl::IsCrashed() const {
  return (crashed_status_ == base::TERMINATION_STATUS_PROCESS_CRASHED ||
          crashed_status_ == base::TERMINATION_STATUS_ABNORMAL_TERMINATION ||
          crashed_status_ == base::TERMINATION_STATUS_PROCESS_WAS_KILLED ||
#if defined(OS_CHROMEOS)
          crashed_status_ ==
              base::TERMINATION_STATUS_PROCESS_WAS_KILLED_BY_OOM ||
#endif
          crashed_status_ == base::TERMINATION_STATUS_LAUNCH_FAILED
          );
}

void WebContentsImpl::SetIsCrashed(base::TerminationStatus status,
                                   int error_code) {
  if (status == crashed_status_)
    return;

  crashed_status_ = status;
  crashed_error_code_ = error_code;
  NotifyNavigationStateChanged(INVALIDATE_TYPE_TAB);
}

base::TerminationStatus WebContentsImpl::GetCrashedStatus() const {
  return crashed_status_;
}

int WebContentsImpl::GetCrashedErrorCode() const {
  return crashed_error_code_;
}

bool WebContentsImpl::IsBeingDestroyed() const {
  return is_being_destroyed_;
}

void WebContentsImpl::NotifyNavigationStateChanged(
    InvalidateTypes changed_flags) {
  // TODO(erikchen): Remove ScopedTracker below once http://crbug.com/466285
  // is fixed.
  tracked_objects::ScopedTracker tracking_profile(
      FROM_HERE_WITH_EXPLICIT_FUNCTION(
          "466285 WebContentsImpl::NotifyNavigationStateChanged"));
  // Notify the media observer of potential audibility changes.
  if (changed_flags & INVALIDATE_TYPE_TAB) {
    media_web_contents_observer_->MaybeUpdateAudibleState();
  }

  if (delegate_)
    delegate_->NavigationStateChanged(this, changed_flags);

  if (GetOuterWebContents())
    GetOuterWebContents()->NotifyNavigationStateChanged(changed_flags);
}

void WebContentsImpl::OnAudioStateChanged(bool is_audible) {
  SendPageMessage(new PageMsg_AudioStateChanged(MSG_ROUTING_NONE, is_audible));

  // Notification for UI updates in response to the changed audio state.
  NotifyNavigationStateChanged(INVALIDATE_TYPE_TAB);
}

base::TimeTicks WebContentsImpl::GetLastActiveTime() const {
  return last_active_time_;
}

void WebContentsImpl::SetLastActiveTime(base::TimeTicks last_active_time) {
  last_active_time_ = last_active_time;
}

base::TimeTicks WebContentsImpl::GetLastHiddenTime() const {
  return last_hidden_time_;
}

void WebContentsImpl::WasShown() {
  controller_.SetActive(true);

  for (RenderWidgetHostView* view : GetRenderWidgetHostViewsInTree()) {
    if (view) {
      view->Show();
#if defined(OS_MACOSX)
      view->SetActive(true);
#endif
    }
  }

  SendPageMessage(new PageMsg_WasShown(MSG_ROUTING_NONE));

  last_active_time_ = base::TimeTicks::Now();

  for (auto& observer : observers_)
    observer.WasShown();

  should_normally_be_visible_ = true;
}

void WebContentsImpl::WasHidden() {
  // If there are entities capturing screenshots or video (e.g., mirroring),
  // don't activate the "disable rendering" optimization.
  if (capturer_count_ == 0) {
    // |GetRenderViewHost()| can be NULL if the user middle clicks a link to
    // open a tab in the background, then closes the tab before selecting it.
    // This is because closing the tab calls WebContentsImpl::Destroy(), which
    // removes the |GetRenderViewHost()|; then when we actually destroy the
    // window, OnWindowPosChanged() notices and calls WasHidden() (which
    // calls us).
    for (RenderWidgetHostView* view : GetRenderWidgetHostViewsInTree()) {
      if (view)
        view->Hide();
    }

    SendPageMessage(new PageMsg_WasHidden(MSG_ROUTING_NONE));
  }

  last_hidden_time_ = base::TimeTicks::Now();

  for (auto& observer : observers_)
    observer.WasHidden();

  should_normally_be_visible_ = false;
}

void WebContentsImpl::WasOccluded() {
  if (capturer_count_ > 0)
    return;

  for (RenderWidgetHostView* view : GetRenderWidgetHostViewsInTree()) {
    if (view)
      view->WasOccluded();
  }
}

void WebContentsImpl::WasUnOccluded() {
  for (RenderWidgetHostView* view : GetRenderWidgetHostViewsInTree()) {
    if (view)
      view->WasUnOccluded();
  }
}

bool WebContentsImpl::NeedToFireBeforeUnload() {
  // TODO(creis): Should we fire even for interstitial pages?
  return WillNotifyDisconnection() && !ShowingInterstitialPage() &&
         !GetRenderViewHost()->SuddenTerminationAllowed();
}

void WebContentsImpl::DispatchBeforeUnload() {
  bool for_cross_site_transition = false;
  GetMainFrame()->DispatchBeforeUnload(for_cross_site_transition, false);
}

void WebContentsImpl::AttachToOuterWebContentsFrame(
    WebContents* outer_web_contents,
    RenderFrameHost* outer_contents_frame) {
  CHECK(GuestMode::IsCrossProcessFrameGuest(this));
  RenderFrameHostManager* render_manager = GetRenderManager();

  // When the WebContents being initialized has an opener, the  browser side
  // Render{View,Frame}Host must be initialized and the RenderWidgetHostView
  // created. This is needed because the usual initialization happens during
  // the first navigation, but when attaching a new window we don't navigate
  // before attaching. If the browser side is already initialized, the calls
  // below will just early return.
  render_manager->InitRenderView(GetRenderViewHost(), nullptr);
  GetMainFrame()->Init();
  if (!render_manager->GetRenderWidgetHostView())
    CreateRenderWidgetHostViewForRenderManager(GetRenderViewHost());

  // Create a link to our outer WebContents.
  node_.reset(new WebContentsTreeNode());
  node_->ConnectToOuterWebContents(
      static_cast<WebContentsImpl*>(outer_web_contents),
      static_cast<RenderFrameHostImpl*>(outer_contents_frame));

  DCHECK(outer_contents_frame);

  // Create a proxy in top-level RenderFrameHostManager, pointing to the
  // SiteInstance of the outer WebContents. The proxy will be used to send
  // postMessage to the inner WebContents.
  render_manager->CreateOuterDelegateProxy(
      outer_contents_frame->GetSiteInstance(),
      static_cast<RenderFrameHostImpl*>(outer_contents_frame));

  render_manager->SetRWHViewForInnerContents(
      render_manager->GetRenderWidgetHostView());

  static_cast<RenderWidgetHostViewChildFrame*>(
      render_manager->GetRenderWidgetHostView())
      ->RegisterFrameSinkId();

  // At this point, we should destroy the TextInputManager which will notify all
  // the RWHV in this WebContents. The RWHV in this WebContents should use the
  // TextInputManager owned by the outer WebContents.
  // TODO(ekaramad): Is it possible to have TextInputState before attaching to
  // outer WebContents? In such a case, is this still the right way to hand off
  // state tracking from inner WebContents's TextInputManager to that of the
  // outer WebContent (crbug.com/609846)?
  text_input_manager_.reset(nullptr);
}

void WebContentsImpl::DidChangeVisibleSecurityState() {
  if (delegate_) {
    delegate_->VisibleSecurityStateChanged(this);

    SecurityStyleExplanations security_style_explanations;
    blink::WebSecurityStyle security_style =
        delegate_->GetSecurityStyle(this, &security_style_explanations);
    for (auto& observer : observers_) {
      observer.SecurityStyleChanged(security_style,
                                    security_style_explanations);
    }
  }
}

void WebContentsImpl::Stop() {
  for (FrameTreeNode* node : frame_tree_.Nodes())
    node->StopLoading();
  for (auto& observer : observers_)
    observer.NavigationStopped();
}

WebContents* WebContentsImpl::Clone() {
  // We use our current SiteInstance since the cloned entry will use it anyway.
  // We pass our own opener so that the cloned page can access it if it was set
  // before.
  CreateParams create_params(GetBrowserContext(), GetSiteInstance());
  create_params.initial_size = GetContainerBounds().size();
  WebContentsImpl* tc =
      CreateWithOpener(create_params, frame_tree_.root()->opener());
  tc->GetController().CopyStateFrom(controller_);
  for (auto& observer : observers_)
    observer.DidCloneToNewWebContents(this, tc);
  return tc;
}

void WebContentsImpl::Observe(int type,
                              const NotificationSource& source,
                              const NotificationDetails& details) {
  switch (type) {
    case NOTIFICATION_RENDER_WIDGET_HOST_DESTROYED: {
      RenderWidgetHost* host = Source<RenderWidgetHost>(source).ptr();
      RenderWidgetHostView* view = host->GetView();
      if (view == GetFullscreenRenderWidgetHostView()) {
        // We cannot just call view_->RestoreFocus() here.  On some platforms,
        // attempting to focus the currently-invisible WebContentsView will be
        // flat-out ignored.  Therefore, this boolean is used to track whether
        // we will request focus after the fullscreen widget has been
        // destroyed.
        fullscreen_widget_had_focus_at_shutdown_ = (view && view->HasFocus());
      } else {
        for (auto i = pending_widget_views_.begin();
             i != pending_widget_views_.end(); ++i) {
          if (host->GetView() == i->second) {
            pending_widget_views_.erase(i);
            break;
          }
        }
      }
      break;
    }
    default:
      NOTREACHED();
  }
}

WebContents* WebContentsImpl::GetWebContents() {
  return this;
}

void WebContentsImpl::Init(const WebContents::CreateParams& params) {
  // This is set before initializing the render manager since
  // RenderFrameHostManager::Init calls back into us via its delegate to ask if
  // it should be hidden.
  should_normally_be_visible_ = !params.initially_hidden;

  // The routing ids must either all be set or all be unset.
  DCHECK((params.routing_id == MSG_ROUTING_NONE &&
          params.main_frame_routing_id == MSG_ROUTING_NONE &&
          params.main_frame_widget_routing_id == MSG_ROUTING_NONE) ||
         (params.routing_id != MSG_ROUTING_NONE &&
          params.main_frame_routing_id != MSG_ROUTING_NONE &&
          params.main_frame_widget_routing_id != MSG_ROUTING_NONE));

  scoped_refptr<SiteInstance> site_instance = params.site_instance;
  if (!site_instance)
    site_instance = SiteInstance::Create(params.browser_context);

  // A main RenderFrameHost always has a RenderWidgetHost, since it is always a
  // local root by definition.
  // TODO(avi): Once RenderViewHostImpl has-a RenderWidgetHostImpl, it will no
  // longer be necessary to eagerly grab a routing ID for the view.
  // https://crbug.com/545684
  int32_t view_routing_id = params.routing_id;
  int32_t main_frame_widget_routing_id = params.main_frame_widget_routing_id;
  if (main_frame_widget_routing_id == MSG_ROUTING_NONE) {
    view_routing_id = main_frame_widget_routing_id =
        site_instance->GetProcess()->GetNextRoutingID();
  }

  GetRenderManager()->Init(site_instance.get(), view_routing_id,
                           params.main_frame_routing_id,
                           main_frame_widget_routing_id,
                           params.renderer_initiated_creation);

  // blink::FrameTree::setName always keeps |unique_name| empty in case of a
  // main frame - let's do the same thing here.
  std::string unique_name;
  frame_tree_.root()->SetFrameName(params.main_frame_name, unique_name);

  WebContentsViewDelegate* delegate =
      GetContentClient()->browser()->GetWebContentsViewDelegate(this);

#if defined(USE_AURA) && !defined(TOOLKIT_QT)
  if (ServiceManagerConnection::GetForProcess() &&
      base::CommandLine::ForCurrentProcess()->HasSwitch(
          switches::kUseMusInRenderer)) {
    ui::Window* mus_window = aura::GetMusWindow(params.context);
    if (mus_window) {
      view_.reset(new WebContentsViewMus(mus_window, this, delegate,
                                         &render_view_host_delegate_view_));
    }
  }
#endif

  if (!view_) {
    if (GuestMode::IsCrossProcessFrameGuest(this)) {
      view_.reset(new WebContentsViewChildFrame(
          this, delegate, &render_view_host_delegate_view_));
    } else {
      view_.reset(CreateWebContentsView(this, delegate,
                                        &render_view_host_delegate_view_));
    }
  }

  if (browser_plugin_guest_ && !GuestMode::IsCrossProcessFrameGuest(this)) {
    view_.reset(new WebContentsViewGuest(this, browser_plugin_guest_.get(),
                                         std::move(view_),
                                         &render_view_host_delegate_view_));
  }
  CHECK(render_view_host_delegate_view_);
  CHECK(view_.get());

  gfx::Size initial_size = params.initial_size;
  view_->CreateView(initial_size, params.context);

#if defined(ENABLE_PLUGINS)
  plugin_content_origin_whitelist_.reset(
      new PluginContentOriginWhitelist(this));
#endif

  registrar_.Add(this,
                 NOTIFICATION_RENDER_WIDGET_HOST_DESTROYED,
                 NotificationService::AllBrowserContextsAndSources());

  screen_orientation_dispatcher_host_.reset(
      new ScreenOrientationDispatcherHostImpl(this));

  manifest_manager_host_.reset(new ManifestManagerHost(this));

#if defined(OS_ANDROID)
  date_time_chooser_.reset(new DateTimeChooserAndroid());
#endif

  // BrowserPluginGuest::Init needs to be called after this WebContents has
  // a RenderWidgetHostViewGuest. That is, |view_->CreateView| above.
  if (browser_plugin_guest_)
    browser_plugin_guest_->Init();

  for (size_t i = 0; i < g_created_callbacks.Get().size(); i++)
    g_created_callbacks.Get().at(i).Run(this);

  // If the WebContents creation was renderer-initiated, it means that the
  // corresponding RenderView and main RenderFrame have already been created.
  // Ensure observers are notified about this.
  if (params.renderer_initiated_creation) {
    GetRenderViewHost()->GetWidget()->set_renderer_initialized(true);
    RenderViewCreated(GetRenderViewHost());
    GetRenderManager()->current_frame_host()->SetRenderFrameCreated(true);
  }

  // Create the renderer process in advance if requested.
  if (params.initialize_renderer) {
    if (!GetRenderManager()->current_frame_host()->IsRenderFrameLive()) {
      GetRenderManager()->InitRenderView(GetRenderViewHost(), nullptr);
    }
  }

  // Ensure that observers are notified of the creation of this WebContents's
  // main RenderFrameHost. It must be done here for main frames, since the
  // NotifySwappedFromRenderManager expects view_ to already be created and that
  // happens after RenderFrameHostManager::Init.
  NotifySwappedFromRenderManager(
      nullptr, GetRenderManager()->current_frame_host(), true);
}

void WebContentsImpl::OnWebContentsDestroyed(WebContentsImpl* web_contents) {
  RemoveDestructionObserver(web_contents);

  // Clear a pending contents that has been closed before being shown.
  for (auto iter = pending_contents_.begin(); iter != pending_contents_.end();
       ++iter) {
    if (iter->second != web_contents)
      continue;
    pending_contents_.erase(iter);
    return;
  }
  NOTREACHED();
}

void WebContentsImpl::AddDestructionObserver(WebContentsImpl* web_contents) {
  if (!ContainsKey(destruction_observers_, web_contents)) {
    destruction_observers_[web_contents] =
        base::MakeUnique<DestructionObserver>(this, web_contents);
  }
}

void WebContentsImpl::RemoveDestructionObserver(WebContentsImpl* web_contents) {
  destruction_observers_.erase(web_contents);
}

void WebContentsImpl::AddObserver(WebContentsObserver* observer) {
  observers_.AddObserver(observer);
}

void WebContentsImpl::RemoveObserver(WebContentsObserver* observer) {
  observers_.RemoveObserver(observer);
}

std::set<RenderWidgetHostView*>
WebContentsImpl::GetRenderWidgetHostViewsInTree() {
  std::set<RenderWidgetHostView*> set;
  if (ShowingInterstitialPage()) {
    set.insert(GetRenderWidgetHostView());
  } else {
    for (RenderFrameHost* rfh : GetAllFrames()) {
      RenderWidgetHostView* rwhv = static_cast<RenderFrameHostImpl*>(rfh)
                                       ->frame_tree_node()
                                       ->render_manager()
                                       ->GetRenderWidgetHostView();
      set.insert(rwhv);
    }
  }
  return set;
}

void WebContentsImpl::Activate() {
  if (delegate_)
    delegate_->ActivateContents(this);
}

void WebContentsImpl::LostCapture(RenderWidgetHostImpl* render_widget_host) {
  if (!RenderViewHostImpl::From(render_widget_host))
    return;

  if (delegate_)
    delegate_->LostCapture();
}

void WebContentsImpl::RenderWidgetCreated(
    RenderWidgetHostImpl* render_widget_host) {
  created_widgets_.insert(render_widget_host);
}

void WebContentsImpl::RenderWidgetDeleted(
    RenderWidgetHostImpl* render_widget_host) {
  // Note that |is_being_destroyed_| can be true at this point as
  // ~WebContentsImpl() calls RFHM::ClearRFHsPendingShutdown(), which might lead
  // us here.
  created_widgets_.erase(render_widget_host);

  if (is_being_destroyed_)
    return;

  if (render_widget_host &&
      render_widget_host->GetRoutingID() == fullscreen_widget_routing_id_ &&
      render_widget_host->GetProcess()->GetID() ==
          fullscreen_widget_process_id_) {
    if (delegate_ && delegate_->EmbedsFullscreenWidget())
      delegate_->ExitFullscreenModeForTab(this);
    for (auto& observer : observers_)
      observer.DidDestroyFullscreenWidget();
    fullscreen_widget_process_id_ = ChildProcessHost::kInvalidUniqueID;
    fullscreen_widget_routing_id_ = MSG_ROUTING_NONE;
    if (fullscreen_widget_had_focus_at_shutdown_)
      view_->RestoreFocus();
  }

  if (mouse_lock_widget_)
    LostMouseLock(mouse_lock_widget_);
}

void WebContentsImpl::RenderWidgetGotFocus(
    RenderWidgetHostImpl* render_widget_host) {
  // Notify the observers if an embedded fullscreen widget was focused.
  if (delegate_ && render_widget_host && delegate_->EmbedsFullscreenWidget() &&
      render_widget_host->GetView() == GetFullscreenRenderWidgetHostView()) {
    NotifyWebContentsFocused();
  }
}

void WebContentsImpl::RenderWidgetWasResized(
    RenderWidgetHostImpl* render_widget_host,
    bool width_changed) {
  RenderFrameHostImpl* rfh = GetMainFrame();
  if (!rfh || render_widget_host != rfh->GetRenderWidgetHost())
    return;

  for (auto& observer : observers_)
    observer.MainFrameWasResized(width_changed);
}

void WebContentsImpl::ScreenInfoChanged() {
  if (browser_plugin_embedder_)
    browser_plugin_embedder_->ScreenInfoChanged();
}

bool WebContentsImpl::PreHandleKeyboardEvent(
    const NativeWebKeyboardEvent& event,
    bool* is_keyboard_shortcut) {
  return delegate_ &&
      delegate_->PreHandleKeyboardEvent(this, event, is_keyboard_shortcut);
}

void WebContentsImpl::HandleKeyboardEvent(const NativeWebKeyboardEvent& event) {
  if (browser_plugin_embedder_ &&
      browser_plugin_embedder_->HandleKeyboardEvent(event)) {
    return;
  }
  if (delegate_)
    delegate_->HandleKeyboardEvent(this, event);
}

bool WebContentsImpl::HandleWheelEvent(
    const blink::WebMouseWheelEvent& event) {
#if !defined(OS_MACOSX)
  // On platforms other than Mac, control+mousewheel may change zoom. On Mac,
  // this isn't done for two reasons:
  //   -the OS already has a gesture to do this through pinch-zoom
  //   -if a user starts an inertial scroll, let's go, and presses control
  //      (i.e. control+tab) then the OS's buffered scroll events will come in
  //      with control key set which isn't what the user wants
  if (delegate_ && event.wheelTicksY &&
      !ui::WebInputEventTraits::CanCauseScroll(event)) {
    // Count only integer cumulative scrolls as zoom events; this handles
    // smooth scroll and regular scroll device behavior.
    zoom_scroll_remainder_ += event.wheelTicksY;
    int whole_zoom_scroll_remainder_ = std::lround(zoom_scroll_remainder_);
    zoom_scroll_remainder_ -= whole_zoom_scroll_remainder_;
    if (whole_zoom_scroll_remainder_ != 0) {
      delegate_->ContentsZoomChange(whole_zoom_scroll_remainder_ > 0);
    }
    return true;
  }
#endif
  return false;
}

bool WebContentsImpl::PreHandleGestureEvent(
    const blink::WebGestureEvent& event) {
  return delegate_ && delegate_->PreHandleGestureEvent(this, event);
}

RenderWidgetHostInputEventRouter* WebContentsImpl::GetInputEventRouter() {
  if (!is_being_destroyed_ && GetOuterWebContents())
    return GetOuterWebContents()->GetInputEventRouter();

  if (!rwh_input_event_router_.get() && !is_being_destroyed_)
    rwh_input_event_router_.reset(new RenderWidgetHostInputEventRouter);
  return rwh_input_event_router_.get();
}

void WebContentsImpl::NotifyFullscreenChanged(bool will_cause_resize) {
  // The fullscreen state is communicated to the renderer through a resize
  // message. If the change in fullscreen state doesn't cause a view resize
  // then we must ensure web contents exit the fullscreen state by explicitly
  // sending a resize message. This is required for the situation of the browser
  // moving the view into a "browser fullscreen" state and then the contents
  // entering "tab fullscreen". Exiting the contents "tab fullscreen" then won't
  // have the side effect of the view resizing, hence the explicit call here is
  // required.
  if (!will_cause_resize) {
    if (RenderWidgetHostView* rwh_view = GetRenderWidgetHostView()) {
      if (RenderWidgetHost* render_widget_host = rwh_view->GetRenderWidgetHost())
        render_widget_host->WasResized();
    }
  }

  FOR_EACH_OBSERVER(
      WebContentsObserver, observers_,
      DidToggleFullscreenModeForTab(IsFullscreenForCurrentTab(), will_cause_resize));
}

void WebContentsImpl::ReplicatePageFocus(bool is_focused) {
  // Focus loss may occur while this WebContents is being destroyed.  Don't
  // send the message in this case, as the main frame's RenderFrameHost and
  // other state has already been cleared.
  if (is_being_destroyed_)
    return;

  frame_tree_.ReplicatePageFocus(is_focused);
}

RenderWidgetHostImpl* WebContentsImpl::GetFocusedRenderWidgetHost(
    RenderWidgetHostImpl* receiving_widget) {
  if (!SiteIsolationPolicy::AreCrossProcessFramesPossible())
    return receiving_widget;

  // Events for widgets other than the main frame (e.g., popup menus) should be
  // forwarded directly to the widget they arrived on.
  if (receiving_widget != GetMainFrame()->GetRenderWidgetHost())
    return receiving_widget;

  FrameTreeNode* focused_frame =
      GetFocusedWebContents()->frame_tree_.GetFocusedFrame();
  if (!focused_frame)
    return receiving_widget;

  // The view may be null if a subframe's renderer process has crashed while
  // the subframe has focus.  Drop the event in that case.  Do not give
  // it to the main frame, so that the user doesn't unexpectedly type into the
  // wrong frame if a focused subframe renderer crashes while they type.
  RenderWidgetHostView* view = focused_frame->current_frame_host()->GetView();
  if (!view)
    return nullptr;

  return RenderWidgetHostImpl::From(view->GetRenderWidgetHost());
}

RenderWidgetHostImpl* WebContentsImpl::GetRenderWidgetHostWithPageFocus() {
  return GetFocusedWebContents()->GetMainFrame()->GetRenderWidgetHost();
}

void WebContentsImpl::EnterFullscreenMode(const GURL& origin) {
  // This method is being called to enter renderer-initiated fullscreen mode.
  // Make sure any existing fullscreen widget is shut down first.
  RenderWidgetHostView* const widget_view = GetFullscreenRenderWidgetHostView();
  if (widget_view) {
    RenderWidgetHostImpl::From(widget_view->GetRenderWidgetHost())
        ->ShutdownAndDestroyWidget(true);
  }

  if (delegate_)
    delegate_->EnterFullscreenModeForTab(this, origin);

<<<<<<< HEAD
  if (IsFullscreenForCurrentTab())
      NotifyFullscreenChanged(false);
=======
  for (auto& observer : observers_)
    observer.DidToggleFullscreenModeForTab(IsFullscreenForCurrentTab(), false);
>>>>>>> e733310d
}

void WebContentsImpl::ExitFullscreenMode(bool will_cause_resize) {
  // This method is being called to leave renderer-initiated fullscreen mode.
  // Make sure any existing fullscreen widget is shut down first.
  RenderWidgetHostView* const widget_view = GetFullscreenRenderWidgetHostView();
  if (widget_view) {
    RenderWidgetHostImpl::From(widget_view->GetRenderWidgetHost())
        ->ShutdownAndDestroyWidget(true);
  }

#if defined(OS_ANDROID)
  ContentVideoView* video_view = ContentVideoView::GetInstance();
  if (video_view != NULL)
    video_view->ExitFullscreen();
#endif

  if (delegate_)
    delegate_->ExitFullscreenModeForTab(this);

<<<<<<< HEAD
  if (!IsFullscreenForCurrentTab())
      NotifyFullscreenChanged(will_cause_resize);
=======
  // The fullscreen state is communicated to the renderer through a resize
  // message. If the change in fullscreen state doesn't cause a view resize
  // then we must ensure web contents exit the fullscreen state by explicitly
  // sending a resize message. This is required for the situation of the browser
  // moving the view into a "browser fullscreen" state and then the contents
  // entering "tab fullscreen". Exiting the contents "tab fullscreen" then won't
  // have the side effect of the view resizing, hence the explicit call here is
  // required.
  if (!will_cause_resize) {
    if (RenderWidgetHostView* rwhv = GetRenderWidgetHostView()) {
        if (RenderWidgetHost* render_widget_host = rwhv->GetRenderWidgetHost())
          render_widget_host->WasResized();
    }
  }

  for (auto& observer : observers_) {
    observer.DidToggleFullscreenModeForTab(IsFullscreenForCurrentTab(),
                                           will_cause_resize);
  }
>>>>>>> e733310d
}

bool WebContentsImpl::IsFullscreenForCurrentTab() const {
  return delegate_ ? delegate_->IsFullscreenForTabOrPending(this) : false;
}

bool WebContentsImpl::IsFullscreen() {
  return IsFullscreenForCurrentTab();
}

blink::WebDisplayMode WebContentsImpl::GetDisplayMode(
    RenderWidgetHostImpl* render_widget_host) const {
  if (!RenderViewHostImpl::From(render_widget_host))
    return blink::WebDisplayModeBrowser;

  return delegate_ ? delegate_->GetDisplayMode(this)
                   : blink::WebDisplayModeBrowser;
}

void WebContentsImpl::RequestToLockMouse(
    RenderWidgetHostImpl* render_widget_host,
    bool user_gesture,
    bool last_unlocked_by_target,
    bool privileged) {
  if (mouse_lock_widget_) {
    render_widget_host->GotResponseToLockMouseRequest(false);
    return;
  }

  if (privileged) {
    mouse_lock_widget_ = render_widget_host;
    render_widget_host->GotResponseToLockMouseRequest(true);
    return;
  }

  bool widget_in_frame_tree = false;
  for (FrameTreeNode* node : frame_tree_.Nodes()) {
    if (node->current_frame_host()->GetRenderWidgetHost() ==
        render_widget_host) {
      widget_in_frame_tree = true;
      break;
    }
  }

  if (widget_in_frame_tree && delegate_) {
    mouse_lock_widget_ = render_widget_host;
    delegate_->RequestToLockMouse(this, user_gesture, last_unlocked_by_target);
  } else {
    render_widget_host->GotResponseToLockMouseRequest(false);
  }
}

void WebContentsImpl::LostMouseLock(RenderWidgetHostImpl* render_widget_host) {
  CHECK(mouse_lock_widget_);
  mouse_lock_widget_->SendMouseLockLost();
  mouse_lock_widget_ = nullptr;

  if (delegate_)
    delegate_->LostMouseLock();
}

bool WebContentsImpl::HasMouseLock(RenderWidgetHostImpl* render_widget_host) {
  // To verify if the mouse is locked, the mouse_lock_widget_ needs to be
  // assigned to the widget that requested the mouse lock, and the top-level
  // platform RenderWidgetHostView needs to hold the mouse lock from the OS.
  return mouse_lock_widget_ == render_widget_host &&
         GetTopLevelRenderWidgetHostView()->IsMouseLocked();
}

void WebContentsImpl::ForwardCompositorProto(
    RenderWidgetHostImpl* render_widget_host,
    const std::vector<uint8_t>& proto) {
  if (delegate_)
    delegate_->ForwardCompositorProto(render_widget_host, proto);
}

void WebContentsImpl::OnRenderFrameProxyVisibilityChanged(bool visible) {
  if (visible && !GetOuterWebContents()->IsHidden())
    WasShown();
  else if (!visible)
    WasHidden();
}

void WebContentsImpl::CreateNewWindow(
    SiteInstance* source_site_instance,
    int32_t route_id,
    int32_t main_frame_route_id,
    int32_t main_frame_widget_route_id,
    const mojom::CreateNewWindowParams& params,
    SessionStorageNamespace* session_storage_namespace) {
  // We usually create the new window in the same BrowsingInstance (group of
  // script-related windows), by passing in the current SiteInstance.  However,
  // if the opener is being suppressed (in a non-guest), we create a new
  // SiteInstance in its own BrowsingInstance.
  bool is_guest = BrowserPluginGuest::IsGuest(this);

  // If the opener is to be suppressed, the new window can be in any process.
  // Since routing ids are process specific, we must not have one passed in
  // as argument here.
  DCHECK(!params.opener_suppressed || route_id == MSG_ROUTING_NONE);

  scoped_refptr<SiteInstance> site_instance =
      params.opener_suppressed && !is_guest
          ? SiteInstance::CreateForURL(GetBrowserContext(), params.target_url)
          : source_site_instance;

  // A message to create a new window can only come from a process for a frame
  // in this WebContents' FrameTree. If any other process sends the request, it
  // is invalid and the process must be terminated.
  int render_process_id = source_site_instance->GetProcess()->GetID();
  if (!HasMatchingProcess(&frame_tree_, render_process_id)) {
    RenderProcessHost* rph = source_site_instance->GetProcess();
    base::ProcessHandle process_handle = rph->GetHandle();
    if (process_handle != base::kNullProcessHandle) {
      RecordAction(
          base::UserMetricsAction("Terminate_ProcessMismatch_CreateNewWindow"));
      rph->Shutdown(RESULT_CODE_KILLED, false);
    }
    return;
  }

  // We must assign the SessionStorageNamespace before calling Init().
  //
  // http://crbug.com/142685
  const std::string& partition_id =
      GetContentClient()->browser()->
          GetStoragePartitionIdForSite(GetBrowserContext(),
                                       site_instance->GetSiteURL());
  StoragePartition* partition = BrowserContext::GetStoragePartition(
      GetBrowserContext(), site_instance.get());
  DOMStorageContextWrapper* dom_storage_context =
      static_cast<DOMStorageContextWrapper*>(partition->GetDOMStorageContext());
  SessionStorageNamespaceImpl* session_storage_namespace_impl =
      static_cast<SessionStorageNamespaceImpl*>(session_storage_namespace);
  CHECK(session_storage_namespace_impl->IsFromContext(dom_storage_context));

  if (delegate_ &&
      !delegate_->ShouldCreateWebContents(
          this, route_id, main_frame_route_id, main_frame_widget_route_id,
          params.window_container_type, params.frame_name, params.target_url,
          partition_id, session_storage_namespace)) {
    if (route_id != MSG_ROUTING_NONE &&
        !RenderViewHost::FromID(render_process_id, route_id)) {
      // If the embedder didn't create a WebContents for this route, we need to
      // delete the RenderView that had already been created.
      Send(new ViewMsg_Close(route_id));
    }
    // Note: even though we're not creating a WebContents here, it could have
    // been created by the embedder so ensure that the RenderFrameHost is
    // properly initialized.
    // It's safe to only target the frame because the render process will not
    // have a chance to create more frames at this point.
    RenderFrameHostImpl* rfh =
        RenderFrameHostImpl::FromID(render_process_id, main_frame_route_id);
    if (rfh)
      rfh->Init();
    return;
  }

  // Create the new web contents. This will automatically create the new
  // WebContentsView. In the future, we may want to create the view separately.
  CreateParams create_params(GetBrowserContext(), site_instance.get());
  create_params.routing_id = route_id;
  create_params.main_frame_routing_id = main_frame_route_id;
  create_params.main_frame_widget_routing_id = main_frame_widget_route_id;
  create_params.main_frame_name = params.frame_name;
  create_params.opener_render_process_id = render_process_id;
  create_params.opener_render_frame_id = params.opener_render_frame_id;
  create_params.opener_suppressed = params.opener_suppressed;
  if (params.disposition == WindowOpenDisposition::NEW_BACKGROUND_TAB)
    create_params.initially_hidden = true;
  create_params.renderer_initiated_creation =
      main_frame_route_id != MSG_ROUTING_NONE;

  WebContentsImpl* new_contents = NULL;
  if (!is_guest) {
    create_params.context = view_->GetNativeView();
    create_params.initial_size = GetContainerBounds().size();
    new_contents = static_cast<WebContentsImpl*>(
        WebContents::Create(create_params));
  }  else {
    new_contents = GetBrowserPluginGuest()->CreateNewGuestWindow(create_params);
  }
  new_contents->GetController().SetSessionStorageNamespace(
      partition_id,
      session_storage_namespace);

  // If the new frame has a name, make sure any SiteInstances that can find
  // this named frame have proxies for it.  Must be called after
  // SetSessionStorageNamespace, since this calls CreateRenderView, which uses
  // GetSessionStorageNamespace.
  if (!params.frame_name.empty())
    new_contents->GetRenderManager()->CreateProxiesForNewNamedFrame();

  // Save the window for later if we're not suppressing the opener (since it
  // will be shown immediately).
  if (!params.opener_suppressed) {
    if (!is_guest) {
      WebContentsView* new_view = new_contents->view_.get();

      // TODO(brettw): It seems bogus that we have to call this function on the
      // newly created object and give it one of its own member variables.
      new_view->CreateViewForWidget(
          new_contents->GetRenderViewHost()->GetWidget(), false);
    }
    // Save the created window associated with the route so we can show it
    // later.
    DCHECK_NE(MSG_ROUTING_NONE, route_id);
    pending_contents_[std::make_pair(render_process_id, route_id)] =
        new_contents;
    AddDestructionObserver(new_contents);
  }

  if (delegate_) {
    delegate_->WebContentsCreated(
        this, render_process_id, params.opener_render_frame_id,
        params.frame_name, params.target_url, new_contents);
  }

  if (params.opener_suppressed) {
    // When the opener is suppressed, the original renderer cannot access the
    // new window.  As a result, we need to show and navigate the window here.
    bool was_blocked = false;
    if (delegate_) {
      gfx::Rect initial_rect;
      delegate_->AddNewContents(
          this, new_contents, params.disposition, initial_rect,
          params.user_gesture, &was_blocked);
    }
    if (!was_blocked) {
      OpenURLParams open_params(params.target_url, params.referrer,
                                WindowOpenDisposition::CURRENT_TAB,
                                ui::PAGE_TRANSITION_LINK,
                                true /* is_renderer_initiated */);
      open_params.user_gesture = params.user_gesture;

      if (delegate_ && !is_guest &&
          !delegate_->ShouldResumeRequestsForCreatedWindow()) {
        // We are in asynchronous add new contents path, delay opening url
        new_contents->delayed_open_url_params_.reset(
            new OpenURLParams(open_params));
      } else {
        new_contents->OpenURL(open_params);
      }
    }
  }
}

void WebContentsImpl::CreateNewWidget(int32_t render_process_id,
                                      int32_t route_id,
                                      blink::WebPopupType popup_type) {
  CreateNewWidget(render_process_id, route_id, false, popup_type);
}

void WebContentsImpl::CreateNewFullscreenWidget(int32_t render_process_id,
                                                int32_t route_id) {
  CreateNewWidget(render_process_id, route_id, true, blink::WebPopupTypeNone);
}

void WebContentsImpl::CreateNewWidget(int32_t render_process_id,
                                      int32_t route_id,
                                      bool is_fullscreen,
                                      blink::WebPopupType popup_type) {
  RenderProcessHost* process = RenderProcessHost::FromID(render_process_id);
  // A message to create a new widget can only come from an active process for
  // this WebContentsImpl instance. If any other process sends the request,
  // it is invalid and the process must be terminated.
  if (!HasMatchingProcess(&frame_tree_, render_process_id)) {
    base::ProcessHandle process_handle = process->GetHandle();
    if (process_handle != base::kNullProcessHandle) {
      RecordAction(
          base::UserMetricsAction("Terminate_ProcessMismatch_CreateNewWidget"));
      process->Shutdown(RESULT_CODE_KILLED, false);
    }
    return;
  }

  RenderWidgetHostImpl* widget_host =
      new RenderWidgetHostImpl(this, process, route_id, IsHidden());

  RenderWidgetHostViewBase* widget_view =
      static_cast<RenderWidgetHostViewBase*>(
          view_->CreateViewForPopupWidget(widget_host));
  if (!widget_view)
    return;
  if (!is_fullscreen) {
    // Popups should not get activated.
    widget_view->SetPopupType(popup_type);
  }
  // Save the created widget associated with the route so we can show it later.
  pending_widget_views_[std::make_pair(render_process_id, route_id)] =
      widget_view;

#if defined(OS_MACOSX) && !defined(TOOLKIT_QT)
  // A RenderWidgetHostViewMac has lifetime scoped to the view. We'll retain it
  // to allow it to survive the trip without being hosted.
  base::mac::NSObjectRetain(widget_view->GetNativeView());
#endif
}

void WebContentsImpl::ShowCreatedWindow(int process_id,
                                        int route_id,
                                        WindowOpenDisposition disposition,
                                        const gfx::Rect& initial_rect,
                                        bool user_gesture) {
  WebContentsImpl* contents = GetCreatedWindow(process_id, route_id);
  if (contents) {
    WebContentsDelegate* delegate = GetDelegate();
    contents->is_resume_pending_ = true;
    if (!delegate || delegate->ShouldResumeRequestsForCreatedWindow())
      contents->ResumeLoadingCreatedWebContents();

    if (delegate) {
      delegate->AddNewContents(
          this, contents, disposition, initial_rect, user_gesture, NULL);
    }
  }
}

void WebContentsImpl::ShowCreatedWidget(int process_id,
                                        int route_id,
                                        const gfx::Rect& initial_rect) {
  ShowCreatedWidget(process_id, route_id, false, initial_rect);
}

void WebContentsImpl::ShowCreatedFullscreenWidget(int process_id,
                                                  int route_id) {
  ShowCreatedWidget(process_id, route_id, true, gfx::Rect());
}

void WebContentsImpl::ShowCreatedWidget(int process_id,
                                        int route_id,
                                        bool is_fullscreen,
                                        const gfx::Rect& initial_rect) {
  RenderWidgetHostViewBase* widget_host_view =
      static_cast<RenderWidgetHostViewBase*>(
          GetCreatedWidget(process_id, route_id));
  if (!widget_host_view)
    return;

  RenderWidgetHostView* view = NULL;
  if (GetOuterWebContents()) {
    view = GetOuterWebContents()->GetRenderWidgetHostView();
  } else {
    view = GetRenderWidgetHostView();
  }

  if (is_fullscreen) {
    DCHECK_EQ(MSG_ROUTING_NONE, fullscreen_widget_routing_id_);
    view_->StoreFocus();
    fullscreen_widget_process_id_ =
        widget_host_view->GetRenderWidgetHost()->GetProcess()->GetID();
    fullscreen_widget_routing_id_ = route_id;
    if (delegate_ && delegate_->EmbedsFullscreenWidget()) {
      widget_host_view->InitAsChild(GetRenderWidgetHostView()->GetNativeView());
      delegate_->EnterFullscreenModeForTab(this, GURL());
    } else {
      widget_host_view->InitAsFullscreen(view);
    }
    for (auto& observer : observers_)
      observer.DidShowFullscreenWidget();
    if (!widget_host_view->HasFocus())
      widget_host_view->Focus();
  } else {
    widget_host_view->InitAsPopup(view, initial_rect);
  }

  RenderWidgetHostImpl* render_widget_host_impl =
      RenderWidgetHostImpl::From(widget_host_view->GetRenderWidgetHost());
  render_widget_host_impl->Init();
  // Only allow privileged mouse lock for fullscreen render widget, which is
  // used to implement Pepper Flash fullscreen.
  render_widget_host_impl->set_allow_privileged_mouse_lock(is_fullscreen);

#if defined(OS_MACOSX) && !defined(TOOLKIT_QT)
  // A RenderWidgetHostViewMac has lifetime scoped to the view. Now that it's
  // properly embedded (or purposefully ignored) we can release the retain we
  // took in CreateNewWidget().
  base::mac::NSObjectRelease(widget_host_view->GetNativeView());
#endif
}

WebContentsImpl* WebContentsImpl::GetCreatedWindow(int process_id,
                                                   int route_id) {
  auto iter = pending_contents_.find(std::make_pair(process_id, route_id));

  // Certain systems can block the creation of new windows. If we didn't succeed
  // in creating one, just return NULL.
  if (iter == pending_contents_.end())
    return nullptr;

  WebContentsImpl* new_contents = iter->second;
  pending_contents_.erase(std::make_pair(process_id, route_id));
  RemoveDestructionObserver(new_contents);

  // Don't initialize the guest WebContents immediately.
  if (BrowserPluginGuest::IsGuest(new_contents))
    return new_contents;

  if (!new_contents->GetRenderProcessHost()->HasConnection() ||
      !new_contents->GetRenderViewHost()->GetWidget()->GetView())
    return nullptr;

  return new_contents;
}

RenderWidgetHostView* WebContentsImpl::GetCreatedWidget(int process_id,
                                                        int route_id) {
  auto iter = pending_widget_views_.find(std::make_pair(process_id, route_id));
  if (iter == pending_widget_views_.end()) {
    DCHECK(false);
    return nullptr;
  }

  RenderWidgetHostView* widget_host_view = iter->second;
  pending_widget_views_.erase(std::make_pair(process_id, route_id));

  RenderWidgetHost* widget_host = widget_host_view->GetRenderWidgetHost();
  if (!widget_host->GetProcess()->HasConnection()) {
    // The view has gone away or the renderer crashed. Nothing to do.
    return nullptr;
  }

  return widget_host_view;
}

void WebContentsImpl::RequestMediaAccessPermission(
    const MediaStreamRequest& request,
    const MediaResponseCallback& callback) {
  if (delegate_) {
    delegate_->RequestMediaAccessPermission(this, request, callback);
  } else {
    callback.Run(MediaStreamDevices(), MEDIA_DEVICE_FAILED_DUE_TO_SHUTDOWN,
                 std::unique_ptr<MediaStreamUI>());
  }
}

bool WebContentsImpl::CheckMediaAccessPermission(const GURL& security_origin,
                                                 MediaStreamType type) {
  DCHECK(type == MEDIA_DEVICE_AUDIO_CAPTURE ||
         type == MEDIA_DEVICE_VIDEO_CAPTURE);
  return delegate_ &&
         delegate_->CheckMediaAccessPermission(this, security_origin, type);
}

SessionStorageNamespace* WebContentsImpl::GetSessionStorageNamespace(
    SiteInstance* instance) {
  return controller_.GetSessionStorageNamespace(instance);
}

SessionStorageNamespaceMap WebContentsImpl::GetSessionStorageNamespaceMap() {
  return controller_.GetSessionStorageNamespaceMap();
}

FrameTree* WebContentsImpl::GetFrameTree() {
  return &frame_tree_;
}

void WebContentsImpl::SetIsVirtualKeyboardRequested(bool requested) {
  virtual_keyboard_requested_ = requested;
}

bool WebContentsImpl::IsVirtualKeyboardRequested() {
  return virtual_keyboard_requested_;
}

bool WebContentsImpl::IsOverridingUserAgent() {
  return GetController().GetVisibleEntry() &&
         GetController().GetVisibleEntry()->GetIsOverridingUserAgent();
}

bool WebContentsImpl::IsJavaScriptDialogShowing() const {
  return is_showing_javascript_dialog_;
}

AccessibilityMode WebContentsImpl::GetAccessibilityMode() const {
  return accessibility_mode_;
}

void WebContentsImpl::AccessibilityEventReceived(
    const std::vector<AXEventNotificationDetails>& details) {
  for (auto& observer : observers_)
    observer.AccessibilityEventReceived(details);
}

void WebContentsImpl::AccessibilityLocationChangesReceived(
    const std::vector<AXLocationChangeNotificationDetails>& details) {
  for (auto& observer : observers_)
    observer.AccessibilityLocationChangesReceived(details);
}

RenderFrameHost* WebContentsImpl::GetGuestByInstanceID(
    RenderFrameHost* render_frame_host,
    int browser_plugin_instance_id) {
  BrowserPluginGuestManager* guest_manager =
      GetBrowserContext()->GetGuestManager();
  if (!guest_manager)
    return nullptr;

  WebContents* guest = guest_manager->GetGuestByInstanceID(
      render_frame_host->GetProcess()->GetID(), browser_plugin_instance_id);
  if (!guest)
    return nullptr;

  return guest->GetMainFrame();
}

device::GeolocationServiceContext*
WebContentsImpl::GetGeolocationServiceContext() {
  return geolocation_service_context_.get();
}

device::WakeLockServiceContext* WebContentsImpl::GetWakeLockServiceContext() {
  return wake_lock_service_context_.get();
}

void WebContentsImpl::OnShowValidationMessage(
    const gfx::Rect& anchor_in_root_view,
    const base::string16& main_text,
    const base::string16& sub_text) {
  if (delegate_)
    delegate_->ShowValidationMessage(
        this, anchor_in_root_view, main_text, sub_text);
}

void WebContentsImpl::OnHideValidationMessage() {
  if (delegate_)
    delegate_->HideValidationMessage(this);
}

void WebContentsImpl::OnMoveValidationMessage(
    const gfx::Rect& anchor_in_root_view) {
  if (delegate_)
    delegate_->MoveValidationMessage(this, anchor_in_root_view);
}

void WebContentsImpl::SendScreenRects() {
  for (FrameTreeNode* node : frame_tree_.Nodes()) {
    if (node->current_frame_host()->is_local_root())
      node->current_frame_host()->GetRenderWidgetHost()->SendScreenRects();
  }

  RenderWidgetHostViewBase* rwhv =
      static_cast<RenderWidgetHostViewBase*>(GetRenderWidgetHostView());
  if (rwhv) {
    SendPageMessage(new PageMsg_UpdateWindowScreenRect(
        MSG_ROUTING_NONE, rwhv->GetBoundsInRootWindow()));
  }

  if (browser_plugin_embedder_ && !is_being_destroyed_)
    browser_plugin_embedder_->DidSendScreenRects();
}

void WebContentsImpl::OnFirstPaintAfterLoad(
    RenderWidgetHostImpl* render_widget_host) {
  for (auto& observer : observers_)
    observer.DidFirstPaintAfterLoad(render_widget_host);
}

TextInputManager* WebContentsImpl::GetTextInputManager() {
  if (GetOuterWebContents())
    return GetOuterWebContents()->GetTextInputManager();

  if (!text_input_manager_)
    text_input_manager_.reset(new TextInputManager());

  return text_input_manager_.get();
}

bool WebContentsImpl::OnUpdateDragCursor() {
  if (browser_plugin_embedder_)
    return browser_plugin_embedder_->OnUpdateDragCursor();
  return false;
}

BrowserAccessibilityManager*
    WebContentsImpl::GetRootBrowserAccessibilityManager() {
  RenderFrameHostImpl* rfh = GetMainFrame();
  return rfh ? rfh->browser_accessibility_manager() : nullptr;
}

BrowserAccessibilityManager*
    WebContentsImpl::GetOrCreateRootBrowserAccessibilityManager() {
  RenderFrameHostImpl* rfh = GetMainFrame();
  return rfh ? rfh->GetOrCreateBrowserAccessibilityManager() : nullptr;
}

void WebContentsImpl::MoveRangeSelectionExtent(const gfx::Point& extent) {
  RenderFrameHost* focused_frame = GetFocusedFrame();
  if (!focused_frame)
    return;

  focused_frame->Send(new InputMsg_MoveRangeSelectionExtent(
      focused_frame->GetRoutingID(), extent));
}

void WebContentsImpl::SelectRange(const gfx::Point& base,
                                  const gfx::Point& extent) {
  RenderFrameHost* focused_frame = GetFocusedFrame();
  if (!focused_frame)
    return;

  focused_frame->Send(
      new InputMsg_SelectRange(focused_frame->GetRoutingID(), base, extent));
}

void WebContentsImpl::AdjustSelectionByCharacterOffset(int start_adjust,
                                                       int end_adjust) {
  RenderFrameHost* focused_frame = GetFocusedFrame();
  if (!focused_frame)
    return;

  focused_frame->Send(new InputMsg_AdjustSelectionByCharacterOffset(
      focused_frame->GetRoutingID(), start_adjust, end_adjust));
}

void WebContentsImpl::UpdatePreferredSize(const gfx::Size& pref_size) {
  const gfx::Size old_size = GetPreferredSize();
  preferred_size_ = pref_size;
  OnPreferredSizeChanged(old_size);
}

void WebContentsImpl::ResizeDueToAutoResize(
    RenderWidgetHostImpl* render_widget_host,
    const gfx::Size& new_size) {
  if (render_widget_host != GetRenderViewHost()->GetWidget())
    return;

  if (delegate_)
    delegate_->ResizeDueToAutoResize(this, new_size);
}

WebContents* WebContentsImpl::OpenURL(const OpenURLParams& params) {
  if (!delegate_)
    return NULL;

  WebContents* new_contents = delegate_->OpenURLFromTab(this, params);
  return new_contents;
}

bool WebContentsImpl::Send(IPC::Message* message) {
  if (!GetRenderViewHost()) {
    delete message;
    return false;
  }

  return GetRenderViewHost()->Send(message);
}

void WebContentsImpl::RenderFrameForInterstitialPageCreated(
    RenderFrameHost* render_frame_host) {
  for (auto& observer : observers_)
    observer.RenderFrameForInterstitialPageCreated(render_frame_host);
}

void WebContentsImpl::AttachInterstitialPage(
    InterstitialPageImpl* interstitial_page) {
  DCHECK(interstitial_page);
  GetRenderManager()->set_interstitial_page(interstitial_page);

  // Cancel any visible dialogs so that they don't interfere with the
  // interstitial.
  CancelActiveAndPendingDialogs();

  for (auto& observer : observers_)
    observer.DidAttachInterstitialPage();

  // Stop the throbber if needed while the interstitial page is shown.
  if (frame_tree_.IsLoading())
    LoadingStateChanged(true, true, nullptr);
}

void WebContentsImpl::DidProceedOnInterstitial() {
  // The interstitial page should no longer be pausing the throbber.
  DCHECK(!(ShowingInterstitialPage() &&
           GetRenderManager()->interstitial_page()->pause_throbber()));

  // Restart the throbber now that the interstitial page no longer pauses it.
  if (ShowingInterstitialPage() && frame_tree_.IsLoading())
    LoadingStateChanged(true, true, nullptr);
}

void WebContentsImpl::DetachInterstitialPage() {
  bool interstitial_pausing_throbber =
      ShowingInterstitialPage() &&
      GetRenderManager()->interstitial_page()->pause_throbber();
  if (ShowingInterstitialPage())
    GetRenderManager()->remove_interstitial_page();
  for (auto& observer : observers_)
    observer.DidDetachInterstitialPage();

  // Restart the throbber if needed now that the interstitial page is going
  // away.
  if (interstitial_pausing_throbber && frame_tree_.IsLoading())
    LoadingStateChanged(true, true, nullptr);
}

void WebContentsImpl::SetHistoryOffsetAndLength(int history_offset,
                                                int history_length) {
  SendPageMessage(new PageMsg_SetHistoryOffsetAndLength(
      MSG_ROUTING_NONE, history_offset, history_length));
}

void WebContentsImpl::SetHistoryOffsetAndLengthForView(
    RenderViewHost* render_view_host,
    int history_offset,
    int history_length) {
  render_view_host->Send(new PageMsg_SetHistoryOffsetAndLength(
      render_view_host->GetRoutingID(), history_offset, history_length));
}

void WebContentsImpl::ReloadFocusedFrame(bool bypass_cache) {
  RenderFrameHost* focused_frame = GetFocusedFrame();
  if (!focused_frame)
    return;

  focused_frame->Send(new FrameMsg_Reload(
      focused_frame->GetRoutingID(), bypass_cache));
}

void WebContentsImpl::ReloadLoFiImages() {
  SendToAllFrames(new FrameMsg_ReloadLoFiImages(MSG_ROUTING_NONE));
}

void WebContentsImpl::Undo() {
  RenderFrameHost* focused_frame = GetFocusedFrame();
  if (!focused_frame)
    return;

  focused_frame->Send(new InputMsg_Undo(focused_frame->GetRoutingID()));
  RecordAction(base::UserMetricsAction("Undo"));
}

void WebContentsImpl::Redo() {
  RenderFrameHost* focused_frame = GetFocusedFrame();
  if (!focused_frame)
    return;
  focused_frame->Send(new InputMsg_Redo(focused_frame->GetRoutingID()));
  RecordAction(base::UserMetricsAction("Redo"));
}

void WebContentsImpl::Cut() {
  RenderFrameHost* focused_frame = GetFocusedFrame();
  if (!focused_frame)
    return;

  focused_frame->Send(new InputMsg_Cut(focused_frame->GetRoutingID()));
  RecordAction(base::UserMetricsAction("Cut"));
}

void WebContentsImpl::Copy() {
  RenderFrameHost* focused_frame = GetFocusedFrame();
  if (!focused_frame)
    return;

  focused_frame->Send(new InputMsg_Copy(focused_frame->GetRoutingID()));
  RecordAction(base::UserMetricsAction("Copy"));
}

void WebContentsImpl::CopyToFindPboard() {
#if defined(OS_MACOSX)
  RenderFrameHost* focused_frame = GetFocusedFrame();
  if (!focused_frame)
    return;

  // Windows/Linux don't have the concept of a find pasteboard.
  focused_frame->Send(
      new InputMsg_CopyToFindPboard(focused_frame->GetRoutingID()));
  RecordAction(base::UserMetricsAction("CopyToFindPboard"));
#endif
}

void WebContentsImpl::Paste() {
  RenderFrameHost* focused_frame = GetFocusedFrame();
  if (!focused_frame)
    return;

  focused_frame->Send(new InputMsg_Paste(focused_frame->GetRoutingID()));
  RecordAction(base::UserMetricsAction("Paste"));
}

void WebContentsImpl::PasteAndMatchStyle() {
  RenderFrameHost* focused_frame = GetFocusedFrame();
  if (!focused_frame)
    return;

  focused_frame->Send(new InputMsg_PasteAndMatchStyle(
      focused_frame->GetRoutingID()));
  RecordAction(base::UserMetricsAction("PasteAndMatchStyle"));
}

void WebContentsImpl::Delete() {
  RenderFrameHost* focused_frame = GetFocusedFrame();
  if (!focused_frame)
    return;

  focused_frame->Send(new InputMsg_Delete(focused_frame->GetRoutingID()));
  RecordAction(base::UserMetricsAction("DeleteSelection"));
}

void WebContentsImpl::SelectAll() {
  RenderFrameHost* focused_frame = GetFocusedFrame();
  if (!focused_frame)
    return;

  focused_frame->Send(new InputMsg_SelectAll(focused_frame->GetRoutingID()));
  RecordAction(base::UserMetricsAction("SelectAll"));
}

void WebContentsImpl::Unselect() {
  RenderFrameHost* focused_frame = GetFocusedFrame();
  if (!focused_frame)
    return;

  focused_frame->Send(new InputMsg_Unselect(focused_frame->GetRoutingID()));
  RecordAction(base::UserMetricsAction("Unselect"));
}

void WebContentsImpl::Replace(const base::string16& word) {
  RenderFrameHost* focused_frame = GetFocusedFrame();
  if (!focused_frame)
    return;

  focused_frame->Send(new InputMsg_Replace(
      focused_frame->GetRoutingID(), word));
}

void WebContentsImpl::ReplaceMisspelling(const base::string16& word) {
  RenderFrameHost* focused_frame = GetFocusedFrame();
  if (!focused_frame)
    return;

  focused_frame->Send(new InputMsg_ReplaceMisspelling(
      focused_frame->GetRoutingID(), word));
}

void WebContentsImpl::NotifyContextMenuClosed(
    const CustomContextMenuContext& context) {
  RenderFrameHost* focused_frame = GetFocusedFrame();
  if (!focused_frame)
    return;

  focused_frame->Send(new FrameMsg_ContextMenuClosed(
      focused_frame->GetRoutingID(), context));
}

void WebContentsImpl::ExecuteCustomContextMenuCommand(
    int action, const CustomContextMenuContext& context) {
  RenderFrameHost* focused_frame = GetFocusedFrame();
  if (!focused_frame)
    return;

  focused_frame->Send(new FrameMsg_CustomContextMenuAction(
      focused_frame->GetRoutingID(), context, action));
}

gfx::NativeView WebContentsImpl::GetNativeView() {
  return view_->GetNativeView();
}

gfx::NativeView WebContentsImpl::GetContentNativeView() {
  return view_->GetContentNativeView();
}

gfx::NativeWindow WebContentsImpl::GetTopLevelNativeWindow() {
  return view_->GetTopLevelNativeWindow();
}

gfx::Rect WebContentsImpl::GetViewBounds() {
  return view_->GetViewBounds();
}

gfx::Rect WebContentsImpl::GetContainerBounds() {
  gfx::Rect rv;
  view_->GetContainerBounds(&rv);
  return rv;
}

DropData* WebContentsImpl::GetDropData() {
  return view_->GetDropData();
}

void WebContentsImpl::Focus() {
  view_->Focus();
}

void WebContentsImpl::SetInitialFocus() {
  view_->SetInitialFocus();
}

void WebContentsImpl::StoreFocus() {
  view_->StoreFocus();
}

void WebContentsImpl::RestoreFocus() {
  view_->RestoreFocus();
}

void WebContentsImpl::FocusThroughTabTraversal(bool reverse) {
  if (ShowingInterstitialPage()) {
    GetRenderManager()->interstitial_page()->FocusThroughTabTraversal(reverse);
    return;
  }
  RenderWidgetHostView* const fullscreen_view =
      GetFullscreenRenderWidgetHostView();
  if (fullscreen_view) {
    fullscreen_view->Focus();
    return;
  }
  GetRenderViewHost()->SetInitialFocus(reverse);
}

bool WebContentsImpl::ShowingInterstitialPage() const {
  return GetRenderManager()->interstitial_page() != NULL;
}

InterstitialPage* WebContentsImpl::GetInterstitialPage() const {
  return GetRenderManager()->interstitial_page();
}

bool WebContentsImpl::IsSavable() {
  // WebKit creates Document object when MIME type is application/xhtml+xml,
  // so we also support this MIME type.
  return contents_mime_type_ == "text/html" ||
         contents_mime_type_ == "text/xml" ||
         contents_mime_type_ == "application/xhtml+xml" ||
         contents_mime_type_ == "text/plain" ||
         contents_mime_type_ == "text/css" ||
         mime_util::IsSupportedJavascriptMimeType(contents_mime_type_);
}

void WebContentsImpl::OnSavePage() {
  // If we can not save the page, try to download it.
  if (!IsSavable()) {
    RecordDownloadSource(INITIATED_BY_SAVE_PACKAGE_ON_NON_HTML);
    SaveFrame(GetLastCommittedURL(), Referrer());
    return;
  }

  Stop();

  // Create the save package and possibly prompt the user for the name to save
  // the page as. The user prompt is an asynchronous operation that runs on
  // another thread.
  save_package_ = new SavePackage(this);
  save_package_->GetSaveInfo();
}

// Used in automated testing to bypass prompting the user for file names.
// Instead, the names and paths are hard coded rather than running them through
// file name sanitation and extension / mime checking.
bool WebContentsImpl::SavePage(const base::FilePath& main_file,
                               const base::FilePath& dir_path,
                               SavePageType save_type) {
  // Stop the page from navigating.
  Stop();

  save_package_ = new SavePackage(this, save_type, main_file, dir_path);
  return save_package_->Init(SavePackageDownloadCreatedCallback());
}

void WebContentsImpl::SaveFrame(const GURL& url,
                                const Referrer& referrer) {
  SaveFrameWithHeaders(url, referrer, std::string());
}

void WebContentsImpl::SaveFrameWithHeaders(const GURL& url,
                                           const Referrer& referrer,
                                           const std::string& headers) {
  if (!GetLastCommittedURL().is_valid())
    return;
  if (delegate_ && delegate_->SaveFrame(url, referrer))
    return;

  // TODO(nasko): This check for main frame is incorrect and should be fixed
  // by explicitly passing in which frame this method should target. This would
  // indicate whether it's the main frame, and also tell us the frame pointer
  // to use for routing.
  bool is_main_frame = (url == GetLastCommittedURL());
  RenderFrameHost* frame_host = GetMainFrame();

  StoragePartition* storage_partition = BrowserContext::GetStoragePartition(
      GetBrowserContext(), frame_host->GetSiteInstance());
  DownloadManager* dlm =
      BrowserContext::GetDownloadManager(GetBrowserContext());
  if (!dlm)
    return;
  int64_t post_id = -1;
  if (is_main_frame) {
    const NavigationEntry* entry = controller_.GetLastCommittedEntry();
    if (entry)
      post_id = entry->GetPostID();
  }
  std::unique_ptr<DownloadUrlParameters> params(new DownloadUrlParameters(
      url, frame_host->GetProcess()->GetID(),
      frame_host->GetRenderViewHost()->GetRoutingID(),
      frame_host->GetRoutingID(), storage_partition->GetURLRequestContext()));
  params->set_referrer(referrer);
  params->set_post_id(post_id);
  if (post_id >= 0)
    params->set_method("POST");
  params->set_prompt(true);

  if (headers.empty()) {
    params->set_prefer_cache(true);
  } else {
    for (const base::StringPiece& key_value :
         base::SplitStringPiece(
             headers, "\n", base::TRIM_WHITESPACE, base::SPLIT_WANT_ALL)) {
      std::vector<std::string> pair = base::SplitString(
          key_value, ":", base::TRIM_WHITESPACE, base::SPLIT_WANT_ALL);
      DCHECK_EQ(2ul, pair.size());
      params->add_request_header(pair[0], pair[1]);
    }
  }
  dlm->DownloadUrl(std::move(params));
}

void WebContentsImpl::GenerateMHTML(
    const MHTMLGenerationParams& params,
    const base::Callback<void(int64_t)>& callback) {
  MHTMLGenerationManager::GetInstance()->SaveMHTML(this, params, callback);
}

const std::string& WebContentsImpl::GetContentsMimeType() const {
  return contents_mime_type_;
}

bool WebContentsImpl::WillNotifyDisconnection() const {
  return notify_disconnection_;
}

RendererPreferences* WebContentsImpl::GetMutableRendererPrefs() {
  return &renderer_preferences_;
}

void WebContentsImpl::Close() {
  Close(GetRenderViewHost());
}

void WebContentsImpl::DragSourceEndedAt(int client_x,
                                        int client_y,
                                        int screen_x,
                                        int screen_y,
                                        blink::WebDragOperation operation,
                                        RenderWidgetHost* source_rwh) {
  if (browser_plugin_embedder_.get())
    browser_plugin_embedder_->DragSourceEndedAt(
        client_x, client_y, screen_x, screen_y, operation);
  if (source_rwh) {
    source_rwh->DragSourceEndedAt(gfx::Point(client_x, client_y),
                                  gfx::Point(screen_x, screen_y),
                                  operation);
  }
}

void WebContentsImpl::LoadStateChanged(
    const GURL& url,
    const net::LoadStateWithParam& load_state,
    uint64_t upload_position,
    uint64_t upload_size) {
  // TODO(erikchen): Remove ScopedTracker below once http://crbug.com/466285
  // is fixed.
  tracked_objects::ScopedTracker tracking_profile1(
      FROM_HERE_WITH_EXPLICIT_FUNCTION(
          "466285 WebContentsImpl::LoadStateChanged::Start"));
  load_state_ = load_state;
  upload_position_ = upload_position;
  upload_size_ = upload_size;
  load_state_host_ = url_formatter::IDNToUnicode(url.host());
  if (load_state_.state == net::LOAD_STATE_READING_RESPONSE)
    SetNotWaitingForResponse();
  if (IsLoading()) {
    NotifyNavigationStateChanged(static_cast<InvalidateTypes>(
        INVALIDATE_TYPE_LOAD | INVALIDATE_TYPE_TAB));
  }
}

void WebContentsImpl::DidGetResourceResponseStart(
  const ResourceRequestDetails& details) {
  controller_.ssl_manager()->DidStartResourceResponse(
      details.url, details.has_certificate, details.ssl_cert_status);

  for (auto& observer : observers_)
    observer.DidGetResourceResponseStart(details);
}

void WebContentsImpl::DidGetRedirectForResourceRequest(
  const ResourceRedirectDetails& details) {
  for (auto& observer : observers_)
    observer.DidGetRedirectForResourceRequest(details);

  // TODO(avi): Remove. http://crbug.com/170921
  NotificationService::current()->Notify(
      NOTIFICATION_RESOURCE_RECEIVED_REDIRECT,
      Source<WebContents>(this),
      Details<const ResourceRedirectDetails>(&details));
}

void WebContentsImpl::NotifyWebContentsFocused() {
  for (auto& observer : observers_)
    observer.OnWebContentsFocused();
}

void WebContentsImpl::SystemDragEnded(RenderWidgetHost* source_rwh) {
  if (source_rwh)
    source_rwh->DragSourceSystemDragEnded();
  if (browser_plugin_embedder_.get())
    browser_plugin_embedder_->SystemDragEnded();
}

void WebContentsImpl::UserGestureDone() {
  OnUserInteraction(GetRenderViewHost()->GetWidget(),
                    blink::WebInputEvent::Undefined);
}

void WebContentsImpl::SetClosedByUserGesture(bool value) {
  closed_by_user_gesture_ = value;
}

bool WebContentsImpl::GetClosedByUserGesture() const {
  return closed_by_user_gesture_;
}

void WebContentsImpl::ViewSource() {
  if (!delegate_)
    return;

  NavigationEntry* entry = GetController().GetLastCommittedEntry();
  if (!entry)
    return;

  delegate_->ViewSourceForTab(this, entry->GetURL());
}

void WebContentsImpl::ViewFrameSource(const GURL& url,
                                      const PageState& page_state) {
  if (!delegate_)
    return;

  delegate_->ViewSourceForFrame(this, url, page_state);
}

int WebContentsImpl::GetMinimumZoomPercent() const {
  return minimum_zoom_percent_;
}

int WebContentsImpl::GetMaximumZoomPercent() const {
  return maximum_zoom_percent_;
}

void WebContentsImpl::SetPageScale(float page_scale_factor) {
  Send(new ViewMsg_SetPageScale(GetRoutingID(), page_scale_factor));
}

gfx::Size WebContentsImpl::GetPreferredSize() const {
  return capturer_count_ == 0 ? preferred_size_ : preferred_size_for_capture_;
}

bool WebContentsImpl::GotResponseToLockMouseRequest(bool allowed) {
  if (GetBrowserPluginGuest())
    return GetBrowserPluginGuest()->LockMouse(allowed);

  if (mouse_lock_widget_ &&
      mouse_lock_widget_->GotResponseToLockMouseRequest(allowed))
    return true;

  mouse_lock_widget_ = nullptr;
  return false;
}

bool WebContentsImpl::HasOpener() const {
  return GetOpener() != NULL;
}

WebContentsImpl* WebContentsImpl::GetOpener() const {
  FrameTreeNode* opener_ftn = frame_tree_.root()->opener();
  return opener_ftn ? FromFrameTreeNode(opener_ftn) : nullptr;
}

void WebContentsImpl::DidChooseColorInColorChooser(SkColor color) {
  if (!color_chooser_info_.get())
    return;
  RenderFrameHost* rfh = RenderFrameHost::FromID(
      color_chooser_info_->render_process_id,
      color_chooser_info_->render_frame_id);
  if (!rfh)
    return;

  rfh->Send(new FrameMsg_DidChooseColorResponse(
      rfh->GetRoutingID(), color_chooser_info_->identifier, color));
}

void WebContentsImpl::DidEndColorChooser() {
  if (!color_chooser_info_.get())
    return;
  RenderFrameHost* rfh = RenderFrameHost::FromID(
      color_chooser_info_->render_process_id,
      color_chooser_info_->render_frame_id);
  if (!rfh)
    return;

  rfh->Send(new FrameMsg_DidEndColorChooser(
      rfh->GetRoutingID(), color_chooser_info_->identifier));
  color_chooser_info_.reset();
}

int WebContentsImpl::DownloadImage(
    const GURL& url,
    bool is_favicon,
    uint32_t max_bitmap_size,
    bool bypass_cache,
    const WebContents::ImageDownloadCallback& callback) {
  DCHECK_CURRENTLY_ON(BrowserThread::UI);
  static int next_image_download_id = 0;
  const content::mojom::ImageDownloaderPtr& mojo_image_downloader =
      GetMainFrame()->GetMojoImageDownloader();
  const int download_id = ++next_image_download_id;
  if (!mojo_image_downloader) {
    // If the renderer process is dead (i.e. crash, or memory pressure on
    // Android), the downloader service will be invalid. Pre-Mojo, this would
    // hang the callback indefinetly since the IPC would be dropped. Now,
    // respond with a 400 HTTP error code to indicate that something went wrong.
    BrowserThread::PostTask(
        BrowserThread::UI, FROM_HERE,
        base::Bind(&WebContentsImpl::OnDidDownloadImage,
                   weak_factory_.GetWeakPtr(), callback, download_id, url, 400,
                   std::vector<SkBitmap>(), std::vector<gfx::Size>()));
    return download_id;
  }

  mojo_image_downloader->DownloadImage(
      url, is_favicon, max_bitmap_size, bypass_cache,
      base::Bind(&WebContentsImpl::OnDidDownloadImage,
                 weak_factory_.GetWeakPtr(), callback, download_id, url));
  return download_id;
}

bool WebContentsImpl::IsSubframe() const {
  return is_subframe_;
}

void WebContentsImpl::Find(int request_id,
                           const base::string16& search_text,
                           const blink::WebFindOptions& options) {
  // Cowardly refuse to search for no text.
  if (search_text.empty()) {
    NOTREACHED();
    return;
  }

  // See if a top level browser plugin handles the find request first.
  // TODO(paulmeyer): Remove this after find-in-page works across GuestViews.
  if (browser_plugin_embedder_ &&
      browser_plugin_embedder_->Find(request_id, search_text, options)) {
    return;
  }

  GetOrCreateFindRequestManager()->Find(request_id, search_text, options);
}

void WebContentsImpl::StopFinding(StopFindAction action) {
  // See if a top level browser plugin handles the stop finding request first.
  // TODO(paulmeyer): Remove this after find-in-page works across GuestViews.
  if (browser_plugin_embedder_ &&
      browser_plugin_embedder_->StopFinding(action)) {
    return;
  }

  GetOrCreateFindRequestManager()->StopFinding(action);
}

bool WebContentsImpl::WasRecentlyAudible() {
  return audio_stream_monitor_.WasRecentlyAudible() ||
         (browser_plugin_embedder_ &&
          browser_plugin_embedder_->WereAnyGuestsRecentlyAudible());
}

void WebContentsImpl::GetManifest(const GetManifestCallback& callback) {
  manifest_manager_host_->GetManifest(GetMainFrame(), callback);
}

void WebContentsImpl::ExitFullscreen(bool will_cause_resize) {
  // Clean up related state and initiate the fullscreen exit.
  GetRenderViewHost()->GetWidget()->RejectMouseLockOrUnlockIfNecessary();
  ExitFullscreenMode(will_cause_resize);
}

void WebContentsImpl::ResumeLoadingCreatedWebContents() {
  if (delayed_open_url_params_.get()) {
    OpenURL(*delayed_open_url_params_.get());
    delayed_open_url_params_.reset(nullptr);
    return;
  }

  // Resume blocked requests for both the RenderViewHost and RenderFrameHost.
  // TODO(brettw): It seems bogus to reach into here and initialize the host.
  if (is_resume_pending_) {
    is_resume_pending_ = false;
    GetRenderViewHost()->GetWidget()->Init();
    GetMainFrame()->Init();
  }
}

bool WebContentsImpl::FocusLocationBarByDefault() {
  // When the browser is started with about:blank as the startup URL, focus
  // the location bar (which will also select its contents) so people can
  // simply begin typing to navigate elsewhere.
  //
  // We need to be careful not to trigger this for anything other than the
  // startup navigation. In particular, if we allow an attacker to open a
  // popup to about:blank, then navigate, focusing the Omnibox will cause the
  // end of the new URL to be scrolled into view instead of the start,
  // allowing the attacker to spoof other URLs. The conditions checked here
  // are all aimed at ensuring no such attacker-controlled navigation can
  // trigger this.
  //
  // Note that we check the pending entry instead of the visible one; for the
  // startup URL case these are the same, but for the attacker-controlled
  // navigation case the visible entry is the committed "about:blank" URL and
  // the pending entry is the problematic navigation elsewhere.
  NavigationEntryImpl* entry = controller_.GetPendingEntry();
  if (controller_.IsInitialNavigation() && entry &&
      !entry->is_renderer_initiated() &&
      entry->GetURL() == url::kAboutBlankURL) {
    return true;
  }
  return delegate_ && delegate_->ShouldFocusLocationBarByDefault(this);
}

void WebContentsImpl::SetFocusToLocationBar(bool select_all) {
  if (delegate_)
    delegate_->SetFocusToLocationBar(select_all);
}

void WebContentsImpl::DidStartNavigation(NavigationHandle* navigation_handle) {
  for (auto& observer : observers_)
    observer.DidStartNavigation(navigation_handle);
}

void WebContentsImpl::DidRedirectNavigation(
    NavigationHandle* navigation_handle) {
  for (auto& observer : observers_)
    observer.DidRedirectNavigation(navigation_handle);
}

void WebContentsImpl::ReadyToCommitNavigation(
    NavigationHandle* navigation_handle) {
  for (auto& observer : observers_)
    observer.ReadyToCommitNavigation(navigation_handle);
}

void WebContentsImpl::DidFinishNavigation(NavigationHandle* navigation_handle) {
  for (auto& observer : observers_)
    observer.DidFinishNavigation(navigation_handle);
}

void WebContentsImpl::DidStartProvisionalLoad(
    RenderFrameHostImpl* render_frame_host,
    const GURL& validated_url,
    bool is_error_page,
    bool is_iframe_srcdoc) {
  // Notify observers about the start of the provisional load.
  for (auto& observer : observers_) {
    observer.DidStartProvisionalLoadForFrame(render_frame_host, validated_url,
                                             is_error_page, is_iframe_srcdoc);
  }

  // Notify accessibility if this is a reload.
  NavigationEntry* entry = controller_.GetVisibleEntry();
  if (entry && ui::PageTransitionCoreTypeIs(
          entry->GetTransitionType(), ui::PAGE_TRANSITION_RELOAD)) {
    FrameTreeNode* ftn = render_frame_host->frame_tree_node();
    BrowserAccessibilityManager* manager =
        ftn->current_frame_host()->browser_accessibility_manager();
    if (manager)
      manager->UserIsReloading();
  }
}

void WebContentsImpl::DidFailProvisionalLoadWithError(
    RenderFrameHostImpl* render_frame_host,
    const GURL& validated_url,
    int error_code,
    const base::string16& error_description,
    bool was_ignored_by_handler) {
<<<<<<< HEAD
  FrameTreeNode* ftn = render_frame_host->frame_tree_node();
  BrowserAccessibilityManager* manager =
      ftn->current_frame_host()->browser_accessibility_manager();
  FOR_EACH_OBSERVER(
      WebContentsObserver, observers_,
      DidFailProvisionalLoad(render_frame_host, validated_url, error_code,
                             error_description, was_ignored_by_handler));
=======
  for (auto& observer : observers_) {
    observer.DidFailProvisionalLoad(render_frame_host, validated_url,
                                    error_code, error_description,
                                    was_ignored_by_handler);
  }
>>>>>>> e733310d

  if (manager)
    manager->NavigationFailed();
}

void WebContentsImpl::DidFailLoadWithError(
    RenderFrameHostImpl* render_frame_host,
    const GURL& url,
    int error_code,
    const base::string16& error_description,
    bool was_ignored_by_handler) {
  for (auto& observer : observers_) {
    observer.DidFailLoad(render_frame_host, url, error_code, error_description,
                         was_ignored_by_handler);
  }
}

void WebContentsImpl::NotifyChangedNavigationState(
    InvalidateTypes changed_flags) {
  NotifyNavigationStateChanged(changed_flags);
}

void WebContentsImpl::DidStartNavigationToPendingEntry(const GURL& url,
                                                       ReloadType reload_type) {
  // Notify observers about navigation.
  for (auto& observer : observers_)
    observer.DidStartNavigationToPendingEntry(url, reload_type);
}

void WebContentsImpl::RequestOpenURL(RenderFrameHostImpl* render_frame_host,
                                     const OpenURLParams& params) {
  // OpenURL can blow away the source RFH. Use the process/frame routing ID as a
  // weak pointer of sorts.
  const int32_t process_id = render_frame_host->GetProcess()->GetID();
  const int32_t frame_id = render_frame_host->GetRoutingID();

  WebContents* new_contents = OpenURL(params);

  if (new_contents && RenderFrameHost::FromID(process_id, frame_id)) {
    // Notify observers.
    for (auto& observer : observers_) {
      observer.DidOpenRequestedURL(new_contents, render_frame_host, params.url,
                                   params.referrer, params.disposition,
                                   params.transition);
    }
  }
}

bool WebContentsImpl::ShouldTransferNavigation(bool is_main_frame_navigation) {
  if (!delegate_)
    return true;
  return delegate_->ShouldTransferNavigation(is_main_frame_navigation);
}

bool WebContentsImpl::ShouldPreserveAbortedURLs() {
  if (!delegate_)
    return false;
  return delegate_->ShouldPreserveAbortedURLs(this);
}

void WebContentsImpl::DidCommitProvisionalLoad(
    RenderFrameHostImpl* render_frame_host,
    const GURL& url,
    ui::PageTransition transition_type) {
  // Notify observers about the commit of the provisional load.
  for (auto& observer : observers_) {
    observer.DidCommitProvisionalLoadForFrame(render_frame_host, url,
                                              transition_type);
  }

  BrowserAccessibilityManager* manager =
      render_frame_host->browser_accessibility_manager();
  if (manager)
    manager->NavigationSucceeded();
}

void WebContentsImpl::DidNavigateMainFramePreCommit(
    bool navigation_is_within_page) {
  // Ensure fullscreen mode is exited before committing the navigation to a
  // different page.  The next page will not start out assuming it is in
  // fullscreen mode.
  if (navigation_is_within_page) {
    // No page change?  Then, the renderer and browser can remain in fullscreen.
    return;
  }
  if (IsFullscreenForCurrentTab())
    ExitFullscreen(false);
  DCHECK(!IsFullscreenForCurrentTab());
}

void WebContentsImpl::DidNavigateMainFramePostCommit(
    RenderFrameHostImpl* render_frame_host,
    const LoadCommittedDetails& details,
    const FrameHostMsg_DidCommitProvisionalLoad_Params& params) {
  if (details.is_navigation_to_different_page()) {
    // Clear the status bubble. This is a workaround for a bug where WebKit
    // doesn't let us know that the cursor left an element during a
    // transition (this is also why the mouse cursor remains as a hand after
    // clicking on a link); see bugs 1184641 and 980803. We don't want to
    // clear the bubble when a user navigates to a named anchor in the same
    // page.
    UpdateTargetURL(render_frame_host->GetRenderViewHost(), GURL());

    RenderWidgetHostViewBase* rwhvb =
        static_cast<RenderWidgetHostViewBase*>(GetRenderWidgetHostView());
    if (rwhvb)
      rwhvb->OnDidNavigateMainFrameToNewPage();

    did_first_visually_non_empty_paint_ = false;

    // Reset theme color on navigation to new page.
    theme_color_ = SK_ColorTRANSPARENT;
  }

  // Notify observers about navigation.
  for (auto& observer : observers_)
    observer.DidNavigateMainFrame(details, params);

  if (delegate_)
    delegate_->DidNavigateMainFramePostCommit(this);
  view_->SetOverscrollControllerEnabled(CanOverscrollContent());
}

void WebContentsImpl::DidNavigateAnyFramePostCommit(
    RenderFrameHostImpl* render_frame_host,
    const LoadCommittedDetails& details,
    const FrameHostMsg_DidCommitProvisionalLoad_Params& params) {
  // Now that something has committed, we don't need to track whether the
  // initial page has been accessed.
  has_accessed_initial_document_ = false;

  // If we navigate off the page, close all JavaScript dialogs.
  if (!details.is_in_page)
    CancelActiveAndPendingDialogs();

  // If this is a user-initiated navigation, start allowing JavaScript dialogs
  // again.
  if (params.gesture == NavigationGestureUser && dialog_manager_) {
    dialog_manager_->CancelDialogs(this,
                                   false,  // suppress_callbacks,
                                   true);  // reset_state
  }

  // Notify observers about navigation.
  for (auto& observer : observers_)
    observer.DidNavigateAnyFrame(render_frame_host, details, params);
}

void WebContentsImpl::SetMainFrameMimeType(const std::string& mime_type) {
  contents_mime_type_ = mime_type;
}

bool WebContentsImpl::CanOverscrollContent() const {
  // Disable overscroll when touch emulation is on. See crbug.com/369938.
  if (force_disable_overscroll_content_)
    return false;

  if (delegate_)
    return delegate_->CanOverscrollContent();

  return false;
}

void WebContentsImpl::OnThemeColorChanged(SkColor theme_color) {
  // Update the theme color. This is to be published to observers after the
  // first visually non-empty paint.
  theme_color_ = theme_color;

  if (did_first_visually_non_empty_paint_ &&
      last_sent_theme_color_ != theme_color_) {
    for (auto& observer : observers_)
      observer.DidChangeThemeColor(theme_color_);
    last_sent_theme_color_ = theme_color_;
  }
}

void WebContentsImpl::OnDidLoadResourceFromMemoryCache(
    const GURL& url,
    const std::string& http_method,
    const std::string& mime_type,
    ResourceType resource_type) {
  for (auto& observer : observers_)
    observer.DidLoadResourceFromMemoryCache(url, mime_type, resource_type);

  if (url.is_valid() && url.SchemeIsHTTPOrHTTPS()) {
    scoped_refptr<net::URLRequestContextGetter> request_context(
        resource_type == RESOURCE_TYPE_MEDIA ?
            GetRenderProcessHost()->GetStoragePartition()->
                GetMediaURLRequestContext() :
            GetRenderProcessHost()->GetStoragePartition()->
                GetURLRequestContext());
    BrowserThread::PostTask(
        BrowserThread::IO,
        FROM_HERE,
        base::Bind(&NotifyCacheOnIO, request_context, url, http_method));
  }
}

void WebContentsImpl::OnDidDisplayInsecureContent() {
  RecordAction(base::UserMetricsAction("SSL.DisplayedInsecureContent"));
  controller_.ssl_manager()->DidDisplayMixedContent();
}

void WebContentsImpl::OnDidRunInsecureContent(const GURL& security_origin,
                                              const GURL& target_url) {
  LOG(WARNING) << security_origin << " ran insecure content from "
               << target_url.possibly_invalid_spec();
  RecordAction(base::UserMetricsAction("SSL.RanInsecureContent"));
  if (base::EndsWith(security_origin.spec(), kDotGoogleDotCom,
                     base::CompareCase::INSENSITIVE_ASCII))
    RecordAction(base::UserMetricsAction("SSL.RanInsecureContentGoogle"));
  controller_.ssl_manager()->DidRunMixedContent(security_origin);
}

void WebContentsImpl::OnDidDisplayContentWithCertificateErrors(
    const GURL& url) {
  controller_.ssl_manager()->DidDisplayContentWithCertErrors();
}

void WebContentsImpl::OnDidRunContentWithCertificateErrors(
    const GURL& url) {
  NavigationEntry* entry = controller_.GetVisibleEntry();
  if (!entry)
    return;

  // TODO(estark): check that this does something reasonable for
  // about:blank and sandboxed origins. https://crbug.com/609527
  controller_.ssl_manager()->DidRunContentWithCertErrors(
      entry->GetURL().GetOrigin());
}

void WebContentsImpl::OnDocumentLoadedInFrame() {
  if (!HasValidFrameSource())
    return;

  RenderFrameHostImpl* rfh =
      static_cast<RenderFrameHostImpl*>(render_frame_message_source_);
  for (auto& observer : observers_)
    observer.DocumentLoadedInFrame(rfh);
}

void WebContentsImpl::OnDidFinishLoad(const GURL& url) {
  if (!HasValidFrameSource())
    return;

  GURL validated_url(url);
  RenderProcessHost* render_process_host =
      render_frame_message_source_->GetProcess();
  render_process_host->FilterURL(false, &validated_url);

  RenderFrameHostImpl* rfh =
      static_cast<RenderFrameHostImpl*>(render_frame_message_source_);
  for (auto& observer : observers_)
    observer.DidFinishLoad(rfh, validated_url);
}

void WebContentsImpl::OnGoToEntryAtOffset(int offset) {
  if (!delegate_ || delegate_->OnGoToEntryOffset(offset))
    controller_.GoToOffset(offset);
}

void WebContentsImpl::OnUpdateZoomLimits(int minimum_percent,
                                         int maximum_percent) {
  minimum_zoom_percent_ = minimum_percent;
  maximum_zoom_percent_ = maximum_percent;
}

void WebContentsImpl::OnPageScaleFactorChanged(float page_scale_factor) {
  bool is_one = page_scale_factor == 1.f;
  if (is_one != page_scale_factor_is_one_) {
    page_scale_factor_is_one_ = is_one;

    HostZoomMapImpl* host_zoom_map =
        static_cast<HostZoomMapImpl*>(HostZoomMap::GetForWebContents(this));

    if (host_zoom_map && GetRenderProcessHost()) {
      host_zoom_map->SetPageScaleFactorIsOneForView(
          GetRenderProcessHost()->GetID(), GetRoutingID(),
          page_scale_factor_is_one_);
    }
  }

  for (auto& observer : observers_)
    observer.OnPageScaleFactorChanged(page_scale_factor);
}

void WebContentsImpl::OnEnumerateDirectory(int request_id,
                                           const base::FilePath& path) {
  if (!delegate_)
    return;

  ChildProcessSecurityPolicyImpl* policy =
      ChildProcessSecurityPolicyImpl::GetInstance();
  if (policy->CanReadFile(GetRenderProcessHost()->GetID(), path))
    delegate_->EnumerateDirectory(this, request_id, path);
}

void WebContentsImpl::OnRegisterProtocolHandler(const std::string& protocol,
                                                const GURL& url,
                                                const base::string16& title,
                                                bool user_gesture) {
  if (!delegate_)
    return;

  ChildProcessSecurityPolicyImpl* policy =
      ChildProcessSecurityPolicyImpl::GetInstance();
  if (policy->IsPseudoScheme(protocol))
    return;

  delegate_->RegisterProtocolHandler(this, protocol, url, user_gesture);
}

void WebContentsImpl::OnUnregisterProtocolHandler(const std::string& protocol,
                                                  const GURL& url,
                                                  bool user_gesture) {
  if (!delegate_)
    return;

  ChildProcessSecurityPolicyImpl* policy =
      ChildProcessSecurityPolicyImpl::GetInstance();
  if (policy->IsPseudoScheme(protocol))
    return;

  delegate_->UnregisterProtocolHandler(this, protocol, url, user_gesture);
}

void WebContentsImpl::OnUpdatePageImportanceSignals(
    const PageImportanceSignals& signals) {
  page_importance_signals_ = signals;
}

void WebContentsImpl::OnFindReply(int request_id,
                                  int number_of_matches,
                                  const gfx::Rect& selection_rect,
                                  int active_match_ordinal,
                                  bool final_update) {
  // Forward the find reply to the FindRequestManager, along with the
  // RenderFrameHost associated with the frame that the reply came from.
  GetOrCreateFindRequestManager()->OnFindReply(render_frame_message_source_,
                                               request_id,
                                               number_of_matches,
                                               selection_rect,
                                               active_match_ordinal,
                                               final_update);
}

#if defined(OS_ANDROID)
void WebContentsImpl::OnFindMatchRectsReply(
    int version,
    const std::vector<gfx::RectF>& rects,
    const gfx::RectF& active_rect) {
  GetOrCreateFindRequestManager()->OnFindMatchRectsReply(
      render_frame_message_source_, version, rects, active_rect);
}

void WebContentsImpl::OnGetNearestFindResultReply(int request_id,
                                                  float distance) {
  GetOrCreateFindRequestManager()->OnGetNearestFindResultReply(
      render_frame_message_source_, request_id, distance);
}

void WebContentsImpl::OnOpenDateTimeDialog(
    const ViewHostMsg_DateTimeDialogValue_Params& value) {
  date_time_chooser_->ShowDialog(GetTopLevelNativeWindow(),
                                 GetRenderViewHost(),
                                 value.dialog_type,
                                 value.dialog_value,
                                 value.minimum,
                                 value.maximum,
                                 value.step,
                                 value.suggestions);
}
#endif

void WebContentsImpl::OnDomOperationResponse(const std::string& json_string) {
  std::string json = json_string;
  NotificationService::current()->Notify(NOTIFICATION_DOM_OPERATION_RESPONSE,
                                         Source<WebContents>(this),
                                         Details<std::string>(&json));
}

void WebContentsImpl::OnAppCacheAccessed(const GURL& manifest_url,
                                         bool blocked_by_policy) {
  // Notify observers about navigation.
  for (auto& observer : observers_)
    observer.AppCacheAccessed(manifest_url, blocked_by_policy);
}

void WebContentsImpl::OnOpenColorChooser(
    int color_chooser_id,
    SkColor color,
    const std::vector<ColorSuggestion>& suggestions) {
  if (!HasValidFrameSource())
    return;

  ColorChooser* new_color_chooser = delegate_ ?
      delegate_->OpenColorChooser(this, color, suggestions) :
      NULL;
  if (!new_color_chooser)
    return;
  if (color_chooser_info_.get())
    color_chooser_info_->chooser->End();

  color_chooser_info_.reset(new ColorChooserInfo(
      render_frame_message_source_->GetProcess()->GetID(),
      render_frame_message_source_->GetRoutingID(),
      new_color_chooser,
      color_chooser_id));
}

void WebContentsImpl::OnEndColorChooser(int color_chooser_id) {
  if (color_chooser_info_ &&
      color_chooser_id == color_chooser_info_->identifier)
    color_chooser_info_->chooser->End();
}

void WebContentsImpl::OnSetSelectedColorInColorChooser(int color_chooser_id,
                                                       SkColor color) {
  if (color_chooser_info_ &&
      color_chooser_id == color_chooser_info_->identifier)
    color_chooser_info_->chooser->SetSelectedColor(color);
}

// This exists for render views that don't have a WebUI, but do have WebUI
// bindings enabled.
void WebContentsImpl::OnWebUISend(const GURL& source_url,
                                  const std::string& name,
                                  const base::ListValue& args) {
  if (delegate_)
    delegate_->WebUISend(this, source_url, name, args);
}

#if defined(ENABLE_PLUGINS)
void WebContentsImpl::OnPepperInstanceCreated(int32_t pp_instance) {
  for (auto& observer : observers_)
    observer.PepperInstanceCreated();
  pepper_playback_observer_->PepperInstanceCreated(pp_instance);
}

void WebContentsImpl::OnPepperInstanceDeleted(int32_t pp_instance) {
  for (auto& observer : observers_)
    observer.PepperInstanceDeleted();
  pepper_playback_observer_->PepperInstanceDeleted(pp_instance);
}

void WebContentsImpl::OnPepperPluginHung(int plugin_child_id,
                                         const base::FilePath& path,
                                         bool is_hung) {
  UMA_HISTOGRAM_COUNTS("Pepper.PluginHung", 1);

  for (auto& observer : observers_)
    observer.PluginHungStatusChanged(plugin_child_id, path, is_hung);
}

void WebContentsImpl::OnPepperStartsPlayback(int32_t pp_instance) {
  pepper_playback_observer_->PepperStartsPlayback(pp_instance);
}

void WebContentsImpl::OnPepperStopsPlayback(int32_t pp_instance) {
  pepper_playback_observer_->PepperStopsPlayback(pp_instance);
}

void WebContentsImpl::OnPluginCrashed(const base::FilePath& plugin_path,
                                      base::ProcessId plugin_pid) {
  for (auto& observer : observers_)
    observer.PluginCrashed(plugin_path, plugin_pid);
}

void WebContentsImpl::OnRequestPpapiBrokerPermission(
    int routing_id,
    const GURL& url,
    const base::FilePath& plugin_path) {
  if (!delegate_) {
    OnPpapiBrokerPermissionResult(routing_id, false);
    return;
  }

  if (!delegate_->RequestPpapiBrokerPermission(
      this, url, plugin_path,
      base::Bind(&WebContentsImpl::OnPpapiBrokerPermissionResult,
                 base::Unretained(this), routing_id))) {
    NOTIMPLEMENTED();
    OnPpapiBrokerPermissionResult(routing_id, false);
  }
}

void WebContentsImpl::OnPpapiBrokerPermissionResult(int routing_id,
                                                    bool result) {
  Send(new ViewMsg_PpapiBrokerPermissionResult(routing_id, result));
}

void WebContentsImpl::OnBrowserPluginMessage(RenderFrameHost* render_frame_host,
                                             const IPC::Message& message) {
  CHECK(!browser_plugin_embedder_.get());
  CreateBrowserPluginEmbedderIfNecessary();
  browser_plugin_embedder_->OnMessageReceived(message, render_frame_host);
}
#endif  // defined(ENABLE_PLUGINS)

void WebContentsImpl::OnUpdateFaviconURL(
    const std::vector<FaviconURL>& candidates) {
  // We get updated favicon URLs after the page stops loading. If a cross-site
  // navigation occurs while a page is still loading, the initial page
  // may stop loading and send us updated favicon URLs after the navigation
  // for the new page has committed.
  RenderViewHostImpl* rvhi =
      static_cast<RenderViewHostImpl*>(render_view_message_source_);
  if (!rvhi->is_active())
    return;

  for (auto& observer : observers_)
    observer.DidUpdateFaviconURL(candidates);
}

void WebContentsImpl::OnPasswordInputShownOnHttp() {
  controller_.ssl_manager()->DidShowPasswordInputOnHttp();
}

void WebContentsImpl::OnAllPasswordInputsHiddenOnHttp() {
  controller_.ssl_manager()->DidHideAllPasswordInputsOnHttp();
}

void WebContentsImpl::OnCreditCardInputShownOnHttp() {
  controller_.ssl_manager()->DidShowCreditCardInputOnHttp();
}

void WebContentsImpl::SetIsOverlayContent(bool is_overlay_content) {
  is_overlay_content_ = is_overlay_content;
}

void WebContentsImpl::OnFirstVisuallyNonEmptyPaint() {
  for (auto& observer : observers_)
    observer.DidFirstVisuallyNonEmptyPaint();

  did_first_visually_non_empty_paint_ = true;

  if (theme_color_ != last_sent_theme_color_) {
    // Theme color should have updated by now if there was one.
    for (auto& observer : observers_)
      observer.DidChangeThemeColor(theme_color_);
    last_sent_theme_color_ = theme_color_;
  }
}

void WebContentsImpl::NotifyBeforeFormRepostWarningShow() {
  for (auto& observer : observers_)
    observer.BeforeFormRepostWarningShow();
}

void WebContentsImpl::ActivateAndShowRepostFormWarningDialog() {
  Activate();
  if (delegate_)
    delegate_->ShowRepostFormWarningDialog(this);
}

bool WebContentsImpl::HasAccessedInitialDocument() {
  return has_accessed_initial_document_;
}

void WebContentsImpl::UpdateTitleForEntry(NavigationEntry* entry,
                                          const base::string16& title) {
  // For file URLs without a title, use the pathname instead. In the case of a
  // synthesized title, we don't want the update to count toward the "one set
  // per page of the title to history."
  base::string16 final_title;
  bool explicit_set;
  if (entry && entry->GetURL().SchemeIsFile() && title.empty()) {
    final_title = base::UTF8ToUTF16(entry->GetURL().ExtractFileName());
    explicit_set = false;  // Don't count synthetic titles toward the set limit.
  } else {
    base::TrimWhitespace(title, base::TRIM_ALL, &final_title);
    explicit_set = true;
  }

  // If a page is created via window.open and never navigated,
  // there will be no navigation entry. In this situation,
  // |page_title_when_no_navigation_entry_| will be used for page title.
  if (entry) {
    if (final_title == entry->GetTitle())
      return;  // Nothing changed, don't bother.

    entry->SetTitle(final_title);
  } else {
    if (page_title_when_no_navigation_entry_ == final_title)
      return;  // Nothing changed, don't bother.

    page_title_when_no_navigation_entry_ = final_title;
  }

  // Lastly, set the title for the view.
  view_->SetPageTitle(final_title);

  for (auto& observer : observers_)
    observer.TitleWasSet(entry, explicit_set);

  // Broadcast notifications when the UI should be updated.
  if (entry == controller_.GetEntryAtOffset(0))
    NotifyNavigationStateChanged(INVALIDATE_TYPE_TITLE);
}

void WebContentsImpl::SendChangeLoadProgress() {
  loading_last_progress_update_ = base::TimeTicks::Now();
  if (delegate_)
    delegate_->LoadProgressChanged(this, frame_tree_.load_progress());
}

void WebContentsImpl::ResetLoadProgressState() {
  frame_tree_.ResetLoadProgress();
  loading_weak_factory_.InvalidateWeakPtrs();
  loading_last_progress_update_ = base::TimeTicks();
}

// Notifies the RenderWidgetHost instance about the fact that the page is
// loading, or done loading.
void WebContentsImpl::LoadingStateChanged(bool to_different_document,
                                          bool due_to_interstitial,
                                          LoadNotificationDetails* details) {
  // Do not send notifications about loading changes in the FrameTree while the
  // interstitial page is pausing the throbber.
  if (ShowingInterstitialPage() &&
      GetRenderManager()->interstitial_page()->pause_throbber() &&
      !due_to_interstitial) {
    return;
  }

  bool is_loading = IsLoading();

  if (!is_loading) {
    load_state_ = net::LoadStateWithParam(net::LOAD_STATE_IDLE,
                                          base::string16());
    load_state_host_.clear();
    upload_size_ = 0;
    upload_position_ = 0;
  }

  GetRenderManager()->SetIsLoading(is_loading);

  waiting_for_response_ = is_loading;
  is_load_to_different_document_ = to_different_document;

  if (delegate_)
    delegate_->LoadingStateChanged(this, to_different_document);
  NotifyNavigationStateChanged(INVALIDATE_TYPE_LOAD);

  std::string url = (details ? details->url.possibly_invalid_spec() : "NULL");
  if (is_loading) {
    TRACE_EVENT_ASYNC_BEGIN2("browser,navigation", "WebContentsImpl Loading",
                             this, "URL", url, "Main FrameTreeNode id",
                             GetFrameTree()->root()->frame_tree_node_id());
    for (auto& observer : observers_)
      observer.DidStartLoading();
  } else {
    TRACE_EVENT_ASYNC_END1("browser,navigation", "WebContentsImpl Loading",
                           this, "URL", url);
    for (auto& observer : observers_)
      observer.DidStopLoading();
  }

  // TODO(avi): Remove. http://crbug.com/170921
  int type = is_loading ? NOTIFICATION_LOAD_START : NOTIFICATION_LOAD_STOP;
  NotificationDetails det = NotificationService::NoDetails();
  if (details)
      det = Details<LoadNotificationDetails>(details);
  NotificationService::current()->Notify(
      type, Source<NavigationController>(&controller_), det);
}

void WebContentsImpl::NotifyViewSwapped(RenderViewHost* old_host,
                                        RenderViewHost* new_host) {
  // After sending out a swap notification, we need to send a disconnect
  // notification so that clients that pick up a pointer to |this| can NULL the
  // pointer.  See Bug 1230284.
  notify_disconnection_ = true;
  for (auto& observer : observers_)
    observer.RenderViewHostChanged(old_host, new_host);

  // Ensure that the associated embedder gets cleared after a RenderViewHost
  // gets swapped, so we don't reuse the same embedder next time a
  // RenderViewHost is attached to this WebContents.
  RemoveBrowserPluginEmbedder();
}

void WebContentsImpl::NotifyFrameSwapped(RenderFrameHost* old_host,
                                         RenderFrameHost* new_host) {
  // Copies the background color from an old WebContents to a new one that
  // replaces it on the screen. This allows the new WebContents to use the
  // old one's background color as the starting background color, before having
  // loaded any contents. As a result, we avoid flashing white when navigating
  // from a site whith a dark background to another site with a dark background.
  if (old_host && new_host) {
    RenderWidgetHostView* old_view = old_host->GetView();
    RenderWidgetHostView* new_view = new_host->GetView();
    if (old_view && new_view)
      new_view->SetBackgroundColor(old_view->background_color());
  }

  for (auto& observer : observers_)
    observer.RenderFrameHostChanged(old_host, new_host);
}

// TODO(avi): Remove this entire function because this notification is already
// covered by two observer functions. http://crbug.com/170921
void WebContentsImpl::NotifyDisconnected() {
  if (!notify_disconnection_)
    return;

  notify_disconnection_ = false;
  NotificationService::current()->Notify(
      NOTIFICATION_WEB_CONTENTS_DISCONNECTED,
      Source<WebContents>(this),
      NotificationService::NoDetails());
}

void WebContentsImpl::NotifyNavigationEntryCommitted(
    const LoadCommittedDetails& load_details) {
  for (auto& observer : observers_)
    observer.NavigationEntryCommitted(load_details);
}

bool WebContentsImpl::OnMessageReceived(RenderFrameHost* render_frame_host,
                                        const IPC::Message& message) {
  return OnMessageReceived(NULL, render_frame_host, message);
}

void WebContentsImpl::OnAssociatedInterfaceRequest(
    RenderFrameHost* render_frame_host,
    const std::string& interface_name,
    mojo::ScopedInterfaceEndpointHandle handle) {
  auto it = binding_sets_.find(interface_name);
  if (it != binding_sets_.end())
    it->second->OnRequestForFrame(render_frame_host, std::move(handle));
}

const GURL& WebContentsImpl::GetMainFrameLastCommittedURL() const {
  return GetLastCommittedURL();
}

void WebContentsImpl::RenderFrameCreated(RenderFrameHost* render_frame_host) {
  for (auto& observer : observers_)
    observer.RenderFrameCreated(render_frame_host);
  SetAccessibilityModeOnFrame(accessibility_mode_, render_frame_host);

  if (!render_frame_host->IsRenderFrameLive() || render_frame_host->GetParent())
    return;

  NavigationEntry* entry = controller_.GetPendingEntry();
  if (entry && entry->IsViewSourceMode()) {
    // Put the renderer in view source mode.
    render_frame_host->Send(
        new FrameMsg_EnableViewSourceMode(render_frame_host->GetRoutingID()));
  }
#if defined(OS_ANDROID)
  render_frame_host->GetInterfaceRegistry()->AddInterface(
      GetJavaInterfaces()->CreateInterfaceFactory<device::nfc::mojom::NFC>());
#endif
}

void WebContentsImpl::RenderFrameDeleted(RenderFrameHost* render_frame_host) {
  for (auto& observer : observers_)
    observer.RenderFrameDeleted(render_frame_host);
}

void WebContentsImpl::ShowContextMenu(RenderFrameHost* render_frame_host,
                                      const ContextMenuParams& params) {
  ContextMenuParams context_menu_params(params);
  // Allow WebContentsDelegates to handle the context menu operation first.
  if (delegate_ && delegate_->HandleContextMenu(context_menu_params))
    return;

  render_view_host_delegate_view_->ShowContextMenu(render_frame_host,
                                                   context_menu_params);
}

void WebContentsImpl::RunJavaScriptMessage(
    RenderFrameHost* render_frame_host,
    const base::string16& message,
    const base::string16& default_prompt,
    const GURL& frame_url,
    JavaScriptMessageType javascript_message_type,
    IPC::Message* reply_msg) {
  // Suppress JavaScript dialogs when requested. Also suppress messages when
  // showing an interstitial as it's shown over the previous page and we don't
  // want the hidden page's dialogs to interfere with the interstitial.
  bool suppress_this_message =
      ShowingInterstitialPage() || !delegate_ ||
      delegate_->ShouldSuppressDialogs(this) ||
      !delegate_->GetJavaScriptDialogManager(this);

  if (!suppress_this_message) {
    is_showing_javascript_dialog_ = true;
    dialog_manager_ = delegate_->GetJavaScriptDialogManager(this);
    dialog_manager_->RunJavaScriptDialog(
        this, frame_url, javascript_message_type, message, default_prompt,
        base::Bind(&WebContentsImpl::OnDialogClosed, base::Unretained(this),
                   render_frame_host->GetProcess()->GetID(),
                   render_frame_host->GetRoutingID(), reply_msg, false),
        &suppress_this_message);
  }

  if (suppress_this_message) {
    // If we are suppressing messages, just reply as if the user immediately
    // pressed "Cancel", passing true to |dialog_was_suppressed|.
    OnDialogClosed(render_frame_host->GetProcess()->GetID(),
                   render_frame_host->GetRoutingID(), reply_msg,
                   true, false, base::string16());
  }

  // OnDialogClosed (two lines up) may have caused deletion of this object (see
  // http://crbug.com/288961 ). The only safe thing to do here is return.
}

void WebContentsImpl::RunBeforeUnloadConfirm(
    RenderFrameHost* render_frame_host,
    bool is_reload,
    IPC::Message* reply_msg) {
  RenderFrameHostImpl* rfhi =
      static_cast<RenderFrameHostImpl*>(render_frame_host);
  if (delegate_)
    delegate_->WillRunBeforeUnloadConfirm();

  bool suppress_this_message =
      !rfhi->is_active() ||
      ShowingInterstitialPage() || !delegate_ ||
      delegate_->ShouldSuppressDialogs(this) ||
      !delegate_->GetJavaScriptDialogManager(this);
  if (suppress_this_message) {
    rfhi->JavaScriptDialogClosed(reply_msg, true, base::string16(), true);
    return;
  }

  is_showing_before_unload_dialog_ = true;
  dialog_manager_ = delegate_->GetJavaScriptDialogManager(this);
  dialog_manager_->RunBeforeUnloadDialog(
      this, is_reload,
      base::Bind(&WebContentsImpl::OnDialogClosed, base::Unretained(this),
                 render_frame_host->GetProcess()->GetID(),
                 render_frame_host->GetRoutingID(), reply_msg,
                 false));
}

void WebContentsImpl::RunFileChooser(RenderFrameHost* render_frame_host,
                                     const FileChooserParams& params) {
  if (delegate_)
    delegate_->RunFileChooser(render_frame_host, params);
}

WebContents* WebContentsImpl::GetAsWebContents() {
  return this;
}

double WebContentsImpl::GetPendingPageZoomLevel() {
  NavigationEntry* pending_entry = GetController().GetPendingEntry();
  if (!pending_entry)
    return HostZoomMap::GetZoomLevel(this);

  GURL url = pending_entry->GetURL();
  return HostZoomMap::GetForWebContents(this)->GetZoomLevelForHostAndScheme(
      url.scheme(), net::GetHostOrSpecFromURL(url));
}

bool WebContentsImpl::HideDownloadUI() const {
  return is_overlay_content_;
}

bool WebContentsImpl::IsFocusedElementEditable() {
  RenderFrameHostImpl* frame = GetFocusedFrame();
  return frame && frame->has_focused_editable_element();
}

void WebContentsImpl::ClearFocusedElement() {
  if (auto* frame = GetFocusedFrame())
    frame->ClearFocusedElement();
}

bool WebContentsImpl::IsNeverVisible() {
  if (!delegate_)
    return false;
  return delegate_->IsNeverVisible(this);
}

RenderViewHostDelegateView* WebContentsImpl::GetDelegateView() {
  return render_view_host_delegate_view_;
}

RendererPreferences WebContentsImpl::GetRendererPrefs(
    BrowserContext* browser_context) const {
  return renderer_preferences_;
}

void WebContentsImpl::RemoveBrowserPluginEmbedder() {
  if (browser_plugin_embedder_)
    browser_plugin_embedder_.reset();
}

WebContentsImpl* WebContentsImpl::GetOuterWebContents() {
  if (GuestMode::IsCrossProcessFrameGuest(this) && node_)
    return node_->outer_web_contents();

  if (browser_plugin_guest_)
    return browser_plugin_guest_->embedder_web_contents();

  return nullptr;
}

WebContentsImpl* WebContentsImpl::GetFocusedWebContents() {
  // There is no inner or outer web contents.
  if (!node_ && !GetBrowserPluginGuest())
    return this;

  // We may need to create a node_ on the outermost contents in the
  // BrowserPlugin case.
  WebContentsImpl* outermost = GetOutermostWebContents();
  if (!outermost->node_) {
    outermost->node_.reset(new WebContentsTreeNode());
    outermost->node_->SetFocusedWebContents(outermost);
  }
  return outermost->node_->focused_web_contents();
}

bool WebContentsImpl::ContainsOrIsFocusedWebContents() {
  for (WebContentsImpl* focused_contents = GetFocusedWebContents();
       focused_contents;
       focused_contents = focused_contents->GetOuterWebContents()) {
    if (focused_contents == this)
      return true;
  }

  return false;
}

WebContentsImpl* WebContentsImpl::GetOutermostWebContents() {
  WebContentsImpl* root = this;
  while (root->GetOuterWebContents())
    root = root->GetOuterWebContents();
  return root;
}

void WebContentsImpl::RenderViewCreated(RenderViewHost* render_view_host) {
  // Don't send notifications if we are just creating a swapped-out RVH for
  // the opener chain.  These won't be used for view-source or WebUI, so it's
  // ok to return early.
  if (!static_cast<RenderViewHostImpl*>(render_view_host)->is_active())
    return;

  if (delegate_)
    view_->SetOverscrollControllerEnabled(CanOverscrollContent());

  NotificationService::current()->Notify(
      NOTIFICATION_WEB_CONTENTS_RENDER_VIEW_HOST_CREATED,
      Source<WebContents>(this),
      Details<RenderViewHost>(render_view_host));

  view_->RenderViewCreated(render_view_host);

  for (auto& observer : observers_)
    observer.RenderViewCreated(render_view_host);
  RenderFrameDevToolsAgentHost::WebContentsCreated(this);
}

void WebContentsImpl::RenderViewReady(RenderViewHost* rvh) {
  if (rvh != GetRenderViewHost()) {
    // Don't notify the world, since this came from a renderer in the
    // background.
    return;
  }

  notify_disconnection_ = true;
  // TODO(avi): Remove. http://crbug.com/170921
  NotificationService::current()->Notify(
      NOTIFICATION_WEB_CONTENTS_CONNECTED,
      Source<WebContents>(this),
      NotificationService::NoDetails());

  bool was_crashed = IsCrashed();
  SetIsCrashed(base::TERMINATION_STATUS_STILL_RUNNING, 0);

  // Restore the focus to the tab (otherwise the focus will be on the top
  // window).
  if (was_crashed && !FocusLocationBarByDefault() &&
      (!delegate_ || delegate_->ShouldFocusPageAfterCrash())) {
    view_->Focus();
  }

  for (auto& observer : observers_)
    observer.RenderViewReady();
}

void WebContentsImpl::RenderViewTerminated(RenderViewHost* rvh,
                                           base::TerminationStatus status,
                                           int error_code) {
  if (rvh != GetRenderViewHost()) {
    // The pending page's RenderViewHost is gone.
    return;
  }

  // Ensure fullscreen mode is exited in the |delegate_| since a crashed
  // renderer may not have made a clean exit.
  if (IsFullscreenForCurrentTab())
    ExitFullscreenMode(false);

  // Cancel any visible dialogs so they are not left dangling over the sad tab.
  CancelActiveAndPendingDialogs();

  if (delegate_)
    delegate_->HideValidationMessage(this);

  // Reset the loading progress. TODO(avi): What does it mean to have a
  // "renderer crash" when there is more than one renderer process serving a
  // webpage? Once this function is called at a more granular frame level, we
  // probably will need to more granularly reset the state here.
  ResetLoadProgressState();
  NotifyDisconnected();
  SetIsCrashed(status, error_code);

  for (auto& observer : observers_)
    observer.RenderProcessGone(GetCrashedStatus());
}

void WebContentsImpl::RenderViewDeleted(RenderViewHost* rvh) {
  for (auto& observer : observers_)
    observer.RenderViewDeleted(rvh);
}

void WebContentsImpl::UpdateState(RenderViewHost* rvh,
                                  const PageState& page_state) {
  DCHECK(!SiteIsolationPolicy::UseSubframeNavigationEntries());

  // Ensure that this state update comes from a RenderViewHost that belongs to
  // this WebContents.
  // TODO(nasko): This should go through RenderFrameHost.
  if (rvh->GetDelegate()->GetAsWebContents() != this)
    return;

  if (!rvh->GetMainFrame()) {
    // When UseSubframeNavigationEntries is turned off, state updates only come
    // in on main frames. When UseSubframeNavigationEntries is turned on,
    // UpdateStateForFrame() should have been called rather than this function.
    NOTREACHED();
    return;
  }

  NavigationEntryImpl* entry = controller_.GetEntryWithUniqueID(
      static_cast<RenderFrameHostImpl*>(rvh->GetMainFrame())->nav_entry_id());

  if (page_state == entry->GetPageState())
    return;  // Nothing to update.
  entry->SetPageState(page_state);
  controller_.NotifyEntryChanged(entry);
}

void WebContentsImpl::UpdateTargetURL(RenderViewHost* render_view_host,
                                      const GURL& url) {
  if (fullscreen_widget_routing_id_ != MSG_ROUTING_NONE) {
    // If we're fullscreen only update the url if it's from the fullscreen
    // renderer.
    RenderWidgetHostView* fs = GetFullscreenRenderWidgetHostView();
    if (fs && fs->GetRenderWidgetHost() != render_view_host->GetWidget())
      return;
  }
  if (delegate_)
    delegate_->UpdateTargetURL(this, url);
}

void WebContentsImpl::Close(RenderViewHost* rvh) {
#if defined(OS_MACOSX)
  // The UI may be in an event-tracking loop, such as between the
  // mouse-down and mouse-up in text selection or a button click.
  // Defer the close until after tracking is complete, so that we
  // don't free objects out from under the UI.
  // TODO(shess): This could get more fine-grained.  For instance,
  // closing a tab in another window while selecting text in the
  // current window's Omnibox should be just fine.
  if (view_->IsEventTracking()) {
    view_->CloseTabAfterEventTracking();
    return;
  }
#endif

  // Ignore this if it comes from a RenderViewHost that we aren't showing.
  if (delegate_ && rvh == GetRenderViewHost())
    delegate_->CloseContents(this);
}

void WebContentsImpl::RequestMove(const gfx::Rect& new_bounds) {
  if (delegate_ && delegate_->IsPopupOrPanel(this))
    delegate_->MoveContents(this, new_bounds);
}

void WebContentsImpl::DidStartLoading(FrameTreeNode* frame_tree_node,
                                      bool to_different_document) {
  LoadingStateChanged(to_different_document, false, nullptr);

  // Notify accessibility that the user is navigating away from the
  // current document.
  //
  // TODO(dmazzoni): do this using a WebContentsObserver.
  BrowserAccessibilityManager* manager =
      frame_tree_node->current_frame_host()->browser_accessibility_manager();
  if (manager)
    manager->UserIsNavigatingAway();
}

void WebContentsImpl::DidStopLoading() {
  std::unique_ptr<LoadNotificationDetails> details;

  // Use the last committed entry rather than the active one, in case a
  // pending entry has been created.
  NavigationEntry* entry = controller_.GetLastCommittedEntry();
  Navigator* navigator = frame_tree_.root()->navigator();

  // An entry may not exist for a stop when loading an initial blank page or
  // if an iframe injected by script into a blank page finishes loading.
  if (entry) {
    base::TimeDelta elapsed =
        base::TimeTicks::Now() - navigator->GetCurrentLoadStart();

    details.reset(new LoadNotificationDetails(
        entry->GetVirtualURL(),
        elapsed,
        &controller_,
        controller_.GetCurrentEntryIndex()));
  }

  LoadingStateChanged(true, false, details.get());
}

void WebContentsImpl::DidChangeLoadProgress() {
  double load_progress = frame_tree_.load_progress();

  // The delegate is notified immediately for the first and last updates. Also,
  // since the message loop may be pretty busy when a page is loaded, it might
  // not execute a posted task in a timely manner so the progress report is sent
  // immediately if enough time has passed.
  base::TimeDelta min_delay =
      base::TimeDelta::FromMilliseconds(kMinimumDelayBetweenLoadingUpdatesMS);
  bool delay_elapsed = loading_last_progress_update_.is_null() ||
      base::TimeTicks::Now() - loading_last_progress_update_ > min_delay;

  if (load_progress == 0.0 || load_progress == 1.0 || delay_elapsed) {
    // If there is a pending task to send progress, it is now obsolete.
    loading_weak_factory_.InvalidateWeakPtrs();

    // Notify the load progress change.
    SendChangeLoadProgress();

    // Clean-up the states if needed.
    if (load_progress == 1.0)
      ResetLoadProgressState();
    return;
  }

  if (loading_weak_factory_.HasWeakPtrs())
    return;

  base::ThreadTaskRunnerHandle::Get()->PostDelayedTask(
      FROM_HERE, base::Bind(&WebContentsImpl::SendChangeLoadProgress,
                            loading_weak_factory_.GetWeakPtr()),
      min_delay);
}

ScopedVector<NavigationThrottle> WebContentsImpl::CreateThrottlesForNavigation(
    NavigationHandle* navigation_handle) {
  return GetContentClient()->browser()->CreateThrottlesForNavigation(
      navigation_handle);
}

std::unique_ptr<NavigationUIData> WebContentsImpl::GetNavigationUIData(
    NavigationHandle* navigation_handle) {
  DCHECK(IsBrowserSideNavigationEnabled());
  return GetContentClient()->browser()->GetNavigationUIData(navigation_handle);
}

void WebContentsImpl::DidCancelLoading() {
  controller_.DiscardNonCommittedEntries();

  // Update the URL display.
  NotifyNavigationStateChanged(INVALIDATE_TYPE_URL);
}

void WebContentsImpl::DidAccessInitialDocument() {
  has_accessed_initial_document_ = true;

  // We may have left a failed browser-initiated navigation in the address bar
  // to let the user edit it and try again.  Clear it now that content might
  // show up underneath it.
  if (!IsLoading() && controller_.GetPendingEntry())
    controller_.DiscardPendingEntry(false);

  // Update the URL display.
  NotifyNavigationStateChanged(INVALIDATE_TYPE_URL);
}

void WebContentsImpl::DidChangeName(RenderFrameHost* render_frame_host,
                                    const std::string& name) {
  for (auto& observer : observers_)
    observer.FrameNameChanged(render_frame_host, name);
}

void WebContentsImpl::DocumentOnLoadCompleted(
    RenderFrameHost* render_frame_host) {
  for (auto& observer : observers_)
    observer.DocumentOnLoadCompletedInMainFrame();

  // TODO(avi): Remove. http://crbug.com/170921
  NotificationService::current()->Notify(
      NOTIFICATION_LOAD_COMPLETED_MAIN_FRAME,
      Source<WebContents>(this),
      NotificationService::NoDetails());
}

void WebContentsImpl::UpdateStateForFrame(RenderFrameHost* render_frame_host,
                                          const PageState& page_state) {
  DCHECK(SiteIsolationPolicy::UseSubframeNavigationEntries());

  // The state update affects the last NavigationEntry associated with the given
  // |render_frame_host|. This may not be the last committed NavigationEntry (as
  // in the case of an UpdateState from a frame being swapped out). We track
  // which entry this is in the RenderFrameHost's nav_entry_id.
  RenderFrameHostImpl* rfhi =
      static_cast<RenderFrameHostImpl*>(render_frame_host);
  NavigationEntryImpl* entry =
      controller_.GetEntryWithUniqueID(rfhi->nav_entry_id());
  if (!entry)
    return;

  FrameNavigationEntry* frame_entry =
      entry->GetFrameEntry(rfhi->frame_tree_node());
  if (!frame_entry)
    return;

  // The SiteInstance might not match if we do a cross-process navigation with
  // replacement (e.g., auto-subframe), in which case the swap out of the old
  // RenderFrameHost runs in the background after the old FrameNavigationEntry
  // has already been replaced and destroyed.
  if (frame_entry->site_instance() != rfhi->GetSiteInstance())
    return;

  if (page_state == frame_entry->page_state())
    return;  // Nothing to update.

  if (!page_state.IsValid()) {
    // Temporarily generate a minidump to diagnose https://crbug.com/568703.
    base::debug::DumpWithoutCrashing();
    NOTREACHED() << "Shouldn't set an empty PageState.";
  }

  // The document_sequence_number and item_sequence_number recorded in the
  // FrameNavigationEntry should not differ from the one coming with the update,
  // since it must come from the same document. Do not update it if a difference
  // is detected, as this indicates that |frame_entry| is not the correct one.
  ExplodedPageState exploded_state;
  if (!DecodePageState(page_state.ToEncodedData(), &exploded_state))
    return;

  if (exploded_state.top.document_sequence_number !=
          frame_entry->document_sequence_number() ||
      exploded_state.top.item_sequence_number !=
          frame_entry->item_sequence_number()) {
    return;
  }

  frame_entry->SetPageState(page_state);
  controller_.NotifyEntryChanged(entry);
}

void WebContentsImpl::UpdateTitle(RenderFrameHost* render_frame_host,
                                  const base::string16& title,
                                  base::i18n::TextDirection title_direction) {
  // If we have a title, that's a pretty good indication that we've started
  // getting useful data.
  SetNotWaitingForResponse();

  // Try to find the navigation entry, which might not be the current one.
  // For example, it might be from a recently swapped out RFH.
  NavigationEntryImpl* entry = controller_.GetEntryWithUniqueID(
      static_cast<RenderFrameHostImpl*>(render_frame_host)->nav_entry_id());

  // We can handle title updates when we don't have an entry in
  // UpdateTitleForEntry, but only if the update is from the current RVH.
  // TODO(avi): Change to make decisions based on the RenderFrameHost.
  if (!entry && render_frame_host != GetMainFrame())
    return;

  // TODO(evan): make use of title_direction.
  // http://code.google.com/p/chromium/issues/detail?id=27094
  UpdateTitleForEntry(entry, title);
}

void WebContentsImpl::UpdateEncoding(RenderFrameHost* render_frame_host,
                                     const std::string& encoding) {
  SetEncoding(encoding);
}

void WebContentsImpl::DocumentAvailableInMainFrame(
    RenderViewHost* render_view_host) {
  for (auto& observer : observers_)
    observer.DocumentAvailableInMainFrame();
}

void WebContentsImpl::RouteCloseEvent(RenderViewHost* rvh) {
  // Tell the active RenderViewHost to run unload handlers and close, as long
  // as the request came from a RenderViewHost in the same BrowsingInstance.
  // In most cases, we receive this from a swapped out RenderViewHost.
  // It is possible to receive it from one that has just been swapped in,
  // in which case we might as well deliver the message anyway.
  if (rvh->GetSiteInstance()->IsRelatedSiteInstance(GetSiteInstance()))
    ClosePage();
}

bool WebContentsImpl::ShouldRouteMessageEvent(
    RenderFrameHost* target_rfh,
    SiteInstance* source_site_instance) const {
  // Allow the message if this WebContents is dedicated to a browser plugin
  // guest.
  // Note: This check means that an embedder could theoretically receive a
  // postMessage from anyone (not just its own guests). However, this is
  // probably not a risk for apps since other pages won't have references
  // to App windows.
  return GetBrowserPluginGuest() || GetBrowserPluginEmbedder();
}

void WebContentsImpl::EnsureOpenerProxiesExist(RenderFrameHost* source_rfh) {
  WebContentsImpl* source_web_contents = static_cast<WebContentsImpl*>(
      WebContents::FromRenderFrameHost(source_rfh));

  if (source_web_contents) {
    // If this message is going to outer WebContents from inner WebContents,
    // then we should not create a RenderView. AttachToOuterWebContentsFrame()
    // already created a RenderFrameProxyHost for that purpose.
    if (GetBrowserPluginEmbedder() &&
        GuestMode::IsCrossProcessFrameGuest(source_web_contents)) {
      return;
    }

    if (this != source_web_contents && GetBrowserPluginGuest()) {
      // We create a RenderFrameProxyHost for the embedder in the guest's render
      // process but we intentionally do not expose the embedder's opener chain
      // to it.
      source_web_contents->GetRenderManager()->CreateRenderFrameProxy(
          GetSiteInstance());
    } else {
      RenderFrameHostImpl* source_rfhi =
          static_cast<RenderFrameHostImpl*>(source_rfh);
      source_rfhi->frame_tree_node()->render_manager()->CreateOpenerProxies(
          GetSiteInstance(), nullptr);
    }
  }
}

void WebContentsImpl::SetAsFocusedWebContentsIfNecessary() {
  // Only change focus if we are not currently focused.
  WebContentsImpl* old_contents = GetFocusedWebContents();
  if (old_contents == this)
    return;

  // Send a page level blur to the old contents so that it displays inactive UI
  // and focus this contents to activate it.
  if (old_contents)
    old_contents->GetMainFrame()->GetRenderWidgetHost()->SetPageFocus(false);
  GetMainFrame()->GetRenderWidgetHost()->SetPageFocus(true);
  GetOutermostWebContents()->node_->SetFocusedWebContents(this);
}

void WebContentsImpl::SetFocusedFrame(FrameTreeNode* node,
                                      SiteInstance* source) {
  // The PDF plugin still runs as a BrowserPlugin and must go through the
  // input redirection mechanism. It must not become focused direcly.
  if (!GuestMode::IsCrossProcessFrameGuest(this) && browser_plugin_guest_) {
    frame_tree_.SetFocusedFrame(node, source);
    return;
  }

  SetAsFocusedWebContentsIfNecessary();

  frame_tree_.SetFocusedFrame(node, source);
}

void WebContentsImpl::OnFocusedElementChangedInFrame(
    RenderFrameHostImpl* frame,
    const gfx::Rect& bounds_in_root_view) {
  RenderWidgetHostViewBase* root_view =
      static_cast<RenderWidgetHostViewBase*>(GetRenderWidgetHostView());
  if (!root_view || !frame->GetView())
    return;

  // Converting to screen coordinates.
  gfx::Point origin = bounds_in_root_view.origin();
  origin += root_view->GetViewBounds().OffsetFromOrigin();
  gfx::Rect bounds_in_screen(origin, bounds_in_root_view.size());

  root_view->FocusedNodeChanged(frame->has_focused_editable_element(),
                                bounds_in_screen);

  FocusedNodeDetails details = {frame->has_focused_editable_element(),
                                bounds_in_screen};

  // TODO(ekaramad): We should replace this with an observer notification
  // (https://crbug.com/675975).
  NotificationService::current()->Notify(
      NOTIFICATION_FOCUS_CHANGED_IN_PAGE,
      Source<RenderViewHost>(GetRenderViewHost()),
      Details<FocusedNodeDetails>(&details));
}

bool WebContentsImpl::DidAddMessageToConsole(int32_t level,
                                             const base::string16& message,
                                             int32_t line_no,
                                             const base::string16& source_id) {
  if (!delegate_)
    return false;
  return delegate_->DidAddMessageToConsole(this, level, message, line_no,
                                           source_id);
}

void WebContentsImpl::OnUserInteraction(
    RenderWidgetHostImpl* render_widget_host,
    const blink::WebInputEvent::Type type) {
  // Ignore unless the widget is currently in the frame tree.
  if (!HasMatchingWidgetHost(&frame_tree_, render_widget_host))
    return;

  for (auto& observer : observers_)
    observer.DidGetUserInteraction(type);

  ResourceDispatcherHostImpl* rdh = ResourceDispatcherHostImpl::Get();
  // Exclude scroll events as user gestures for resource load dispatches.
  // rdh is NULL in unittests.
  if (rdh && type != blink::WebInputEvent::MouseWheel)
    rdh->OnUserGesture();
}

void WebContentsImpl::FocusOwningWebContents(
    RenderWidgetHostImpl* render_widget_host) {
  // The PDF plugin still runs as a BrowserPlugin and must go through the
  // input redirection mechanism. It must not become focused direcly.
  if (!GuestMode::IsCrossProcessFrameGuest(this) && browser_plugin_guest_)
    return;

  RenderWidgetHostImpl* focused_widget =
      GetFocusedRenderWidgetHost(render_widget_host);

  if (focused_widget != render_widget_host &&
      (!focused_widget ||
       focused_widget->delegate() != render_widget_host->delegate())) {
    SetAsFocusedWebContentsIfNecessary();
  }
}

void WebContentsImpl::OnIgnoredUIEvent() {
  // Notify observers.
  for (auto& observer : observers_)
    observer.DidGetIgnoredUIEvent();
}

void WebContentsImpl::RendererUnresponsive(
    RenderWidgetHostImpl* render_widget_host,
    RendererUnresponsiveType type) {
  for (auto& observer : observers_)
    observer.OnRendererUnresponsive(render_widget_host);

  // Don't show hung renderer dialog for a swapped out RVH.
  if (render_widget_host != GetRenderViewHost()->GetWidget())
    return;

  RenderFrameHostImpl* rfhi =
      static_cast<RenderFrameHostImpl*>(GetRenderViewHost()->GetMainFrame());

  // Ignore renderer unresponsive event if debugger is attached to the tab
  // since the event may be a result of the renderer sitting on a breakpoint.
  // See http://crbug.com/65458
  if (DevToolsAgentHost::IsDebuggerAttached(this))
    return;

  // Record histograms about the type of renderer hang.
  UMA_HISTOGRAM_ENUMERATION(
      "ChildProcess.HangRendererType", type,
      RendererUnresponsiveType::RENDERER_UNRESPONSIVE_MAX);

  // We might have been waiting for both beforeunload and unload ACK.
  // Check if tab is to be unloaded first.
  if (rfhi->IsWaitingForUnloadACK()) {
    // Hang occurred while firing the unload handler.
    // Pretend the handler fired so tab closing continues as if it had.
    GetRenderViewHost()->set_sudden_termination_allowed(true);

    if (!GetRenderManager()->ShouldCloseTabOnUnresponsiveRenderer())
      return;

    // If the tab hangs in the unload handler there's really nothing we can do
    // to recover. Pretend the unload listeners have all fired and close
    // the tab.
    Close();
    return;
  }

  if (rfhi->is_waiting_for_beforeunload_ack()) {
    // If the hang is in the beforeunload handler, pretend the beforeunload
    // listeners have all fired and allow the delegate to continue closing;
    // the user will not have the option of cancelling the close.
    rfhi->SimulateBeforeUnloadAck();
    return;
  }

  if (!GetRenderViewHost() || !GetRenderViewHost()->IsRenderViewLive())
    return;

  if (delegate_) {
    WebContentsUnresponsiveState unresponsive_state;
    unresponsive_state.reason = type;
    unresponsive_state.outstanding_ack_count =
        render_widget_host->in_flight_event_count();
    unresponsive_state.outstanding_event_type =
        render_widget_host->hang_monitor_event_type();
    unresponsive_state.last_event_type = render_widget_host->last_event_type();
    delegate_->RendererUnresponsive(this, unresponsive_state);
  }
}

void WebContentsImpl::RendererResponsive(
    RenderWidgetHostImpl* render_widget_host) {
  if (render_widget_host != GetRenderViewHost()->GetWidget())
    return;

  if (delegate_)
    delegate_->RendererResponsive(this);
}

void WebContentsImpl::BeforeUnloadFiredFromRenderManager(
    bool proceed, const base::TimeTicks& proceed_time,
    bool* proceed_to_fire_unload) {
  for (auto& observer : observers_)
    observer.BeforeUnloadFired(proceed_time);
  if (delegate_)
    delegate_->BeforeUnloadFired(this, proceed, proceed_to_fire_unload);
  // Note: |this| might be deleted at this point.
}

void WebContentsImpl::RenderProcessGoneFromRenderManager(
    RenderViewHost* render_view_host) {
  DCHECK(crashed_status_ != base::TERMINATION_STATUS_STILL_RUNNING);
  RenderViewTerminated(render_view_host, crashed_status_, crashed_error_code_);
}

void WebContentsImpl::UpdateRenderViewSizeForRenderManager() {
  // TODO(brettw) this is a hack. See WebContentsView::SizeContents.
  gfx::Size size = GetSizeForNewRenderView();
  // 0x0 isn't a valid window size (minimal window size is 1x1) but it may be
  // here during container initialization and normal window size will be set
  // later. In case of tab duplication this resizing to 0x0 prevents setting
  // normal size later so just ignore it.
  if (!size.IsEmpty())
    view_->SizeContents(size);
}

void WebContentsImpl::CancelModalDialogsForRenderManager() {
  // We need to cancel modal dialogs when doing a process swap, since the load
  // deferrer would prevent us from swapping out. We also clear the state
  // because this is a cross-process navigation, which means that it's a new
  // site that should not have to pay for the sins of its predecessor.
  //
  // Note that we don't bother telling browser_plugin_embedder_ because the
  // cross-process navigation will either destroy the browser plugins or not
  // require their dialogs to close.
  if (dialog_manager_) {
    dialog_manager_->CancelDialogs(this,
                                   false,  // suppress_callbacks,
                                   true);  // reset_state
  }
}

void WebContentsImpl::NotifySwappedFromRenderManager(RenderFrameHost* old_host,
                                                     RenderFrameHost* new_host,
                                                     bool is_main_frame) {
  if (is_main_frame) {
    NotifyViewSwapped(old_host ? old_host->GetRenderViewHost() : nullptr,
                      new_host->GetRenderViewHost());

    // Make sure the visible RVH reflects the new delegate's preferences.
    if (delegate_)
      view_->SetOverscrollControllerEnabled(CanOverscrollContent());

    view_->RenderViewSwappedIn(new_host->GetRenderViewHost());
  }

  NotifyFrameSwapped(old_host, new_host);
}

void WebContentsImpl::NotifyMainFrameSwappedFromRenderManager(
    RenderViewHost* old_host,
    RenderViewHost* new_host) {
  NotifyViewSwapped(old_host, new_host);
}

NavigationControllerImpl& WebContentsImpl::GetControllerForRenderManager() {
  return GetController();
}

std::unique_ptr<WebUIImpl> WebContentsImpl::CreateWebUIForRenderFrameHost(
    const GURL& url) {
  return CreateWebUI(url, std::string());
}

NavigationEntry*
    WebContentsImpl::GetLastCommittedNavigationEntryForRenderManager() {
  return controller_.GetLastCommittedEntry();
}

void WebContentsImpl::CreateRenderWidgetHostViewForRenderManager(
    RenderViewHost* render_view_host) {
  RenderWidgetHostViewBase* rwh_view =
      view_->CreateViewForWidget(render_view_host->GetWidget(), false);

  // Now that the RenderView has been created, we need to tell it its size.
  if (rwh_view)
    rwh_view->SetSize(GetSizeForNewRenderView());
}

bool WebContentsImpl::CreateRenderViewForRenderManager(
    RenderViewHost* render_view_host,
    int opener_frame_routing_id,
    int proxy_routing_id,
    const FrameReplicationState& replicated_frame_state) {
  TRACE_EVENT0("browser,navigation",
               "WebContentsImpl::CreateRenderViewForRenderManager");

  if (proxy_routing_id == MSG_ROUTING_NONE)
    CreateRenderWidgetHostViewForRenderManager(render_view_host);

  if (!static_cast<RenderViewHostImpl*>(render_view_host)
           ->CreateRenderView(opener_frame_routing_id,
                              proxy_routing_id,
                              replicated_frame_state,
                              created_with_opener_)) {
    return false;
  }

  SetHistoryOffsetAndLengthForView(render_view_host,
                                   controller_.GetLastCommittedEntryIndex(),
                                   controller_.GetEntryCount());

#if defined(OS_POSIX) && !defined(OS_MACOSX) && !defined(OS_ANDROID)
  // Force a ViewMsg_Resize to be sent, needed to make plugins show up on
  // linux. See crbug.com/83941.
  RenderWidgetHostView* rwh_view = render_view_host->GetWidget()->GetView();
  if (rwh_view) {
    if (RenderWidgetHost* render_widget_host = rwh_view->GetRenderWidgetHost())
      render_widget_host->WasResized();
  }
#endif

  return true;
}

bool WebContentsImpl::CreateRenderFrameForRenderManager(
    RenderFrameHost* render_frame_host,
    int proxy_routing_id,
    int opener_routing_id,
    int parent_routing_id,
    int previous_sibling_routing_id) {
  TRACE_EVENT0("browser,navigation",
               "WebContentsImpl::CreateRenderFrameForRenderManager");

  RenderFrameHostImpl* rfh =
      static_cast<RenderFrameHostImpl*>(render_frame_host);
  if (!rfh->CreateRenderFrame(proxy_routing_id, opener_routing_id,
                              parent_routing_id, previous_sibling_routing_id))
    return false;

  // TODO(nasko): When RenderWidgetHost is owned by RenderFrameHost, the passed
  // RenderFrameHost will have to be associated with the appropriate
  // RenderWidgetHostView or a new one should be created here.

  return true;
}

#if defined(OS_ANDROID)

base::android::ScopedJavaLocalRef<jobject>
WebContentsImpl::GetJavaWebContents() {
  DCHECK_CURRENTLY_ON(BrowserThread::UI);
  return GetWebContentsAndroid()->GetJavaObject();
}

WebContentsAndroid* WebContentsImpl::GetWebContentsAndroid() {
  WebContentsAndroid* web_contents_android =
      static_cast<WebContentsAndroid*>(GetUserData(kWebContentsAndroidKey));
  if (!web_contents_android) {
    web_contents_android = new WebContentsAndroid(this);
    SetUserData(kWebContentsAndroidKey, web_contents_android);
  }
  return web_contents_android;
}

void WebContentsImpl::ActivateNearestFindResult(float x,
                                                float y) {
  GetOrCreateFindRequestManager()->ActivateNearestFindResult(x, y);
}

void WebContentsImpl::RequestFindMatchRects(int current_version) {
  GetOrCreateFindRequestManager()->RequestFindMatchRects(current_version);
}

bool WebContentsImpl::CreateRenderViewForInitialEmptyDocument() {
  return CreateRenderViewForRenderManager(
      GetRenderViewHost(), MSG_ROUTING_NONE, MSG_ROUTING_NONE,
      frame_tree_.root()->current_replication_state());
}

service_manager::InterfaceProvider* WebContentsImpl::GetJavaInterfaces() {
  if (!java_interfaces_) {
    service_manager::mojom::InterfaceProviderPtr provider;
    BindInterfaceRegistryForWebContents(mojo::GetProxy(&provider), this);
    java_interfaces_.reset(new service_manager::InterfaceProvider);
    java_interfaces_->Bind(std::move(provider));
  }
  return java_interfaces_.get();
}

#elif defined(OS_MACOSX)

void WebContentsImpl::SetAllowOtherViews(bool allow) {
  view_->SetAllowOtherViews(allow);
}

bool WebContentsImpl::GetAllowOtherViews() {
  return view_->GetAllowOtherViews();
}

#endif

void WebContentsImpl::OnDidDownloadImage(
    const ImageDownloadCallback& callback,
    int id,
    const GURL& image_url,
    int32_t http_status_code,
    const std::vector<SkBitmap>& images,
    const std::vector<gfx::Size>& original_image_sizes) {
  callback.Run(id, http_status_code, image_url, images, original_image_sizes);
}

void WebContentsImpl::OnDialogClosed(int render_process_id,
                                     int render_frame_id,
                                     IPC::Message* reply_msg,
                                     bool dialog_was_suppressed,
                                     bool success,
                                     const base::string16& user_input) {
  RenderFrameHostImpl* rfh = RenderFrameHostImpl::FromID(render_process_id,
                                                         render_frame_id);
  last_dialog_suppressed_ = dialog_was_suppressed;

  if (is_showing_before_unload_dialog_ && !success) {
    // It is possible for the current RenderFrameHost to have changed in the
    // meantime.  Do not reset the navigation state in that case.
    if (rfh && rfh == rfh->frame_tree_node()->current_frame_host()) {
      rfh->frame_tree_node()->BeforeUnloadCanceled();
      controller_.DiscardNonCommittedEntries();
    }

    for (auto& observer : observers_)
      observer.BeforeUnloadDialogCancelled();
  }

  is_showing_javascript_dialog_ = false;
  is_showing_before_unload_dialog_ = false;
  if (rfh) {
    rfh->JavaScriptDialogClosed(reply_msg, success, user_input,
                                dialog_was_suppressed);
  } else {
    // Don't leak the sync IPC reply if the RFH or process is gone.
    delete reply_msg;
  }
}

void WebContentsImpl::SetEncoding(const std::string& encoding) {
  if (encoding == last_reported_encoding_)
    return;
  last_reported_encoding_ = encoding;

  canonical_encoding_ = GetContentClient()->browser()->
      GetCanonicalEncodingNameByAliasName(encoding);
}

bool WebContentsImpl::IsHidden() {
  return capturer_count_ == 0 && !should_normally_be_visible_;
}

int WebContentsImpl::GetOuterDelegateFrameTreeNodeId() {
  if (node_ && node_->outer_web_contents())
    return node_->outer_contents_frame_tree_node_id();

  return FrameTreeNode::kFrameTreeNodeInvalidId;
}

RenderWidgetHostImpl* WebContentsImpl::GetFullscreenRenderWidgetHost() const {
  return RenderWidgetHostImpl::FromID(fullscreen_widget_process_id_,
                                      fullscreen_widget_routing_id_);
}

RenderFrameHostManager* WebContentsImpl::GetRenderManager() const {
  return frame_tree_.root()->render_manager();
}

BrowserPluginGuest* WebContentsImpl::GetBrowserPluginGuest() const {
  return browser_plugin_guest_.get();
}

void WebContentsImpl::SetBrowserPluginGuest(BrowserPluginGuest* guest) {
  CHECK(!browser_plugin_guest_);
  CHECK(guest);
  browser_plugin_guest_.reset(guest);
}

BrowserPluginEmbedder* WebContentsImpl::GetBrowserPluginEmbedder() const {
  return browser_plugin_embedder_.get();
}

void WebContentsImpl::CreateBrowserPluginEmbedderIfNecessary() {
  if (browser_plugin_embedder_)
    return;
  browser_plugin_embedder_.reset(BrowserPluginEmbedder::Create(this));
}

gfx::Size WebContentsImpl::GetSizeForNewRenderView() {
  gfx::Size size;
  if (delegate_)
    size = delegate_->GetSizeForNewRenderView(this);
  if (size.IsEmpty())
    size = GetContainerBounds().size();
  return size;
}

void WebContentsImpl::OnFrameRemoved(RenderFrameHost* render_frame_host) {
  for (auto& observer : observers_)
    observer.FrameDeleted(render_frame_host);
}

void WebContentsImpl::OnPreferredSizeChanged(const gfx::Size& old_size) {
  if (!delegate_)
    return;
  const gfx::Size new_size = GetPreferredSize();
  if (new_size != old_size)
    delegate_->UpdatePreferredSize(this, new_size);
}

std::unique_ptr<WebUIImpl> WebContentsImpl::CreateWebUI(
    const GURL& url,
    const std::string& frame_name) {
  std::unique_ptr<WebUIImpl> web_ui =
      base::MakeUnique<WebUIImpl>(this, frame_name);
  WebUIController* controller =
      WebUIControllerFactoryRegistry::GetInstance()
          ->CreateWebUIControllerForURL(web_ui.get(), url);
  if (controller) {
    web_ui->AddMessageHandler(new GenericHandler());
    web_ui->SetController(controller);
    return web_ui;
  }

  return nullptr;
}

FindRequestManager* WebContentsImpl::GetOrCreateFindRequestManager() {
  // TODO(paulmeyer): This method will need to access (or potentially create)
  // the FindRequestManager in the outermost WebContents once find-in-page
  // across GuestViews is implemented.
  if (!find_request_manager_)
    find_request_manager_.reset(new FindRequestManager(this));

  return find_request_manager_.get();
}

void WebContentsImpl::NotifyFindReply(int request_id,
                                      int number_of_matches,
                                      const gfx::Rect& selection_rect,
                                      int active_match_ordinal,
                                      bool final_update) {
  if (delegate_ && !is_being_destroyed_) {
    delegate_->FindReply(this, request_id, number_of_matches, selection_rect,
                         active_match_ordinal, final_update);
  }
}

void WebContentsImpl::IncrementBluetoothConnectedDeviceCount() {
  // Trying to invalidate the tab state while being destroyed could result in a
  // use after free.
  if (IsBeingDestroyed()) {
    return;
  }
  // Notify for UI updates if the state changes.
  bluetooth_connected_device_count_++;
  if (bluetooth_connected_device_count_ == 1) {
    NotifyNavigationStateChanged(INVALIDATE_TYPE_TAB);
  }
}

void WebContentsImpl::DecrementBluetoothConnectedDeviceCount() {
  // Trying to invalidate the tab state while being destroyed could result in a
  // use after free.
  if (IsBeingDestroyed()) {
    return;
  }
  // Notify for UI updates if the state changes.
  DCHECK(bluetooth_connected_device_count_ != 0);
  bluetooth_connected_device_count_--;
  if (bluetooth_connected_device_count_ == 0) {
    NotifyNavigationStateChanged(INVALIDATE_TYPE_TAB);
  }
}

#if defined(OS_ANDROID)
void WebContentsImpl::NotifyFindMatchRectsReply(
    int version,
    const std::vector<gfx::RectF>& rects,
    const gfx::RectF& active_rect) {
  if (delegate_)
    delegate_->FindMatchRectsReply(this, version, rects, active_rect);
}
#endif

void WebContentsImpl::SetForceDisableOverscrollContent(bool force_disable) {
  force_disable_overscroll_content_ = force_disable;
  if (view_)
    view_->SetOverscrollControllerEnabled(CanOverscrollContent());
}

void WebContentsImpl::MediaStartedPlaying(
    const WebContentsObserver::MediaPlayerInfo& media_info,
    const WebContentsObserver::MediaPlayerId& id) {
  if (media_info.has_video)
    currently_playing_video_count_++;

  for (auto& observer : observers_)
    observer.MediaStartedPlaying(media_info, id);
}

void WebContentsImpl::MediaStoppedPlaying(
    const WebContentsObserver::MediaPlayerInfo& media_info,
    const WebContentsObserver::MediaPlayerId& id) {
  if (media_info.has_video)
    currently_playing_video_count_--;

  for (auto& observer : observers_)
    observer.MediaStoppedPlaying(media_info, id);
}

int WebContentsImpl::GetCurrentlyPlayingVideoCount() {
  return currently_playing_video_count_;
}

void WebContentsImpl::UpdateWebContentsVisibility(bool visible) {
  if (!did_first_set_visible_) {
    // If this WebContents has not yet been set to be visible for the first
    // time, ignore any requests to make it hidden, since resources would
    // immediately be destroyed and only re-created after content loaded. In
    // this state the window content is undefined and can show garbage.
    // However, the page load mechanism requires an activation call through a
    // visibility call to (re)load.
    if (visible) {
      did_first_set_visible_ = true;
      WasShown();
    }
    return;
  }
  if (visible == should_normally_be_visible_)
    return;

  if (visible)
    WasShown();
  else
    WasHidden();
}

void WebContentsImpl::UpdateOverridingUserAgent() {
  std::set<RenderViewHost*> render_view_host_set;
  for (FrameTreeNode* node : frame_tree_.Nodes()) {
    RenderWidgetHost* render_widget_host =
        node->current_frame_host()->GetRenderWidgetHost();
    if (!render_widget_host)
      continue;
    RenderViewHost* render_view_host = RenderViewHost::From(render_widget_host);
    if (!render_view_host)
      continue;
    render_view_host_set.insert(render_view_host);
  }
  for (RenderViewHost* render_view_host : render_view_host_set)
    render_view_host->OnWebkitPreferencesChanged();
}

void WebContentsImpl::SetJavaScriptDialogManagerForTesting(
    JavaScriptDialogManager* dialog_manager) {
  dialog_manager_ = dialog_manager;
}

void WebContentsImpl::RemoveBindingSet(const std::string& interface_name) {
  auto it = binding_sets_.find(interface_name);
  if (it != binding_sets_.end())
    binding_sets_.erase(it);
}

void WebContentsImpl::FocusedNodeTouched(bool editable) {
#if defined(OS_WIN)
  // We use the cursor position to determine where the touch occurred.
  RenderWidgetHostView* view = GetRenderWidgetHostView();
  if (!view)
    return;
  POINT cursor_pos = {};
  ::GetCursorPos(&cursor_pos);
  float scale = GetScaleFactorForView(view);
  gfx::Point location_dips_screen =
      gfx::ConvertPointToDIP(scale, gfx::Point(cursor_pos));
  view->FocusedNodeTouched(location_dips_screen, editable);
#endif
}

}  // namespace content<|MERGE_RESOLUTION|>--- conflicted
+++ resolved
@@ -1856,9 +1856,8 @@
     }
   }
 
-  FOR_EACH_OBSERVER(
-      WebContentsObserver, observers_,
-      DidToggleFullscreenModeForTab(IsFullscreenForCurrentTab(), will_cause_resize));
+  for (auto& observer : observers_)
+    observer.DidToggleFullscreenModeForTab(IsFullscreenForCurrentTab(), will_cause_resize);
 }
 
 void WebContentsImpl::ReplicatePageFocus(bool is_focused) {
@@ -1913,13 +1912,8 @@
   if (delegate_)
     delegate_->EnterFullscreenModeForTab(this, origin);
 
-<<<<<<< HEAD
   if (IsFullscreenForCurrentTab())
       NotifyFullscreenChanged(false);
-=======
-  for (auto& observer : observers_)
-    observer.DidToggleFullscreenModeForTab(IsFullscreenForCurrentTab(), false);
->>>>>>> e733310d
 }
 
 void WebContentsImpl::ExitFullscreenMode(bool will_cause_resize) {
@@ -1940,30 +1934,8 @@
   if (delegate_)
     delegate_->ExitFullscreenModeForTab(this);
 
-<<<<<<< HEAD
   if (!IsFullscreenForCurrentTab())
       NotifyFullscreenChanged(will_cause_resize);
-=======
-  // The fullscreen state is communicated to the renderer through a resize
-  // message. If the change in fullscreen state doesn't cause a view resize
-  // then we must ensure web contents exit the fullscreen state by explicitly
-  // sending a resize message. This is required for the situation of the browser
-  // moving the view into a "browser fullscreen" state and then the contents
-  // entering "tab fullscreen". Exiting the contents "tab fullscreen" then won't
-  // have the side effect of the view resizing, hence the explicit call here is
-  // required.
-  if (!will_cause_resize) {
-    if (RenderWidgetHostView* rwhv = GetRenderWidgetHostView()) {
-        if (RenderWidgetHost* render_widget_host = rwhv->GetRenderWidgetHost())
-          render_widget_host->WasResized();
-    }
-  }
-
-  for (auto& observer : observers_) {
-    observer.DidToggleFullscreenModeForTab(IsFullscreenForCurrentTab(),
-                                           will_cause_resize);
-  }
->>>>>>> e733310d
 }
 
 bool WebContentsImpl::IsFullscreenForCurrentTab() const {
@@ -3350,21 +3322,14 @@
     int error_code,
     const base::string16& error_description,
     bool was_ignored_by_handler) {
-<<<<<<< HEAD
   FrameTreeNode* ftn = render_frame_host->frame_tree_node();
   BrowserAccessibilityManager* manager =
       ftn->current_frame_host()->browser_accessibility_manager();
-  FOR_EACH_OBSERVER(
-      WebContentsObserver, observers_,
-      DidFailProvisionalLoad(render_frame_host, validated_url, error_code,
-                             error_description, was_ignored_by_handler));
-=======
   for (auto& observer : observers_) {
     observer.DidFailProvisionalLoad(render_frame_host, validated_url,
                                     error_code, error_description,
                                     was_ignored_by_handler);
   }
->>>>>>> e733310d
 
   if (manager)
     manager->NavigationFailed();
