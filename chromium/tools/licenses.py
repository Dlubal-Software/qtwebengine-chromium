#!/usr/bin/env python
# Copyright (c) 2012 The Chromium Authors. All rights reserved.
# Use of this source code is governed by a BSD-style license that can be
# found in the LICENSE file.

"""Utility for checking and processing licensing information in third_party
directories.

Usage: licenses.py <command>

Commands:
  scan     scan third_party directories, verifying that we have licensing info
  credits  generate about:credits on stdout

(You can also import this as a module.)
"""

import argparse
import cgi
import os
import shutil
import re
import subprocess
import sys
import tempfile

_REPOSITORY_ROOT = os.path.dirname(os.path.dirname(__file__))

# Paths from the root of the tree to directories to skip.
PRUNE_PATHS = set([
    # Placeholder directory only, not third-party code.
    os.path.join('third_party','adobe'),

    # Already covered by //third_party/android_tools.
    os.path.join('third_party','android_tools_internal'),

    # Apache 2.0 license. See crbug.com/140478
    os.path.join('third_party','bidichecker'),

    # Build files only, not third-party code.
    os.path.join('third_party','widevine'),

    # Only binaries, used during development.
    os.path.join('third_party','valgrind'),

    # Used for development and test, not in the shipping product.
    os.path.join('build','secondary'),
    os.path.join('third_party','bison'),
    os.path.join('third_party','blanketjs'),
    os.path.join('third_party','chromite'),
    os.path.join('third_party','cygwin'),
    os.path.join('third_party','gles2_conform'),
    os.path.join('third_party','gnu_binutils'),
    os.path.join('third_party','gold'),
    os.path.join('third_party','gperf'),
    os.path.join('third_party','lighttpd'),
    os.path.join('third_party','llvm'),
    os.path.join('third_party','llvm-build'),
    os.path.join('third_party','mingw-w64'),
    os.path.join('third_party','nacl_sdk_binaries'),
    os.path.join('third_party','pefile'),
    os.path.join('third_party','perl'),
    os.path.join('third_party','psyco_win32'),
    os.path.join('third_party','pyelftools'),
    os.path.join('third_party','pylib'),
    os.path.join('third_party','pywebsocket'),
    os.path.join('third_party','syzygy'),

    # Chromium code.
    os.path.join('tools', 'swarming_client'),

    # Stuff pulled in from chrome-internal for official builds/tools.
    os.path.join('third_party', 'clear_cache'),
    os.path.join('third_party', 'gnu'),
    os.path.join('third_party', 'googlemac'),
    os.path.join('third_party', 'pcre'),
    os.path.join('third_party', 'psutils'),
    os.path.join('third_party', 'sawbuck'),
    # See crbug.com/350472
    os.path.join('chrome', 'browser', 'resources', 'chromeos', 'quickoffice'),
    # Chrome for Android proprietary code.
    os.path.join('clank'),

    # Redistribution does not require attribution in documentation.
    os.path.join('third_party','directxsdk'),

    # For testing only, presents on some bots.
    os.path.join('isolate_deps_dir'),

    # Overrides some WebRTC files, same license. Skip this one.
    os.path.join('third_party', 'webrtc_overrides'),
])

# Directories we don't scan through.
VCS_METADATA_DIRS = ('.svn', '.git')
PRUNE_DIRS = (VCS_METADATA_DIRS +
              ('out', 'Debug', 'Release',  # build files
               'layout_tests'))            # lots of subdirs

ADDITIONAL_PATHS = (
    os.path.join('breakpad'),
    os.path.join('chrome', 'common', 'extensions', 'docs', 'examples'),
    os.path.join('chrome', 'test', 'chromeos', 'autotest'),
    os.path.join('chrome', 'test', 'data'),
    os.path.join('native_client'),
    os.path.join('sdch', 'open-vcdiff'),
    os.path.join('testing', 'gmock'),
    os.path.join('testing', 'gtest'),
    os.path.join('tools', 'gyp'),
    os.path.join('tools', 'page_cycler', 'acid3'),
    os.path.join('url', 'third_party', 'mozilla'),
    os.path.join('v8'),
    # Fake directories to include the strongtalk and fdlibm licenses.
    os.path.join('v8', 'strongtalk'),
    os.path.join('v8', 'fdlibm'),
)


# Directories where we check out directly from upstream, and therefore
# can't provide a README.chromium.  Please prefer a README.chromium
# wherever possible.
SPECIAL_CASES = {
    os.path.join('native_client'): {
        "Name": "native client",
        "URL": "http://code.google.com/p/nativeclient",
        "License": "BSD",
    },
    os.path.join('sdch', 'open-vcdiff'): {
        "Name": "open-vcdiff",
        "URL": "https://github.com/google/open-vcdiff",
        "License": "Apache 2.0, MIT, GPL v2 and custom licenses",
        "License Android Compatible": "yes",
    },
    os.path.join('testing', 'gmock'): {
        "Name": "gmock",
        "URL": "http://code.google.com/p/googlemock",
        "License": "BSD",
        "License File": "NOT_SHIPPED",
    },
    os.path.join('testing', 'gtest'): {
        "Name": "gtest",
        "URL": "http://code.google.com/p/googletest",
        "License": "BSD",
        "License File": "NOT_SHIPPED",
    },
    os.path.join('third_party', 'angle'): {
        "Name": "Almost Native Graphics Layer Engine",
        "URL": "http://code.google.com/p/angleproject/",
        "License": "BSD",
    },
    os.path.join('third_party', 'cros_system_api'): {
        "Name": "Chromium OS system API",
        "URL": "http://www.chromium.org/chromium-os",
        "License": "BSD",
        # Absolute path here is resolved as relative to the source root.
        "License File": "/LICENSE.chromium_os",
    },
    os.path.join('third_party', 'lss'): {
        "Name": "linux-syscall-support",
        "URL": "http://code.google.com/p/linux-syscall-support/",
        "License": "BSD",
        "License File": "/LICENSE",
    },
    os.path.join('third_party', 'pdfium'): {
        "Name": "PDFium",
        "URL": "http://code.google.com/p/pdfium/",
        "License": "BSD",
    },
    os.path.join('third_party', 'ppapi'): {
        "Name": "ppapi",
        "URL": "http://code.google.com/p/ppapi/",
    },
    os.path.join('third_party', 'scons-2.0.1'): {
        "Name": "scons-2.0.1",
        "URL": "http://www.scons.org",
        "License": "MIT",
        "License File": "NOT_SHIPPED",
    },
    os.path.join('third_party', 'catapult'): {
        "Name": "catapult",
        "URL": "https://github.com/catapult-project/catapult",
        "License": "BSD",
        "License File": "NOT_SHIPPED",
    },
    os.path.join('third_party', 'v8-i18n'): {
        "Name": "Internationalization Library for v8",
        "URL": "http://code.google.com/p/v8-i18n/",
        "License": "Apache 2.0",
    },
    os.path.join('third_party', 'WebKit'): {
        "Name": "WebKit",
        "URL": "http://webkit.org/",
        "License": "BSD and LGPL v2 and LGPL v2.1",
        # Absolute path here is resolved as relative to the source root.
        "License File": "/third_party/WebKit/LICENSE_FOR_ABOUT_CREDITS",
    },
    os.path.join('third_party', 'webpagereplay'): {
        "Name": "webpagereplay",
        "URL": "http://code.google.com/p/web-page-replay",
        "License": "Apache 2.0",
        "License File": "NOT_SHIPPED",
    },
    os.path.join('tools', 'gyp'): {
        "Name": "gyp",
        "URL": "http://code.google.com/p/gyp",
        "License": "BSD",
        "License File": "NOT_SHIPPED",
    },
    os.path.join('v8'): {
        "Name": "V8 JavaScript Engine",
        "URL": "http://code.google.com/p/v8",
        "License": "BSD",
    },
    os.path.join('v8', 'strongtalk'): {
        "Name": "Strongtalk",
        "URL": "http://www.strongtalk.org/",
        "License": "BSD",
        # Absolute path here is resolved as relative to the source root.
        "License File": "/v8/LICENSE.strongtalk",
    },
    os.path.join('v8', 'fdlibm'): {
        "Name": "fdlibm",
        "URL": "http://www.netlib.org/fdlibm/",
        "License": "Freely Distributable",
        # Absolute path here is resolved as relative to the source root.
        "License File" : "/v8/LICENSE.fdlibm",
        "License Android Compatible" : "yes",
    },
    os.path.join('third_party', 'khronos_glcts'): {
        # These sources are not shipped, are not public, and it isn't
        # clear why they're tripping the license check.
        "Name": "khronos_glcts",
        "URL": "http://no-public-url",
        "License": "Khronos",
        "License File": "NOT_SHIPPED",
    },
    os.path.join('tools', 'telemetry', 'third_party', 'gsutil'): {
        "Name": "gsutil",
        "URL": "https://cloud.google.com/storage/docs/gsutil",
        "License": "Apache 2.0",
        "License File": "NOT_SHIPPED",
    },
    os.path.join('third_party', 'swiftshader'): {
        "Name": "SwiftShader",
        "URL": "https://swiftshader.googlesource.com/SwiftShader",
        "License": "Apache 2.0 and compatible licenses",
        "License Android Compatible": "yes",
        "License File": "/third_party/swiftshader/LICENSE.txt",
    },
}

# Special value for 'License File' field used to indicate that the license file
# should not be used in about:credits.
NOT_SHIPPED = "NOT_SHIPPED"

# Paths for libraries that we have checked are not shipped on iOS. These are
# left out of the licenses file primarily because we don't want to cause a
# firedrill due to someone thinking that Chrome for iOS is using LGPL code
# when it isn't.
# This is a temporary hack; the real solution is crbug.com/178215
KNOWN_NON_IOS_LIBRARIES = set([
    os.path.join('base', 'third_party', 'symbolize'),
    os.path.join('base', 'third_party', 'xdg_mime'),
    os.path.join('base', 'third_party', 'xdg_user_dirs'),
    os.path.join('chrome', 'installer', 'mac', 'third_party', 'bsdiff'),
    os.path.join('chrome', 'installer', 'mac', 'third_party', 'xz'),
    os.path.join('chrome', 'test', 'data', 'third_party', 'kraken'),
    os.path.join('chrome', 'test', 'data', 'third_party', 'spaceport'),
    os.path.join('chrome', 'third_party', 'mock4js'),
    os.path.join('chrome', 'third_party', 'mozilla_security_manager'),
    os.path.join('third_party', 'WebKit'),
    os.path.join('third_party', 'angle'),
    os.path.join('third_party', 'apple_apsl'),
    os.path.join('third_party', 'apple_sample_code'),
    os.path.join('third_party', 'ashmem'),
    os.path.join('third_party', 'bspatch'),
    os.path.join('third_party', 'cacheinvalidation'),
    os.path.join('third_party', 'cld'),
    os.path.join('third_party', 'flot'),
    os.path.join('third_party', 'gtk+'),
    os.path.join('third_party', 'iaccessible2'),
    os.path.join('third_party', 'iccjpeg'),
    os.path.join('third_party', 'isimpledom'),
    os.path.join('third_party', 'jsoncpp'),
    os.path.join('third_party', 'khronos'),
    os.path.join('third_party', 'libXNVCtrl'),
    os.path.join('third_party', 'libevent'),
    os.path.join('third_party', 'libjpeg'),
    os.path.join('third_party', 'libusb'),
    os.path.join('third_party', 'libva'),
    os.path.join('third_party', 'libxslt'),
    os.path.join('third_party', 'lss'),
    os.path.join('third_party', 'lzma_sdk'),
    os.path.join('third_party', 'mesa'),
    os.path.join('third_party', 'molokocacao'),
    os.path.join('third_party', 'motemplate'),
    os.path.join('third_party', 'mozc'),
    os.path.join('third_party', 'mozilla'),
    os.path.join('third_party', 'npapi'),
    os.path.join('third_party', 'ots'),
    os.path.join('third_party', 'ppapi'),
    os.path.join('third_party', 'qcms'),
    os.path.join('third_party', 're2'),
    os.path.join('third_party', 'safe_browsing'),
    os.path.join('third_party', 'sfntly'),
    os.path.join('third_party', 'smhasher'),
    os.path.join('third_party', 'sudden_motion_sensor'),
    os.path.join('third_party', 'swiftshader'),
    os.path.join('third_party', 'swig'),
    os.path.join('third_party', 'talloc'),
    os.path.join('third_party', 'tcmalloc'),
    os.path.join('third_party', 'usb_ids'),
    os.path.join('third_party', 'v8-i18n'),
    os.path.join('third_party', 'wtl'),
    os.path.join('third_party', 'yara'),
    os.path.join('third_party', 'yasm'),
    os.path.join('v8', 'strongtalk'),
])


class LicenseError(Exception):
    """We raise this exception when a directory's licensing info isn't
    fully filled out."""
    pass

def AbsolutePath(path, filename, root):
    """Convert a path in README.chromium to be absolute based on the source
    root."""
    if filename.startswith('/'):
        # Absolute-looking paths are relative to the source root
        # (which is the directory we're run from).
        absolute_path = os.path.join(root, filename[1:])
    else:
        absolute_path = os.path.join(root, path, filename)
    if os.path.exists(absolute_path):
        return absolute_path
    return None

def ParseDir(path, root, require_license_file=True, optional_keys=None):
    """Examine a third_party/foo component and extract its metadata."""

    # Parse metadata fields out of README.chromium.
    # We examine "LICENSE" for the license file by default.
    metadata = {
        "License File": "LICENSE",  # Relative path to license text.
        "Name": None,               # Short name (for header on about:credits).
        "URL": None,                # Project home page.
        "License": None,            # Software license.
        }

    if optional_keys is None:
        optional_keys = []

    if path in SPECIAL_CASES:
        metadata.update(SPECIAL_CASES[path])
    else:
        # Try to find README.chromium.
        readme_path = os.path.join(root, path, 'README.chromium')
        if not os.path.exists(readme_path):
            raise LicenseError("missing README.chromium or licenses.py "
                               "SPECIAL_CASES entry in %s" % path)

        for line in open(readme_path):
            line = line.strip()
            if not line:
                break
            for key in metadata.keys() + optional_keys:
                field = key + ": "
                if line.startswith(field):
                    metadata[key] = line[len(field):]

    # Check that all expected metadata is present.
    errors = []
    for key, value in metadata.iteritems():
        if not value:
            errors.append("couldn't find '" + key + "' line "
                          "in README.chromium or licences.py "
                          "SPECIAL_CASES")

    # Special-case modules that aren't in the shipping product, so don't need
    # their license in about:credits.
    if metadata["License File"] != NOT_SHIPPED:
        # Check that the license file exists.
        for filename in (metadata["License File"], "COPYING"):
            license_path = AbsolutePath(path, filename, root)
            if license_path is not None:
                break

        if require_license_file and not license_path:
            errors.append("License file not found. "
                          "Either add a file named LICENSE, "
                          "import upstream's COPYING if available, "
                          "or add a 'License File:' line to "
                          "README.chromium with the appropriate path.")
        metadata["License File"] = license_path

    if errors:
        raise LicenseError(";\n".join(errors))
    return metadata


def ContainsFiles(path, root):
    """Determines whether any files exist in a directory or in any of its
    subdirectories."""
    for _, dirs, files in os.walk(os.path.join(root, path)):
        if files:
            return True
        for vcs_metadata in VCS_METADATA_DIRS:
            if vcs_metadata in dirs:
                dirs.remove(vcs_metadata)
    return False


def FilterDirsWithFiles(dirs_list, root):
    # If a directory contains no files, assume it's a DEPS directory for a
    # project not used by our current configuration and skip it.
    return [x for x in dirs_list if ContainsFiles(x, root)]


def FindThirdPartyDirs(prune_paths, root):
    """Find all third_party directories underneath the source root."""
    third_party_dirs = set()
    for path, dirs, files in os.walk(root):
        path = path[len(root)+1:]  # Pretty up the path.

        if path in prune_paths:
            dirs[:] = []
            continue

        # Prune out directories we want to skip.
        # (Note that we loop over PRUNE_DIRS so we're not iterating over a
        # list that we're simultaneously mutating.)
        for skip in PRUNE_DIRS:
            if skip in dirs:
                dirs.remove(skip)

        if os.path.basename(path) == 'third_party':
            # Add all subdirectories that are not marked for skipping.
            for dir in dirs:
                dirpath = os.path.join(path, dir)
                if dirpath not in prune_paths:
                    third_party_dirs.add(dirpath)

            # Don't recurse into any subdirs from here.
            dirs[:] = []
            continue

        # Don't recurse into paths in ADDITIONAL_PATHS, like we do with regular
        # third_party/foo paths.
        if path in ADDITIONAL_PATHS:
            dirs[:] = []

    for dir in ADDITIONAL_PATHS:
        if dir not in prune_paths:
            third_party_dirs.add(dir)

    return third_party_dirs


def FindThirdPartyDirsWithFiles(root):
    third_party_dirs = FindThirdPartyDirs(PRUNE_PATHS, root)
    return FilterDirsWithFiles(third_party_dirs, root)


# Many builders do not contain 'gn' in their PATH, so use the GN binary from
# //buildtools.
def _GnBinary():
    exe = 'gn'
    if sys.platform == 'linux2':
        subdir = 'linux64'
    elif sys.platform == 'darwin':
        subdir = 'mac'
    elif sys.platform == 'win32':
        subdir, exe = 'win', 'gn.exe'
    else:
        raise RuntimeError("Unsupported platform '%s'." % sys.platform)

    return os.path.join(_REPOSITORY_ROOT, 'buildtools', subdir, exe)


def GetThirdPartyDepsFromGNDepsOutput(gn_deps):
    """Returns third_party/foo directories given the output of "gn desc deps".

    Note that it always returns the direct sub-directory of third_party
    where README.chromium and LICENSE files are, so that it can be passed to
    ParseDir(). e.g.:
        .../third_party/cld_3/src/src/BUILD.gn -> .../third_party/cld_3
    """
    third_party_deps = set()
    for build_dep in gn_deps.split():
        m = re.search(r'^(.+/third_party/[^/]+)/(.+/)?BUILD\.gn$', build_dep)
        if m and not os.path.join('build', 'secondary') in build_dep:
            third_party_deps.add(m.group(1))
    return third_party_deps


def FindThirdPartyDeps(gn_out_dir, gn_target):
    if not gn_out_dir:
        raise RuntimeError("--gn-out-dir is required if --gn-target is used.")

    # Generate gn project in temp directory and use it to find dependencies.
    # Current gn directory cannot be used when we run this script in a gn action
    # rule, because gn doesn't allow recursive invocations due to potential side
    # effects.
    tmp_dir = None
    try:
        tmp_dir = tempfile.mkdtemp(dir = gn_out_dir)
        shutil.copy(os.path.join(gn_out_dir, "args.gn"), tmp_dir)
        subprocess.check_output([_GnBinary(), "gen", tmp_dir])
        gn_deps = subprocess.check_output([
            _GnBinary(), "desc", tmp_dir, gn_target,
            "deps", "--as=buildfile", "--all"])
    finally:
        if tmp_dir and os.path.exists(tmp_dir):
            shutil.rmtree(tmp_dir)

    return GetThirdPartyDepsFromGNDepsOutput(gn_deps)


def ScanThirdPartyDirs(root=None):
    """Scan a list of directories and report on any problems we find."""
    if root is None:
      root = os.getcwd()
    third_party_dirs = FindThirdPartyDirsWithFiles(root)

    errors = []
    for path in sorted(third_party_dirs):
        try:
            metadata = ParseDir(path, root)
        except LicenseError, e:
            errors.append((path, e.args[0]))
            continue

    for path, error in sorted(errors):
        print path + ": " + error

    return len(errors) == 0


def GenerateCredits(
        file_template_file, entry_template_file, output_file, target_os,
        gn_out_dir, gn_target, depfile=None):
    """Generate about:credits."""

    def EvaluateTemplate(template, env, escape=True):
        """Expand a template with variables like {{foo}} using a
        dictionary of expansions."""
        for key, val in env.items():
            if escape:
                val = cgi.escape(val)
                val = val.replace("*/", "* /")
            template = template.replace('{{%s}}' % key, val)
        return template

    def MetadataToTemplateEntry(metadata, entry_template):
        env = {
            'name': metadata['Name'],
            'url': metadata['URL'],
            'license': open(metadata['License File'], 'rb').read(),
        }
        return {
            'name': metadata['Name'],
            'content': EvaluateTemplate(entry_template, env),
            'license_file': metadata['License File'],
        }

    if gn_target:
        third_party_dirs = FindThirdPartyDeps(gn_out_dir, gn_target)

        # Sanity-check to raise a build error if invalid gn_... settings are
        # somehow passed to this script.
        if not third_party_dirs:
            raise RuntimeError("No deps found.")
    else:
        third_party_dirs = FindThirdPartyDirs(PRUNE_PATHS, _REPOSITORY_ROOT)

    if not file_template_file:
        file_template_file = os.path.join(_REPOSITORY_ROOT, 'components',
                                          'about_ui', 'resources',
                                          'about_credits.tmpl')
    if not entry_template_file:
        entry_template_file = os.path.join(_REPOSITORY_ROOT, 'components',
                                           'about_ui', 'resources',
                                           'about_credits_entry.tmpl')

    entry_template = open(entry_template_file).read()
    entries = []
    # Start from Chromium's LICENSE file
    chromium_license_metadata = {
        'Name': 'The Chromium Project',
        'URL': 'http://www.chromium.org',
        'License File': os.path.join(_REPOSITORY_ROOT, 'LICENSE') }
    entries.append(MetadataToTemplateEntry(chromium_license_metadata,
        entry_template))

    for path in third_party_dirs:
        try:
            metadata = ParseDir(path, _REPOSITORY_ROOT)
        except LicenseError:
            # TODO(phajdan.jr): Convert to fatal error (http://crbug.com/39240).
            continue
        if metadata['License File'] == NOT_SHIPPED:
            continue
        if target_os == 'ios' and not gn_target:
            # Skip over files that are known not to be used on iOS. But
            # skipping is unnecessary if GN was used to query the actual
            # dependencies.
            # TODO(lambroslambrou): Remove this step once the iOS build is
            # updated to provide --gn-target to this script.
            if path in KNOWN_NON_IOS_LIBRARIES:
                continue
<<<<<<< HEAD
        env = {
            'name': metadata['Name'],
            'name-sanitized': metadata['Name'].replace(' ', '-'),
            'url': metadata['URL'],
            'license': open(metadata['License File'], 'rb').read(),
            'license-type': metadata['License']
        }
        entry = {
            'name': metadata['Name'],
            'content': EvaluateTemplate(entry_template, env),
            'license_file': metadata['License File'],
        }
        entries.append(entry)
    # Sort by size in order to improve gzip compression ratio (puts similar
    # licenses near each other). The licenses are re-sorted by the JavaScript
    # when loaded.
    entries.sort(key=lambda entry: (len(entry['content']),
                                    entry['name'], entry['content']))
=======
        entries.append(MetadataToTemplateEntry(metadata, entry_template))

    entries.sort(key=lambda entry: (entry['name'], entry['content']))
    for entry_id, entry in enumerate(entries):
        entry['content'] = entry['content'].replace('{{id}}', str(entry_id))
>>>>>>> e6430e57

    entries_contents = '\n'.join([entry['content'] for entry in entries])
    file_template = open(file_template_file).read()
    template_contents = "<!-- Generated by licenses.py; do not edit. -->"
    template_contents += EvaluateTemplate(file_template,
                                          {'entries': entries_contents},
                                          escape=False)

    if output_file:
      changed = True
      try:
        old_output = open(output_file, 'r').read()
        if old_output == template_contents:
          changed = False
      except:
        pass
      if changed:
        with open(output_file, 'w') as output:
          output.write(template_contents)
    else:
      print template_contents

    return True


def _ReadFile(path):
    """Reads a file from disk.
    Args:
      path: The path of the file to read, relative to the root of the
      repository.
    Returns:
      The contents of the file as a string.
    """
    with open(os.path.join(_REPOSITORY_ROOT, path), 'rb') as f:
        return f.read()


def GenerateLicenseFile(output_file, gn_out_dir, gn_target):
    """Generate a plain-text LICENSE file which can be used when you ship a part
    of Chromium code (specified by gn_target) as a stand-alone library
    (e.g., //ios/web_view).

    The LICENSE file contains licenses of both Chromium and third-party
    libraries which gn_target depends on. """

    third_party_dirs = FindThirdPartyDeps(gn_out_dir, gn_target)

    # Start with Chromium's LICENSE file.
    content = [_ReadFile('LICENSE')]

    # Add necessary third_party.
    for directory in sorted(third_party_dirs):
        metadata = ParseDir(
            directory, _REPOSITORY_ROOT, require_license_file=True)
        content.append('-' * 20)
        content.append(directory.split('/')[-1])
        content.append('-' * 20)
        license_file = metadata['License File']
        if license_file and license_file != NOT_SHIPPED:
            content.append(_ReadFile(license_file))

    content_text = '\n'.join(content)

    if output_file:
        with open(output_file, 'w') as output:
            output.write(content_text)
    else:
        print content_text

    return True


def main():
    parser = argparse.ArgumentParser()
    parser.add_argument('--file-template',
                        help='Template HTML to use for the license page.')
    parser.add_argument('--entry-template',
                        help='Template HTML to use for each license.')
    parser.add_argument('--target-os',
                        help='OS that this build is targeting.')
    parser.add_argument('--gn-out-dir',
                        help='GN output directory for scanning dependencies.')
    parser.add_argument('--gn-target',
                        help='GN target to scan for dependencies.')
    parser.add_argument('command',
                        choices=['help', 'scan', 'credits', 'license_file'])
    parser.add_argument('output_file', nargs='?')
    args = parser.parse_args()

    if args.command == 'scan':
        if not ScanThirdPartyDirs():
            return 1
    elif args.command == 'credits':
        if not GenerateCredits(args.file_template, args.entry_template,
                               args.output_file, args.target_os,
                               args.gn_out_dir, args.gn_target):
            return 1
    elif args.command == 'license_file':
        if not GenerateLicenseFile(
                args.output_file, args.gn_out_dir, args.gn_target):
            return 1
    else:
        print __doc__
        return 1


if __name__ == '__main__':
  sys.exit(main())<|MERGE_RESOLUTION|>--- conflicted
+++ resolved
@@ -609,32 +609,11 @@
             # updated to provide --gn-target to this script.
             if path in KNOWN_NON_IOS_LIBRARIES:
                 continue
-<<<<<<< HEAD
-        env = {
-            'name': metadata['Name'],
-            'name-sanitized': metadata['Name'].replace(' ', '-'),
-            'url': metadata['URL'],
-            'license': open(metadata['License File'], 'rb').read(),
-            'license-type': metadata['License']
-        }
-        entry = {
-            'name': metadata['Name'],
-            'content': EvaluateTemplate(entry_template, env),
-            'license_file': metadata['License File'],
-        }
-        entries.append(entry)
-    # Sort by size in order to improve gzip compression ratio (puts similar
-    # licenses near each other). The licenses are re-sorted by the JavaScript
-    # when loaded.
-    entries.sort(key=lambda entry: (len(entry['content']),
-                                    entry['name'], entry['content']))
-=======
         entries.append(MetadataToTemplateEntry(metadata, entry_template))
 
     entries.sort(key=lambda entry: (entry['name'], entry['content']))
     for entry_id, entry in enumerate(entries):
         entry['content'] = entry['content'].replace('{{id}}', str(entry_id))
->>>>>>> e6430e57
 
     entries_contents = '\n'.join([entry['content'] for entry in entries])
     file_template = open(file_template_file).read()
