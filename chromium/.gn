# This file is used by the GN meta build system to find the root of the source
# tree and to set startup options. For documentation on the values set in this
# file, run "gn help dotfile" at the command line.

# The location of the build configuration file.
buildconfig = "//build/config/BUILDCONFIG.gn"

# The secondary source root is a parallel directory tree where
# GN build files are placed when they can not be placed directly
# in the source tree, e.g. for third party source trees.
secondary_source = "//build/secondary/"

# These are the targets to check headers for by default. The files in targets
# matching these patterns (see "gn help label_pattern" for format) will have
# their includes checked for proper dependencies when you run either
# "gn check" or "gn gen --check".
check_targets = [
  #"//apps/*",  # Medium-hard.
  "//ash/*",
  "//base/*",
  "//blimp/*",
  "//blink/*",
  "//breakpad/*",
  "//build/*",
  "//cc/*",

  #"//chrome/*",  # Epic number of errors.
  "//chrome/app/*",
  "//chrome/browser/extensions/*",
  "//chrome/browser/ui/*",
  "//chrome/common/*",
  "//chrome/installer/*",
  "//chrome/third_party/mozilla_security_manager/*",
  "//chrome/tools/*",
  "//chrome/utility/*",
  "//chromecast/*",
  "//chromeos/*",
  "//chrome_elf/*",
  "//cloud_print/*",
  "//components/*",
  "//content/*",
  "//courgette/*",
  "//crypto/*",
  "//data/*",
  "//dbus/*",
  "//device/*",

  #"//extensions/*",  # Lots of errors.
  "//extensions:extensions_unittests",
  "//extensions/browser:browser_tests",
  "//extensions/browser:unit_tests",
  "//extensions/common:unit_tests",
  "//extensions/renderer:unit_tests",
  "//extensions/shell:browser_tests",
  "//extensions/shell:unit_tests",
  "//extensions/utility:unit_tests",
  "//gin/*",
  "//google_apis/*",
  "//google_update/*",
  "//gpu/*",

  "//ios/*",
  "//ios_internal/*",
  "//ipc/*",

  #"//jingle/*",
  "//mash/*",

  #"//media/*",  # Lots of errors.
  #"//media/base/*",
  #"//media/capture/*",
  "//media/cast/*",
  "//media:media",
  "//media:shared_memory_support",
  "//media:media_unittests",
  "//media:audio_unittests",
  "//media:media_perftests",
  "//media/audio/*",
  "//media/blink/*",
  "//media/cdm/*",
  "//media/ffmpeg/*",
  "//media/gpu/*",
  "//media/midi/*",
  "//media/mojo/*",
  "//media/remoting/*",
  "//media/test/*",

  "mojo/*",

  #"//native_client/*",
  "//net/*",

  #"//pdf/*",  # Medium-hard.
  #"//ppapi/*",  # Lots of errors.
  "//ppapi/examples/*",
  "//printing/*",

  #"//remoting/*",  # Medium-hard.
  "//rlz/*",

  #"//sandbox/*",  # Medium-hard.
  "//sdch/*",
  "//services/*",
  "//skia/*",
  "//sql/*",
  "//storage/*",
  "//testing/*",

  #"//third_party/*",  # May not ever want this.
  "//third_party/hunspell/*",
  "//third_party/kasko/*",
  "//third_party/libaddressinput/*",
  "//third_party/libphonenumber/*",
  "//third_party/WebKit/Source/*",
  "//tools/*",

  #"//ui/*",  # Work left on Chromeos w/ use_ozone. Some parts of UI that work:
  "//ui/accessibility/*",
  "//ui/android/*",
  "//ui/app_list/*",
  "//ui/arc/*",
  "//ui/aura/*",
  "//ui/aura_extra/*",
  "//ui/base/*",
  "//ui/chromeos/*",
  "//ui/compositor/*",
  "//ui/content_accelerators/*",
  "//ui/display/*",
  "//ui/events/*",
  "//ui/file_manager/*",
  "//ui/gfx/*",
  "//ui/gl/*",
  "//ui/keyboard/*",
  "//ui/latency_info/*",
  "//ui/login/*",
  "//ui/message_center/*",
  "//ui/mojo/*",
  "//ui/native_theme/*",
  "//ui/ozone/*",
  "//ui/platform_window/*",
  "//ui/resources/*",
  "//ui/shell_dialogs/*",
  "//ui/snapshot/*",
  "//ui/strings/*",
  "//ui/surface/*",
  "//ui/touch_selection/*",
  "//ui/views/*",
  "//ui/views_content_client/*",
  "//ui/web_dialogs/*",
  "//ui/webui/*",
  "//ui/wm/*",
  "//url/*",
  "//v8/*",
  "//win8/*",
]

# These are the list of GN files that run exec_script. This whitelist exists
# to force additional review for new uses of exec_script, which is strongly
# discouraged.
#
# GYPI_TO_GN
#
# Most of these entries are for gypi_to_gn calls. We should not be adding new
# calls to this script in the build (see //build/gypi_to_gn.py for detailed
# advice). The only time you should be editing this list for gypi_to_gn
# purposes is when moving an existing call to a different place.
#
# PLEASE READ
#
# You should almost never need to add new exec_script calls. exec_script is
# slow, especially on Windows, and can cause confusing effects. Although
# individually each call isn't slow or necessarily very confusing, at the scale
# of our repo things get out of hand quickly. By strongly pushing back on all
# additions, we keep the build fast and clean. If you think you need to add a
# new call, please consider:
#
# - Do not use a script to check for the existance of a file or directory to
#   enable a different mode. Instead, use GN build args to enable or disable
#   functionality and set options. An example is checking for a file in the
#   src-internal repo to see if the corresponding src-internal feature should
#   be enabled. There are several things that can go wrong with this:
#
#    - It's mysterious what causes some things to happen. Although in many cases
#      such behavior can be conveniently automatic, GN optimizes for explicit
#      and obvious behavior so people can more easily diagnose problems.
#
#    - The user can't enable a mode for one build and not another. With GN build
#      args, the user can choose the exact configuration of multiple builds
#      using one checkout. But implicitly basing flags on the state of the
#      checkout, this functionality is broken.
#
#    - It's easy to get stale files. If for example the user edits the gclient
#      to stop checking out src-internal (or any other optional thing), it's
#      easy to end up with stale files still mysteriously triggering build
#      conditions that are no longer appropriate (yes, this happens in real
#      life).
#
# - Do not use a script to iterate files in a directory (glob):
#
#    - This has the same "stale file" problem as the above discussion. Various
#      operations can leave untracked files in the source tree which can cause
#      surprising effects.
#
#    - It becomes impossible to use "git grep" to find where a certain file is
#      referenced. This operation is very common and people really do get
#      confused when things aren't listed.
#
#    - It's easy to screw up. One common case is a build-time script that packs
#      up a directory. The author notices that the script isn't re-run when the
#      directory is updated, so adds a glob so all the files are listed as
#      inputs. This seems to work great... until a file is deleted. When a
#      file is deleted, all the inputs the glob lists will still be up to date
#      and no command-lines will have been changed. The action will not be
#      re-run and the build will be broken. It is possible to get this correct
#      using glob, and it's possible to mess it up without glob, but globs make
#      this situation much easier to create. if the build always lists the
<<<<<<< HEAD
#      files and passes them to a script, it will always be correct.
=======
#      files and passes them to a script, it will always be correct.
exec_script_whitelist = [
  "//android_webview/BUILD.gn",
  "//build_overrides/build.gni",
  "//build/config/BUILD.gn",
  "//build/config/android/config.gni",
  "//build/config/android/internal_rules.gni",
  "//build/config/android/rules.gni",
  "//build/config/compiler/BUILD.gn",
  "//build/config/gcc/gcc_version.gni",
  "//build/config/ios/ios_sdk.gni",
  "//build/config/linux/BUILD.gn",
  "//build/config/linux/pkg_config.gni",
  "//build/config/linux/atk/BUILD.gn",
  "//build/config/mac/mac_sdk.gni",
  "//build/config/mac/rules.gni",
  "//build/config/posix/BUILD.gn",
  "//build/config/sysroot.gni",
  "//build/config/win/BUILD.gn",
  "//build/config/win/visual_studio_version.gni",
  "//build/toolchain/concurrent_links.gni",
  "//build/toolchain/mac/BUILD.gn",
  "//build/toolchain/nacl/BUILD.gn",
  "//build/toolchain/toolchain.gni",
  "//build/toolchain/win/BUILD.gn",
  "//build/util/branding.gni",
  "//build/util/version.gni",
  "//chromeos/BUILD.gn",

  # TODO(dgn): Layer violation but breaks the build otherwise, see
  # https://crbug.com/474506
  "//clank/java/BUILD.gn",
  "//clank/native/BUILD.gn",

  "//jingle/BUILD.gn",
  "//net/BUILD.gn",
  "//remoting/host/installer/linux/BUILD.gn",
  "//remoting/remoting_version.gni",
  "//remoting/host/installer/win/generate_clsids.gni",
  "//third_party/angle/BUILD.gn",
  "//third_party/angle/src/tests/BUILD.gn",
  "//third_party/angle/src/vulkan_support/BUILD.gn",
  "//third_party/catapult/tracing/BUILD.gn",
  "//third_party/google_input_tools/inputview.gni",
  "//third_party/skia/gn/shared_sources.gni",

  # CLD2 should be removed soon, delete this when we do.
  "//third_party/cld_2/BUILD.gn",
  "//tools/grit/grit_rule.gni",

  # Not gypi-to-gn.
  "//google_apis/BUILD.gn",
  "//printing/BUILD.gn",
]
>>>>>>> e733310d
<|MERGE_RESOLUTION|>--- conflicted
+++ resolved
@@ -214,61 +214,4 @@
 #      re-run and the build will be broken. It is possible to get this correct
 #      using glob, and it's possible to mess it up without glob, but globs make
 #      this situation much easier to create. if the build always lists the
-<<<<<<< HEAD
-#      files and passes them to a script, it will always be correct.
-=======
-#      files and passes them to a script, it will always be correct.
-exec_script_whitelist = [
-  "//android_webview/BUILD.gn",
-  "//build_overrides/build.gni",
-  "//build/config/BUILD.gn",
-  "//build/config/android/config.gni",
-  "//build/config/android/internal_rules.gni",
-  "//build/config/android/rules.gni",
-  "//build/config/compiler/BUILD.gn",
-  "//build/config/gcc/gcc_version.gni",
-  "//build/config/ios/ios_sdk.gni",
-  "//build/config/linux/BUILD.gn",
-  "//build/config/linux/pkg_config.gni",
-  "//build/config/linux/atk/BUILD.gn",
-  "//build/config/mac/mac_sdk.gni",
-  "//build/config/mac/rules.gni",
-  "//build/config/posix/BUILD.gn",
-  "//build/config/sysroot.gni",
-  "//build/config/win/BUILD.gn",
-  "//build/config/win/visual_studio_version.gni",
-  "//build/toolchain/concurrent_links.gni",
-  "//build/toolchain/mac/BUILD.gn",
-  "//build/toolchain/nacl/BUILD.gn",
-  "//build/toolchain/toolchain.gni",
-  "//build/toolchain/win/BUILD.gn",
-  "//build/util/branding.gni",
-  "//build/util/version.gni",
-  "//chromeos/BUILD.gn",
-
-  # TODO(dgn): Layer violation but breaks the build otherwise, see
-  # https://crbug.com/474506
-  "//clank/java/BUILD.gn",
-  "//clank/native/BUILD.gn",
-
-  "//jingle/BUILD.gn",
-  "//net/BUILD.gn",
-  "//remoting/host/installer/linux/BUILD.gn",
-  "//remoting/remoting_version.gni",
-  "//remoting/host/installer/win/generate_clsids.gni",
-  "//third_party/angle/BUILD.gn",
-  "//third_party/angle/src/tests/BUILD.gn",
-  "//third_party/angle/src/vulkan_support/BUILD.gn",
-  "//third_party/catapult/tracing/BUILD.gn",
-  "//third_party/google_input_tools/inputview.gni",
-  "//third_party/skia/gn/shared_sources.gni",
-
-  # CLD2 should be removed soon, delete this when we do.
-  "//third_party/cld_2/BUILD.gn",
-  "//tools/grit/grit_rule.gni",
-
-  # Not gypi-to-gn.
-  "//google_apis/BUILD.gn",
-  "//printing/BUILD.gn",
-]
->>>>>>> e733310d
+#      files and passes them to a script, it will always be correct.