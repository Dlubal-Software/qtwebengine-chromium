--- conflicted
+++ resolved
@@ -3,11 +3,8 @@
 # found in the LICENSE file.
 #
 
-<<<<<<< HEAD
 import("//build/config/features.gni")
-=======
 import("//extensions/features/features.gni")
->>>>>>> e6430e57
 import("//testing/test.gni")
 
 static_library("router") {
@@ -102,17 +99,14 @@
     "//chrome/test:test_support",
     "//testing/gmock",
   ]
-<<<<<<< HEAD
   if (use_qt) {
     deps -= [
       "//chrome/test:test_support",
     ]
   }
-=======
   public_deps = [
     ":router",
   ]
->>>>>>> e6430e57
   sources = [
     "mock_media_router.cc",
     "mock_media_router.h",
@@ -121,12 +115,8 @@
     "test_helper.cc",
     "test_helper.h",
   ]
-<<<<<<< HEAD
-  if (!is_android) {
-=======
 
   if (enable_extensions) {
->>>>>>> e6430e57
     deps += [
       "discovery",
       "//chrome/common/media_router/mojo:media_router",
