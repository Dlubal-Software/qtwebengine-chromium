# Copyright 2014 The Chromium Authors. All rights reserved.
# Use of this source code is governed by a BSD-style license that can be
# found in the LICENSE file.

import("//build/config/chrome_build.gni")
import("//build/config/compiler/compiler.gni")
import("//build/config/crypto.gni")
import("//build/config/features.gni")
import("//build/config/ui.gni")
import("//chrome/common/features.gni")
import("//chrome/chrome_repack_locales.gni")
import("//components/offline_pages/features/features.gni")
import("//components/os_crypt/features.gni")
import("//components/signin/features.gni")
import("//components/spellcheck/spellcheck_build_features.gni")
import("//extensions/features/features.gni")
import("//media/media_options.gni")
import("//ppapi/features/features.gni")
import("//remoting/remoting_enable.gni")
import("//rlz/features/features.gni")
import("//services/service_manager/public/service_manifest.gni")
import("//services/catalog/public/tools/catalog.gni")
import("//testing/test.gni")
import("//ui/base/ui_features.gni")
import("//v8/gni/v8.gni")

if (is_android) {
  import("//build/config/android/rules.gni")
} else {
  include_js_tests = !(is_asan || is_msan || is_tsan)
}

# This target exists to reference other test executables to bring these files
# into the build.
group("test") {
  testonly = true
}

# Use a static library here because many test binaries depend on this but don't
# require many files from it. This makes linking more efficient.
static_library("test_support") {
  defines = []
  testonly = true

  sources = [
    "base/chrome_process_util.cc",
    "base/chrome_process_util.h",
    "base/chrome_process_util_mac.cc",
    "base/chrome_render_view_host_test_harness.cc",
    "base/chrome_render_view_host_test_harness.h",
    "base/chrome_test_launcher.cc",
    "base/chrome_test_launcher.h",
    "base/chrome_test_suite.cc",
    "base/chrome_test_suite.h",
    "base/chrome_unit_test_suite.cc",
    "base/chrome_unit_test_suite.h",
    "base/dialog_test_browser_window.cc",
    "base/dialog_test_browser_window.h",
    "base/find_in_page_observer.cc",
    "base/find_in_page_observer.h",
    "base/scoped_browser_locale.cc",
    "base/scoped_browser_locale.h",
    "base/scoped_bundle_swizzler_mac.h",
    "base/scoped_bundle_swizzler_mac.mm",
    "base/scoped_testing_local_state.cc",
    "base/scoped_testing_local_state.h",
    "base/search_test_utils.cc",
    "base/search_test_utils.h",
    "base/test_browser_window.cc",
    "base/test_browser_window.h",
    "base/test_launcher_utils.cc",
    "base/test_launcher_utils.h",
    "base/test_switches.cc",
    "base/test_switches.h",
    "base/testing_browser_process.cc",
    "base/testing_browser_process.h",
    "base/testing_browser_process_platform_part.cc",
    "base/testing_browser_process_platform_part.h",
    "base/testing_io_thread_state.cc",
    "base/testing_io_thread_state.h",
    "base/testing_profile.cc",
    "base/testing_profile.h",
    "base/testing_profile_manager.cc",
    "base/testing_profile_manager.h",
    "base/tracing.cc",
    "base/tracing.h",
    "logging/win/file_logger.cc",
    "logging/win/file_logger.h",
    "logging/win/log_file_printer.cc",
    "logging/win/log_file_printer.h",
    "logging/win/log_file_reader.cc",
    "logging/win/log_file_reader.h",
    "logging/win/mof_data_parser.cc",
    "logging/win/mof_data_parser.h",
    "logging/win/test_log_collector.cc",
    "logging/win/test_log_collector.h",
  ]

  configs += [ "//build/config:precompiled_headers" ]

  # New deps should go in the non-iOS section below.
  public_deps = [
    "//base/test:test_support",
    "//chrome:resources",
    "//chrome:strings",
    "//chrome/app:test_support",

    #"//chrome/app/theme:theme_resources",
    "//chrome/browser:test_support",
    "//chrome/child",
    "//chrome/common:test_support",
    "//chrome/renderer",
    "//chrome/renderer:test_support",
    "//chrome/utility",
    "//components/autofill/core/browser:test_support",
    "//components/bookmarks/test",
    "//components/captive_portal:test_support",
    "//components/gcm_driver:test_support",
    "//components/gcm_driver/crypto:test_support",
    "//components/gcm_driver/instance_id:test_support",
    "//components/history/core/test:test",
    "//components/infobars/core",
    "//components/metrics:test_support",
    "//components/network_session_configurator/common",
    "//components/network_time:network_time_test_support",
    "//components/omnibox/browser:test_support",
    "//components/password_manager/core/browser:test_support",
    "//components/prefs:test_support",
    "//components/rappor:test_support",
    "//components/search_engines:test_support",
    "//components/sessions:test_support",
    "//components/signin/core/browser:test_support",
    "//components/subresource_filter/content/browser:test_support",
    "//components/subresource_filter/core/common",
    "//components/sync",
    "//components/sync:test_support_driver",
    "//components/sync_preferences:test_support",
    "//components/sync_sessions:test_support",
    "//components/toolbar:test_support",
    "//components/update_client:test_support",
    "//components/variations:test_support",
    "//components/web_resource:test_support",
    "//content/public/app:both",
    "//content/public/child",
    "//content/public/common",
    "//content/public/renderer",
    "//content/public/utility",
    "//content/test:test_support",
    "//extensions/features",
    "//google_apis:test_support",
    "//gpu/ipc/service",
    "//ipc:test_support",
    "//media:media_features",
    "//media:test_support",
    "//net",
    "//net:test_support",
    "//pdf",
    "//ppapi/features",
    "//printing/features",
    "//skia",
    "//sql",
    "//sql:test_support",
    "//testing/gmock",
    "//testing/gtest",
    "//third_party/leveldatabase",
    "//third_party/zlib",
    "//ui/base",
    "//ui/events:events_base",
    "//ui/gfx:test_support",
    "//ui/gl",
    "//ui/message_center:test_support",
  ]

  if (enable_plugins) {
    public_deps += [ "//ppapi/shared_impl" ]
  }

  if (is_android) {
    public_deps -= [ "//ui/message_center:test_support" ]
    sources -= [
      "base/dialog_test_browser_window.cc",
      "base/dialog_test_browser_window.h",
      "base/test_browser_window.cc",
      "base/test_browser_window.h",
    ]
  } else {
    public_deps += [ "//components/zoom:test_support" ]
  }

  if (enable_extensions) {
    public_deps += [
      "//apps:test_support",
      "//chrome/common/extensions/api",
      "//components/guest_view/browser:test_support",
      "//extensions:test_support",
    ]
  }

  if (enable_offline_pages) {
    public_deps += [ "//components/offline_pages/core:test_support" ]
  }

  if (is_linux) {
    public_deps += [ "//crypto:platform" ]
  }
  if (is_mac) {
    sources += [
      "//chrome/app/chrome_crash_reporter_client.cc",
      "//chrome/app/chrome_crash_reporter_client_mac.mm",
    ]
    public_deps += [
      "//breakpad",
      "//components/crash/content/app",
      "//third_party/ocmock",
    ]
  }
  if (is_win) {
    sources += [ "//chrome/app/chrome_crash_reporter_client_win.cc" ]
    public_deps += [
      "//chrome/install_static/test:test_support",
      "//components/crash/content/app",
      "//gpu/config:crash_keys",
      "//third_party/wtl",
    ]
  }
  if (is_chromeos) {
    sources += [
      "../browser/chromeos/accessibility/speech_monitor.cc",
      "../browser/chromeos/accessibility/speech_monitor.h",
      "../browser/chromeos/ownership/fake_owner_settings_service.cc",
      "../browser/chromeos/ownership/fake_owner_settings_service.h",
      "../browser/chromeos/settings/scoped_cros_settings_test_helper.cc",
      "../browser/chromeos/settings/scoped_cros_settings_test_helper.h",
    ]
    public_deps += [
      "//components/ownership",
      "//components/user_manager:test_support",
    ]
  }

  if (use_aura) {
    sources += [
      "base/test_browser_window_aura.cc",
      "base/test_browser_window_aura.h",
    ]
  }

  if (use_ash) {
    sources += [
      "base/default_ash_event_generator_delegate.cc",
      "base/default_ash_event_generator_delegate.h",
    ]

    public_deps += [
      "//ash",
      "//ash:test_support_with_content",
      "//ui/aura",
      "//ui/aura:test_support",
    ]
  }
  if (toolkit_views) {
    public_deps += [ "//ui/views:test_support" ]
  }
}

if (!is_android) {
  static_library("test_support_ui") {
    defines = []
    testonly = true

    sources = [
      "../browser/permissions/permission_request_manager_test_api.cc",
      "../browser/permissions/permission_request_manager_test_api.h",
      "base/in_process_browser_test.cc",
      "base/in_process_browser_test.h",
      "base/in_process_browser_test_mac.cc",
      "base/javascript_browser_test.cc",
      "base/javascript_browser_test.h",
      "base/test_chrome_web_ui_controller_factory.cc",
      "base/test_chrome_web_ui_controller_factory.h",
      "base/ui_test_utils.cc",
      "base/ui_test_utils.h",
      "base/web_ui_browser_test.cc",
      "base/web_ui_browser_test.h",
    ]

    configs += [ "//build/config:precompiled_headers" ]

    public_deps = [
      "//chrome/browser:test_support_ui",
    ]
    deps = [
      "//components/metrics:test_support",
      "//components/os_crypt:test_support",
      "//content/public/browser:browser",
      "//skia",
      "//testing/gtest",
      "//third_party/WebKit/public:blink_headers",
    ]

    if (enable_plugins) {
      sources += [
        "ppapi/ppapi_test.cc",
        "ppapi/ppapi_test.h",
      ]
    }
  }

  import("//third_party/protobuf/proto_library.gni")

  proto_library("test_proto") {
    sources = [
      "../common/safe_browsing/ipc_protobuf_message_test.proto",
    ]
  }

  if (is_chromeos) {
    # These tests are only meant to run on an FYI bot because they
    # test against live sites, as a way to catch potential regressions.
    test("accessibility_live_site_tests") {
      sources = [
        "../browser/chromeos/accessibility/select_to_speak_live_site_browsertest.cc",
        "base/interactive_test_utils.cc",
        "base/interactive_test_utils.h",
        "base/interactive_test_utils_aura.cc",
        "base/interactive_test_utils_aura.h",
        "base/interactive_test_utils_common_views.cc",
        "base/interactive_ui_tests_main.cc",
      ]
      configs += [ "//build/config:precompiled_headers" ]

      data_deps = [
        "//testing/buildbot/filters:interactive_ui_tests_filters",
      ]

      defines = [ "HAS_OUT_OF_PROC_TEST_RUNNER" ]
      ldflags = []

      deps = [
        ":test_support",
        ":test_support_ui",
        "//chrome:packed_resources",
        "//chrome:resources",
        "//chrome:strings",
        "//chrome/browser",
        "//chrome/browser/devtools",
        "//chrome/renderer",
        "//components/resources",
        "//components/sync",
        "//components/sync:test_support_model",
        "//content/app/resources",
        "//content/test:test_support",
        "//crypto:platform",
        "//crypto:test_support",
        "//google_apis:test_support",
        "//net",
        "//net:net_resources",
        "//net:test_support",
        "//skia",
        "//testing/gmock",
        "//testing/gtest",
        "//third_party/hunspell",
        "//third_party/icu",
        "//third_party/libpng",
        "//third_party/zlib",
        "//ui/base:test_support",
        "//ui/resources:ui_test_pak",
        "//ui/web_dialogs:test_support",
      ]
      if (enable_extensions) {
        deps += [ "//extensions/features" ]
      }
    }
  }

  test("interactive_ui_tests") {
    sources = [
      "../browser/apps/app_browsertest_util.cc",
      "../browser/apps/app_browsertest_util.h",
      "../browser/apps/app_pointer_lock_interactive_uitest.cc",
      "../browser/apps/app_shim/app_shim_interactive_uitest_mac.mm",
      "../browser/apps/app_shim/app_shim_quit_interactive_uitest_mac.mm",
      "../browser/apps/app_window_interactive_uitest.cc",
      "../browser/apps/guest_view/web_view_interactive_browsertest.cc",
      "../browser/autofill/autofill_interactive_uitest.cc",
      "../browser/autofill/autofill_uitest_util.cc",
      "../browser/autofill/autofill_uitest_util.h",
      "../browser/browser_keyevents_browsertest.cc",
      "../browser/devtools/devtools_sanity_interactive_browsertest.cc",
      "../browser/extensions/api/extension_action/browser_action_interactive_test.cc",
      "../browser/extensions/api/notifications/notifications_apitest.cc",
      "../browser/extensions/api/omnibox/omnibox_api_interactive_test.cc",
      "../browser/extensions/api/tabs/tabs_interactive_test.cc",
      "../browser/extensions/browsertest_util.cc",
      "../browser/extensions/chrome_extension_test_notification_observer.cc",
      "../browser/extensions/chrome_extension_test_notification_observer.h",
      "../browser/extensions/clipboard_extension_apitest_chromeos.cc",
      "../browser/extensions/extension_apitest.cc",
      "../browser/extensions/extension_browsertest.cc",
      "../browser/extensions/extension_commands_global_registry_apitest.cc",
      "../browser/extensions/extension_crash_recovery_browsertest.cc",
      "../browser/extensions/extension_fullscreen_apitest.cc",
      "../browser/extensions/extension_function_test_utils.cc",
      "../browser/extensions/extension_keybinding_apitest.cc",
      "../browser/extensions/updater/extension_cache_fake.cc",
      "../browser/extensions/updater/extension_cache_fake.h",
      "../browser/extensions/window_open_interactive_apitest.cc",
      "../browser/mouseleave_browsertest.cc",
      "../browser/notifications/message_center_notifications_browsertest.cc",
      "../browser/password_manager/password_generation_interactive_uitest.cc",
      "../browser/password_manager/password_manager_interactive_uitest.cc",
      "../browser/renderer_context_menu/render_view_context_menu_browsertest_util.cc",
      "../browser/renderer_context_menu/render_view_context_menu_browsertest_util.h",
      "../browser/renderer_host/site_per_process_text_input_browsertest.cc",
      "../browser/site_per_process_interactive_browsertest.cc",
      "../browser/ui/autofill/autofill_popup_controller_interactive_uitest.cc",
      "../browser/ui/blocked_content/popup_blocker_browsertest.cc",
      "../browser/ui/browser_command_controller_interactive_browsertest.cc",
      "../browser/ui/browser_focus_uitest.cc",
      "../browser/ui/cocoa/apps/app_shim_menu_controller_mac_interactive_uitest.mm",
      "../browser/ui/cocoa/apps/quit_with_apps_controller_mac_interactive_uitest.mm",
      "../browser/ui/cocoa/permission_bubble/permission_bubble_cocoa_interactive_uitest.mm",
      "../browser/ui/cocoa/tab_contents/web_contents_view_mac_interactive_uitest.mm",
      "../browser/ui/exclusive_access/flash_fullscreen_interactive_browsertest.cc",
      "../browser/ui/exclusive_access/fullscreen_controller_interactive_browsertest.cc",
      "../browser/ui/exclusive_access/fullscreen_controller_state_interactive_browsertest.cc",
      "../browser/ui/find_bar/find_bar_host_interactive_uitest.cc",
      "../browser/ui/omnibox/omnibox_view_browsertest.cc",
      "../browser/ui/passwords/manage_passwords_test.cc",
      "../browser/ui/passwords/manage_passwords_test.h",
      "../browser/ui/search/instant_extended_interactive_uitest.cc",
      "../browser/ui/search/instant_extended_manual_interactive_uitest.cc",
      "../browser/ui/search/instant_test_base.cc",
      "../browser/ui/search/instant_test_base.h",
      "../browser/ui/search/instant_test_utils.cc",
      "../browser/ui/search/instant_test_utils.h",
      "../browser/ui/search/instant_uitest_base.cc",
      "../browser/ui/search/instant_uitest_base.h",
      "../browser/ui/search/local_ntp_uitest.cc",
      "../browser/ui/startup/startup_browser_creator_interactive_uitest.cc",
      "../browser/ui/translate/translate_bubble_test_utils.h",
      "../browser/ui/views/accessibility/navigation_accessibility_uitest_win.cc",
      "//ui/base/clipboard/clipboard_unittest.cc",
      "base/always_on_top_window_killer_win.cc",
      "base/always_on_top_window_killer_win.h",
      "base/interactive_test_utils.cc",
      "base/interactive_test_utils.h",
      "base/interactive_test_utils_aura.cc",
      "base/interactive_test_utils_aura.h",
      "base/interactive_test_utils_common_views.cc",
      "base/interactive_test_utils_mac.mm",
      "base/interactive_test_utils_win.cc",
      "base/interactive_ui_tests_main.cc",
      "base/view_event_test_platform_part.h",
      "base/view_event_test_platform_part_chromeos.cc",
      "base/view_event_test_platform_part_default.cc",
      "ppapi/ppapi_interactive_browsertest.cc",
    ]

    configs += [ "//build/config:precompiled_headers" ]

    data_deps = [
      "//testing/buildbot/filters:interactive_ui_tests_filters",
    ]

    data = [
      "data/",
      "//chrome/third_party/mock4js/",
      "//content/test/data/",
      "//net/tools/testserver/",
      "//ppapi/tests/test_case.html",
      "//ppapi/tests/test_case.html.mock-http-headers",
      "//ppapi/tests/test_page.css",
      "//ppapi/tests/test_page.css.mock-http-headers",
      "//third_party/accessibility-audit/axs_testing.js",
      "//third_party/chaijs/chai.js",
      "//third_party/mocha/mocha.js",
      "//third_party/polymer/v1_0/components-chromium/iron-test-helpers/mock-interactions.js",
      "//third_party/pyftpdlib/",
      "//third_party/pywebsocket/",
      "//third_party/tlslite/",
      "//third_party/zlib/google/test/data/",
      "//tools/metrics/histograms/enums.xml",
      "//ui/webui/resources/js/",
      "$root_out_dir/pyproto/google/",
      "$root_out_dir/test_case.html",
      "$root_out_dir/test_case.html.mock-http-headers",
      "$root_out_dir/test_page.css",
      "$root_out_dir/test_page.css.mock-http-headers",
      "$root_out_dir/ui_test.pak",
    ]
    if (is_linux || is_win) {
      data += [
        "$root_out_dir/chrome_100_percent.pak",
        "$root_out_dir/chrome_200_percent.pak",
        "$root_out_dir/locales/en-US.pak",
        "$root_out_dir/locales/fr.pak",
        "$root_out_dir/resources.pak",
      ]
    }
    if (is_linux) {
      data += [ "$root_out_dir/libppapi_tests.so" ]
    }

    defines = [ "HAS_OUT_OF_PROC_TEST_RUNNER" ]
    ldflags = []

    deps = [
      ":test_support",
      ":test_support_ui",
      "//chrome:packed_resources",
      "//chrome:resources",
      "//chrome:strings",
      "//chrome/browser",
      "//chrome/browser/devtools",
      "//chrome/renderer",
      "//components/resources",
      "//components/sync",
      "//components/sync:test_support_model",
      "//content/app/resources",
      "//content/test:test_support",
      "//crypto:platform",
      "//crypto:test_support",
      "//extensions/features",
      "//google_apis:test_support",
      "//mojo/edk/system",
      "//net",
      "//net:net_resources",
      "//net:test_support",
      "//skia",
      "//testing/gmock",
      "//testing/gtest",
      "//third_party/hunspell",
      "//third_party/icu",
      "//third_party/libpng",
      "//third_party/zlib",
      "//ui/base:test_support",
      "//ui/resources:ui_test_pak",
      "//ui/web_dialogs:test_support",
    ]

    if (include_js_tests) {
      deps += [ "//chrome/test/data/webui:interactive_ui_tests_js_webui" ]
    }

    # Runtime dependencies
    data_deps += [
      "//ppapi:ppapi_tests",
      "//third_party/mesa:osmesa",
    ]

    if (use_aura) {
      sources += [ "../browser/ui/views/drag_and_drop_interactive_uitest.cc" ]
    } else {
      sources -= [
        "base/interactive_test_utils_aura.cc",
        "base/interactive_test_utils_aura.h",
      ]
    }

    if (toolkit_views) {
      sources += [
        "../browser/ui/views/menu_controller_interactive_uitest.cc",
        "../browser/ui/views/menu_item_view_interactive_uitest.cc",
        "../browser/ui/views/menu_model_adapter_test.cc",
        "../browser/ui/views/menu_test_base.cc",
        "../browser/ui/views/menu_test_base.h",
        "../browser/ui/views/menu_view_drag_and_drop_test.cc",
        "../browser/ui/views/passwords/manage_passwords_bubble_view_interactive_uitest.cc",
        "../browser/ui/views/status_icons/status_tray_state_changer_interactive_uitest_win.cc",
        "//ui/views/corewm/desktop_capture_controller_unittest.cc",
        "//ui/views/widget/desktop_aura/desktop_window_tree_host_x11_interactive_uitest.cc",
        "//ui/views/widget/desktop_aura/x11_topmost_window_finder_interactive_uitest.cc",
        "//ui/views/widget/widget_interactive_uitest.cc",
        "base/view_event_test_base.cc",
        "base/view_event_test_base.h",
      ]
      deps += [
        "//ui/views",
        "//ui/views:test_support",
        "//ui/views/controls/webview:test_support",
      ]
      if (!is_mac || mac_views_browser) {
        # TODO(tapted): Move these to chrome_interactive_ui_test_views_sources
        # when the corresponding files are moved in chrome_browser_ui.gypi
        # (i.e. out of chrome_browser_ui_views_non_mac_sources).
        sources += [
          "../browser/ui/views/bookmarks/bookmark_bar_view_test.cc",
          "../browser/ui/views/bookmarks/bookmark_bar_view_test_helper.h",
          "../browser/ui/views/certificate_selector_browsertest.cc",
          "../browser/ui/views/constrained_window_views_browsertest.cc",
          "../browser/ui/views/exclusive_access_bubble_views_interactive_uitest.cc",
          "../browser/ui/views/extensions/extension_dialog_interactive_uitest.cc",
          "../browser/ui/views/find_bar_views_interactive_uitest.cc",
          "../browser/ui/views/frame/browser_view_focus_uitest.cc",
          "../browser/ui/views/frame/browser_view_interactive_uitest.cc",
          "../browser/ui/views/fullscreen_control/fullscreen_control_view_interactive_uitest.cc",
          "../browser/ui/views/keyboard_access_browsertest.cc",
          "../browser/ui/views/location_bar/location_icon_view_interactive_uitest.cc",
          "../browser/ui/views/location_bar/star_view_browsertest.cc",
          "../browser/ui/views/omnibox/omnibox_view_views_browsertest.cc",
          "../browser/ui/views/passwords/manage_passwords_icon_view_interactive_uitest.cc",
          "../browser/ui/views/ssl_client_certificate_selector_browsertest.cc",
          "../browser/ui/views/tabs/tab_drag_controller_interactive_uitest.cc",
          "../browser/ui/views/tabs/tab_drag_controller_interactive_uitest.h",
          "../browser/ui/views/toolbar/toolbar_action_view_interactive_uitest.cc",
          "../browser/ui/views/toolbar/toolbar_button_interactive_uitest.cc",
          "../browser/ui/views/toolbar/toolbar_view_interactive_uitest.cc",
          "../browser/ui/views/translate/translate_bubble_test_utils_views.cc",
          "base/interactive_test_utils_views.cc",
        ]
      }
      if (is_linux) {
        if (!is_chromeos) {
          # Desktop linux.
          sources -= [
            # TODO(port): This times out. Attempts have been made to fix the
            # individual failures, but each time I disable a test from these
            # suites, it seems like one or another starts timing out too.
            "../browser/ui/views/keyboard_access_browsertest.cc",
          ]
          if (use_gtk) {
            sources += [ "../browser/ui/libgtkui/select_file_dialog_interactive_uitest.cc" ]
            deps += [ "//build/config/linux/gtk" ]
          }
        }
      }
      if (is_chromeos || !use_x11) {
        sources -= [
          "//ui/views/widget/desktop_aura/desktop_window_tree_host_x11_interactive_uitest.cc",
          "//ui/views/widget/desktop_aura/x11_topmost_window_finder_interactive_uitest.cc",
        ]
      }
      if (use_aura) {
        sources +=
            [ "//ui/views/widget/native_widget_aura_interactive_uitest.cc" ]
      }
      if (use_aura || is_mac) {
        deps += [ "//ui/touch_selection" ]
      }
    }

    if (is_chromeos) {
      sources += [
        "../../ash/accelerators/accelerator_interactive_uitest_chromeos.cc",
        "../browser/chromeos/accessibility/accessibility_highlight_manager_interactive_uitest.cc",
        "../browser/chromeos/accessibility/magnification_controller_browsertest.cc",
        "../browser/chromeos/accessibility/select_to_speak_browsertest.cc",
        "../browser/chromeos/accessibility/spoken_feedback_browsertest.cc",
        "../browser/chromeos/accessibility/sticky_keys_browsertest.cc",
        "../browser/chromeos/input_method/textinput_browsertest.cc",
        "../browser/chromeos/input_method/textinput_surroundingtext_browsertest.cc",
        "../browser/chromeos/input_method/textinput_test_helper.cc",
        "../browser/chromeos/input_method/textinput_test_helper.h",
        "../browser/chromeos/login/eula_browsertest.cc",
        "../browser/chromeos/login/lock/screen_locker_browsertest.cc",
        "../browser/chromeos/login/lock/screen_locker_tester.cc",
        "../browser/chromeos/login/lock/screen_locker_tester.h",
        "../browser/chromeos/login/login_browsertest.cc",
        "../browser/chromeos/login/login_manager_test.cc",
        "../browser/chromeos/login/login_manager_test.h",
        "../browser/chromeos/login/login_ui_browsertest.cc",
        "../browser/chromeos/login/mixin_based_browser_test.cc",
        "../browser/chromeos/login/mixin_based_browser_test.h",
        "../browser/chromeos/login/oobe_browsertest.cc",
        "../browser/chromeos/login/screenshot_testing/SkDiffPixelsMetric.h",
        "../browser/chromeos/login/screenshot_testing/SkDiffPixelsMetric_cpu.cpp",
        "../browser/chromeos/login/screenshot_testing/SkImageDiffer.cpp",
        "../browser/chromeos/login/screenshot_testing/SkImageDiffer.h",
        "../browser/chromeos/login/screenshot_testing/SkPMetric.cpp",
        "../browser/chromeos/login/screenshot_testing/SkPMetric.h",
        "../browser/chromeos/login/screenshot_testing/SkPMetricUtil_gen.h",
        "../browser/chromeos/login/screenshot_testing/login_screen_areas.h",
        "../browser/chromeos/login/screenshot_testing/screenshot_tester.cc",
        "../browser/chromeos/login/screenshot_testing/screenshot_tester.h",
        "../browser/chromeos/login/screenshot_testing/screenshot_testing_mixin.cc",
        "../browser/chromeos/login/screenshot_testing/screenshot_testing_mixin.h",
        "../browser/chromeos/login/test/https_forwarder.cc",
        "../browser/chromeos/login/test/https_forwarder.h",
        "../browser/chromeos/login/test/oobe_base_test.cc",
        "../browser/chromeos/login/test/oobe_base_test.h",
        "../browser/chromeos/login/users/wallpaper/wallpaper_manager_browsertest.cc",
        "../browser/chromeos/login/users/wallpaper/wallpaper_manager_test_utils.cc",
        "../browser/chromeos/login/users/wallpaper/wallpaper_manager_test_utils.h",
        "../browser/notifications/login_state_notification_blocker_chromeos_browsertest.cc",
        "../browser/ui/webui/chromeos/login/oobe_display_chooser_browsertest.cc",
        "data/chromeos/service_login.html",
      ]
      deps += [
        "//ash/resources",
        "//chrome/browser/media/router:test_support",
        "//chromeos",
        "//mojo/edk/system",
        "//ui/app_list/presenter:test_support",
      ]

      data += [
        "//chrome/browser/chromeos/login/test/https_forwarder.py",
        "//google_apis/test/",
        "$root_out_dir/resources/chromeos/",
      ]

      data_deps += [ "//ui/keyboard:resources" ]

      if (enable_nacl) {
        data_deps += [
          "//components/nacl/loader:nacl_helper",
          "//ppapi/native_client:irt",
        ]

        if (enable_nacl_nonsfi) {
          data_deps += [ "//components/nacl/loader:helper_nonsfi" ]
        }
      }
    } else {  # ! is_chromeos
      # Non-ChromeOS notifications tests (ChromeOS does not use cross-platform
      # panels).
      sources += [
        "../browser/notifications/notification_interactive_uitest.cc",
        "../browser/notifications/notification_interactive_uitest_mac.mm",
        "../browser/notifications/notification_interactive_uitest_support.cc",
        "../browser/notifications/notification_interactive_uitest_support.h",
        "../browser/notifications/platform_notification_service_interactive_uitest.cc",
      ]
    }

    if (is_win) {
      sources += [
        "../browser/downgrade/user_data_downgrade_browsertest.cc",
        "../browser/ui/views/touch_events_interactive_uitest_win.cc",
        "//ui/resources/cursors/aliasb.cur",
        "//ui/resources/cursors/cell.cur",
        "//ui/resources/cursors/col_resize.cur",
        "//ui/resources/cursors/copy.cur",
        "//ui/resources/cursors/none.cur",
        "//ui/resources/cursors/row_resize.cur",
        "//ui/resources/cursors/vertical_text.cur",
        "//ui/resources/cursors/zoom_in.cur",
        "//ui/resources/cursors/zoom_out.cur",
        "data/resource.rc",
      ]
      deps += [
        "//chrome:other_version",
        "//chrome/app:chrome_dll_resources",
        "//chrome/install_static:install_static_util",
        "//third_party/isimpledom",
        "//third_party/wtl",
        "//ui/resources",
      ]

      configs -= [ "//build/config/win:default_incremental_linking" ]
      configs +=
          [ "//build/config/win:default_large_module_incremental_linking" ]

      libs = [ "oleacc.lib" ]
    }

    if (toolkit_views && is_win) {
      sources += [ "//ui/views/accessibility/ax_system_caret_win_interactive_uitest.cc" ]
    }

    if (is_mac) {
      data_deps += [
        "//chrome",
        "//chrome:chrome_framework",
      ]

      # The browser window can be views or Cocoa on Mac. Test accordingly.
      if (mac_views_browser) {
        # Aura depended tests.
        sources -= [ "../browser/ui/views/bookmarks/bookmark_bar_view_test.cc" ]
      } else {
        sources += [
          "../browser/ui/cocoa/extensions/browser_action_button_interactive_uitest.mm",
          "../browser/ui/cocoa/translate/translate_bubble_test_utils_cocoa.mm",
          "base/interactive_test_utils_cocoa.mm",
        ]
      }
    }

    if (use_x11) {
      configs += [ "//build/config/linux:xtst" ]
    }

    if (enable_app_list) {
      sources +=
          [ "../browser/ui/app_list/app_list_service_interactive_uitest.cc" ]
    }

    if (enable_extensions) {
      # TODO(rockot) bug 505926: The chrome_extensions_interactive_uitests
      # target should be deleted and this line removed. See the
      # chrome_extensions_interactive_uitests target for more.
      deps += [ "//extensions:chrome_extensions_interactive_uitests" ]
    }

    if (use_ash) {
      sources += [
        "../browser/ui/ash/app_list/app_list_interactive_uitest.cc",
        "../browser/ui/views/ash/tab_scrubber_browsertest.cc",
        "../browser/ui/window_sizer/window_sizer_ash_uitest.cc",
        "//ash/drag_drop/drag_drop_interactive_uitest.cc",
        "//ash/wm/native_cursor_manager_ash_interactive_uitest.cc",
      ]
      sources -= [
        # Use only the _chromeos version on Ash / Chrome OS.
        "base/view_event_test_platform_part_default.cc",
      ]
      deps += [ "//ash:interactive_ui_test_support" ]
    }

    if (is_android) {
      sources -= [
        # Android does not use the message center-based Notification system.
        "../browser/notifications/message_center_notifications_browsertest.cc",

        # TODO(peter): Enable the Notification browser tests.
        "../browser/notifications/notification_interactive_uitest.cc",
        "../browser/notifications/platform_notification_service_interactive_uitest.cc",
      ]
    }

    if (!use_aura || is_chromeos) {
      sources -= [ "//ui/views/corewm/desktop_capture_controller_unittest.cc" ]
    }
  }

  if (enable_app_list && use_ash) {
    static_library("test_support_applist_ash") {
      defines = []
      testonly = true

      sources = [
        "../browser/ui/ash/app_list/test/app_list_service_ash_test_api.cc",
        "../browser/ui/ash/app_list/test/app_list_service_ash_test_api.h",
      ]
      deps = [
        "//chrome/browser/ui",
        "//ui/app_list/presenter:test_support",
      ]
    }
  }

  static_library("sync_integration_test_support") {
    testonly = true
    sources = [
      "../browser/sync/test/integration/apps_helper.cc",
      "../browser/sync/test/integration/apps_helper.h",
      "../browser/sync/test/integration/autofill_helper.cc",
      "../browser/sync/test/integration/autofill_helper.h",
      "../browser/sync/test/integration/await_match_status_change_checker.cc",
      "../browser/sync/test/integration/await_match_status_change_checker.h",
      "../browser/sync/test/integration/bookmarks_helper.cc",
      "../browser/sync/test/integration/bookmarks_helper.h",
      "../browser/sync/test/integration/dictionary_helper.cc",
      "../browser/sync/test/integration/dictionary_helper.h",
      "../browser/sync/test/integration/dictionary_load_observer.cc",
      "../browser/sync/test/integration/dictionary_load_observer.h",
      "../browser/sync/test/integration/extension_settings_helper.cc",
      "../browser/sync/test/integration/extension_settings_helper.h",
      "../browser/sync/test/integration/extensions_helper.cc",
      "../browser/sync/test/integration/extensions_helper.h",
      "../browser/sync/test/integration/fake_server_invalidation_service.cc",
      "../browser/sync/test/integration/fake_server_invalidation_service.h",
      "../browser/sync/test/integration/fake_server_match_status_checker.cc",
      "../browser/sync/test/integration/fake_server_match_status_checker.h",
      "../browser/sync/test/integration/migration_waiter.cc",
      "../browser/sync/test/integration/migration_waiter.h",
      "../browser/sync/test/integration/migration_watcher.cc",
      "../browser/sync/test/integration/migration_watcher.h",
      "../browser/sync/test/integration/multi_client_status_change_checker.cc",
      "../browser/sync/test/integration/multi_client_status_change_checker.h",
      "../browser/sync/test/integration/p2p_invalidation_forwarder.cc",
      "../browser/sync/test/integration/p2p_invalidation_forwarder.h",
      "../browser/sync/test/integration/p2p_sync_refresher.cc",
      "../browser/sync/test/integration/p2p_sync_refresher.h",
      "../browser/sync/test/integration/passwords_helper.cc",
      "../browser/sync/test/integration/passwords_helper.h",
      "../browser/sync/test/integration/preferences_helper.cc",
      "../browser/sync/test/integration/preferences_helper.h",
      "../browser/sync/test/integration/printers_helper.cc",
      "../browser/sync/test/integration/printers_helper.h",
      "../browser/sync/test/integration/profile_sync_service_harness.cc",
      "../browser/sync/test/integration/profile_sync_service_harness.h",
      "../browser/sync/test/integration/quiesce_status_change_checker.cc",
      "../browser/sync/test/integration/quiesce_status_change_checker.h",
      "../browser/sync/test/integration/retry_verifier.cc",
      "../browser/sync/test/integration/retry_verifier.h",
      "../browser/sync/test/integration/search_engines_helper.cc",
      "../browser/sync/test/integration/search_engines_helper.h",
      "../browser/sync/test/integration/session_hierarchy_match_checker.cc",
      "../browser/sync/test/integration/session_hierarchy_match_checker.h",
      "../browser/sync/test/integration/sessions_helper.cc",
      "../browser/sync/test/integration/sessions_helper.h",
      "../browser/sync/test/integration/single_client_status_change_checker.cc",
      "../browser/sync/test/integration/single_client_status_change_checker.h",
      "../browser/sync/test/integration/status_change_checker.cc",
      "../browser/sync/test/integration/status_change_checker.h",
      "../browser/sync/test/integration/sync_app_helper.cc",
      "../browser/sync/test/integration/sync_app_helper.h",
      "../browser/sync/test/integration/sync_app_list_helper.cc",
      "../browser/sync/test/integration/sync_app_list_helper.h",
      "../browser/sync/test/integration/sync_arc_package_helper.cc",
      "../browser/sync/test/integration/sync_arc_package_helper.h",
      "../browser/sync/test/integration/sync_datatype_helper.cc",
      "../browser/sync/test/integration/sync_datatype_helper.h",
      "../browser/sync/test/integration/sync_extension_helper.cc",
      "../browser/sync/test/integration/sync_extension_helper.h",
      "../browser/sync/test/integration/sync_extension_installer.cc",
      "../browser/sync/test/integration/sync_extension_installer.h",
      "../browser/sync/test/integration/sync_integration_test_util.cc",
      "../browser/sync/test/integration/sync_integration_test_util.h",
      "../browser/sync/test/integration/sync_test.cc",
      "../browser/sync/test/integration/sync_test.h",
      "../browser/sync/test/integration/themes_helper.cc",
      "../browser/sync/test/integration/themes_helper.h",
      "../browser/sync/test/integration/typed_urls_helper.cc",
      "../browser/sync/test/integration/typed_urls_helper.h",
      "../browser/sync/test/integration/updated_progress_marker_checker.cc",
      "../browser/sync/test/integration/updated_progress_marker_checker.h",
      "../browser/sync/test/integration/wifi_credentials_helper.cc",
      "../browser/sync/test/integration/wifi_credentials_helper.h",
      "../browser/sync/test/integration/wifi_credentials_helper_chromeos.cc",
      "../browser/sync/test/integration/wifi_credentials_helper_chromeos.h",
    ]
    public_deps = [
      "//chrome/browser",
    ]
    deps = [
      ":test_support",
      "//base",
      "//components/invalidation/impl",
      "//components/invalidation/impl:test_support",
      "//components/sync",
      "//components/sync:test_support_fake_server",
      "//components/sync:test_support_model",
      "//components/sync:test_support_testserver",
      "//content/test:test_support",
      "//net",
      "//skia",
    ]

    if (is_mac) {
      sources -= [
        "../browser/sync/test/integration/dictionary_helper.cc",
        "../browser/sync/test/integration/dictionary_helper.h",
        "../browser/sync/test/integration/dictionary_load_observer.cc",
        "../browser/sync/test/integration/dictionary_load_observer.h",
      ]
    }
    if (enable_app_list) {
      deps += [ "//ui/app_list:test_support" ]
    } else {
      sources -= [
        "../browser/sync/test/integration/sync_app_list_helper.cc",
        "../browser/sync/test/integration/sync_app_list_helper.h",
      ]
    }
    if (!is_chromeos) {
      sources -= [
        "../browser/sync/test/integration/printers_helper.cc",
        "../browser/sync/test/integration/printers_helper.h",
        "../browser/sync/test/integration/sync_arc_package_helper.cc",
        "../browser/sync/test/integration/sync_arc_package_helper.h",
        "../browser/sync/test/integration/wifi_credentials_helper.cc",
        "../browser/sync/test/integration/wifi_credentials_helper.h",
      ]
    }
    if (is_chromeos) {
      deps += [
        "//components/arc:arc_test_support",
        "//components/user_manager:test_support",
      ]
    }
  }
<<<<<<< HEAD
=======

  group("telemetry_unittests") {
    testonly = true
    deps = [
      "//tools/perf/chrome_telemetry_build:telemetry_chrome_test",
    ]

    data = [
      "//tools/perf/run_telemetry_tests",

      # For isolate contract.
      "//testing/scripts/common.py",
      "//testing/xvfb.py",
      "//testing/scripts/run_telemetry_as_googletest.py",
    ]

    if (enable_package_mash_services) {
      deps += [ "//chrome:chrome_test" ]
      data_deps = [
        "//chrome:chrome_test",
      ]
    }
  }

  group("telemetry_gpu_unittests_run") {
    testonly = true
    deps = [
      ":telemetry_gpu_unittests",
    ]
  }

  group("telemetry_gpu_unittests") {
    deps = [
      "//third_party/catapult/telemetry:telemetry_test_support",
    ]
    data = [
      # TODO(kbr): refactor the telemetry dependencies more cleanly.
      "//content/test/gpu/",
      "//content/test/data/gpu/",

      # For GpuProcess.video
      "//content/test/data/media/bear.ogv",

      # For webgl_conformance_expectations_unittest
      "//third_party/webgl/src/sdk/tests/",

      # For resolve the imports in content/test/gpu/run_gpu_test.py
      "//tools/perf/core/",
      "//tools/perf/chrome_telemetry_build/",

      # From telemetry_gpu_unittests.isolate
      "//third_party/pylint/",
      "//third_party/logilab/",
      "//testing/scripts/common.py",
      "//testing/xvfb.py",
      "//testing/scripts/run_telemetry_as_googletest.py",
    ]
  }
>>>>>>> e6430e57
}

static_library("browser_tests_runner") {
  testonly = true
  sources = []

  deps = [
    ":test_support",
  ]

  if (is_chromeos && enable_package_mash_services) {
    sources += [
      "base/browser_tests_main_chromeos.cc",
      "base/mash_browser_tests_main.cc",
      "base/mash_browser_tests_main.h",
      "base/mojo_test_connector.cc",
      "base/mojo_test_connector.h",
    ]

    deps += [
      "//chrome/app/mash:embedded_services",
      "//mash/session/public/interfaces:constants",
      "//services/service_manager/background:lib",
    ]

    data_deps = [
      ":mash_browser_tests_catalog_copy",
      ":mus_browser_tests_catalog_copy",
      "//mash/session",
    ]
  } else {
    sources += [ "base/browser_tests_main.cc" ]
  }
}

test("browser_tests") {
  sources = [
    # TODO(jbudorick): Move tests here from other lists as Android support is
    # implemented. See crbug.com/611756
  ]

  configs += [ "//build/config:precompiled_headers" ]

  deps = [
    ":browser_tests_runner",
    ":test_support",
    "//base",
    "//components/spellcheck:build_features",
    "//components/sync:test_support_model",
    "//extensions/features",
    "//media:media_features",
    "//ppapi/features",
    "//printing/features",
    "//rlz/features",
    "//third_party/WebKit/public:features",
  ]

  data_deps = [
    "//testing/buildbot/filters:browser_tests_filters",
  ]

  data = []

  defines = [ "HAS_OUT_OF_PROC_TEST_RUNNER" ]

  if (is_win) {
    data += [ "$root_out_dir/chrome_200_percent.pak" ]
    deps += [ "//chrome/app:chrome_dll_resources" ]
  }
  if (is_chromeos) {
    data += [
      # TODO(GYP): figure out which of these things are
      # actually needed and also which should be pulled in via
      # data or data_deps and through which dependencies.
      "//chrome/browser/chromeos/login/test/https_forwarder.py",
      "//chrome/browser/resources/chromeos/wallpaper_manager/",
      "//chromeos/test/data/",
      "//components/chrome_apps/webstore_widget/cws_widget/",
      "//ui/file_manager/file_manager/",
      "//ui/file_manager/gallery/",
      "//ui/file_manager/image_loader/",
      "//ui/file_manager/integration_tests/",
      "//third_party/analytics/",
      "//third_party/polymer/v1_0/components-chromium/polymer/",
      "$root_gen_dir/ui/login/login_resources.pak",
      "$root_out_dir/chromevox_test_data/",
      "$root_out_dir/content_shell.pak",
      "$root_out_dir/locales/",
      "$root_out_dir/resources/chromeos/",
    ]

    data_deps += [
      # Needed for --run-in-mash, which triggers launching chrome.
      "//chrome",
      "//ui/keyboard:resources",
    ]

    if (enable_nacl) {
      data_deps += [
        "//components/nacl/loader:nacl_helper",
        "//ppapi/native_client:irt",
      ]
    }

    deps += [ "//chrome/browser/chromeos:test_support" ]
  }

  # TODO(jbudorick): In progress. See crbug.com/611756
  if (is_android) {
    deps += [
      "//chrome/android:app_hooks_java",
      "//chrome/android:chrome_java",
      "//v8:v8_external_startup_data_assets",
    ]

    enable_multidex = true
  } else {  # Not Android.
    sources += [
      # The list of sources which is only used by chrome browser tests on
      # desktop platforms.
      "../../apps/app_restore_service_browsertest.cc",
      "../../apps/load_and_launch_browsertest.cc",
      "../app/chrome_version.rc.version",
      "../browser/accessibility/browser_accessibility_state_browsertest.cc",
      "../browser/app_controller_mac_browsertest.mm",
      "../browser/apps/app_browsertest.cc",
      "../browser/apps/app_shim/app_shim_host_manager_browsertest_mac.mm",
      "../browser/apps/app_shim/test/app_shim_host_manager_test_api_mac.cc",
      "../browser/apps/app_shim/test/app_shim_host_manager_test_api_mac.h",
      "../browser/apps/app_speech_recognition_browsertest.cc",
      "../browser/apps/app_url_redirector_browsertest.cc",
      "../browser/apps/app_window_browsertest.cc",
      "../browser/apps/event_page_browsertest.cc",
      "../browser/apps/guest_view/app_view_browsertest.cc",
      "../browser/apps/guest_view/extension_view/extension_view_browsertest.cc",
      "../browser/apps/guest_view/web_view_browsertest.cc",
      "../browser/apps/service_worker_browsertest.cc",
      "../browser/autocomplete/autocomplete_browsertest.cc",
      "../browser/autofill/autofill_browsertest.cc",
      "../browser/autofill/autofill_server_browsertest.cc",
      "../browser/autofill/content_autofill_driver_browsertest.cc",
      "../browser/autofill/form_structure_browsertest.cc",
      "../browser/banners/app_banner_manager_browsertest.cc",
      "../browser/bitmap_fetcher/bitmap_fetcher_browsertest.cc",
      "../browser/browser_encoding_browsertest.cc",
      "../browser/browsing_data/autofill_counter_browsertest.cc",
      "../browser/browsing_data/browsing_data_cache_storage_helper_browsertest.cc",
      "../browser/browsing_data/browsing_data_database_helper_browsertest.cc",
      "../browser/browsing_data/browsing_data_helper_browsertest.h",
      "../browser/browsing_data/browsing_data_indexed_db_helper_browsertest.cc",
      "../browser/browsing_data/browsing_data_local_storage_helper_browsertest.cc",
      "../browser/browsing_data/browsing_data_remover_browsertest.cc",
      "../browser/browsing_data/cache_counter_browsertest.cc",
      "../browser/browsing_data/conditional_cache_counting_helper_browsertest.cc",
      "../browser/browsing_data/downloads_counter_browsertest.cc",
      "../browser/browsing_data/history_counter_browsertest.cc",
      "../browser/browsing_data/media_licenses_counter_browsertest.cc",
      "../browser/browsing_data/passwords_counter_browsertest.cc",
      "../browser/browsing_data/sync_aware_counter_browsertest.cc",
      "../browser/budget_service/budget_manager_browsertest.cc",
      "../browser/chrome_content_browser_client_browsertest.cc",
      "../browser/chrome_find_request_manager_browsertest.cc",
      "../browser/chrome_main_browsertest.cc",
      "../browser/chrome_navigation_browsertest.cc",
      "../browser/chrome_origin_trials_browsertest.cc",
      "../browser/chrome_plugin_browsertest.cc",
      "../browser/chrome_security_exploit_browsertest.cc",
      "../browser/chrome_service_worker_browsertest.cc",
      "../browser/chrome_site_per_process_browsertest.cc",
      "../browser/chrome_switches_browsertest.cc",
      "../browser/component_updater/component_patcher_operation_out_of_process_browsertest.cc",
      "../browser/content_settings/content_settings_browsertest.cc",
      "../browser/crash_recovery_browsertest.cc",
      "../browser/custom_handlers/protocol_handler_registry_browsertest.cc",
      "../browser/data_saver/data_saver_browsertest.cc",
      "../browser/devtools/device/adb/adb_client_socket_browsertest.cc",
      "../browser/devtools/device/adb/mock_adb_server.cc",
      "../browser/devtools/device/adb/mock_adb_server.h",
      "../browser/devtools/device/devtools_android_bridge_browsertest.cc",
      "../browser/devtools/device/port_forwarding_browsertest.cc",
      "../browser/devtools/device/usb/android_usb_browsertest.cc",
      "../browser/devtools/devtools_sanity_browsertest.cc",
      "../browser/devtools/devtools_window_testing.cc",
      "../browser/devtools/devtools_window_testing.h",
      "../browser/do_not_track_browsertest.cc",
      "../browser/dom_distiller/distillable_page_utils_browsertest.cc",
      "../browser/dom_distiller/dom_distiller_viewer_source_browsertest.cc",
      "../browser/dom_distiller/tab_utils_browsertest.cc",
      "../browser/domain_reliability/browsertest.cc",
      "../browser/download/download_browsertest.cc",
      "../browser/download/download_browsertest.h",
      "../browser/download/download_danger_prompt_browsertest.cc",
      "../browser/download/download_started_animation_browsertest.cc",
      "../browser/download/save_page_browsertest.cc",
      "../browser/fast_shutdown_browsertest.cc",
      "../browser/favicon/content_favicon_driver_browsertest.cc",
      "../browser/first_run/first_run_browsertest.cc",
      "../browser/first_run/try_chrome_dialog_view_browsertest.cc",
      "../browser/gcm/fake_gcm_profile_service.cc",
      "../browser/gcm/fake_gcm_profile_service.h",
      "../browser/geolocation/access_token_store_browsertest.cc",
      "../browser/geolocation/geolocation_browsertest.cc",
      "../browser/global_keyboard_shortcuts_mac_browsertest.mm",
      "../browser/history/history_browsertest.cc",
      "../browser/history/redirect_browsertest.cc",
      "../browser/iframe_browsertest.cc",
      "../browser/image_decoder_browsertest.cc",
      "../browser/importer/edge_importer_browsertest_win.cc",
      "../browser/importer/firefox_importer_browsertest.cc",
      "../browser/importer/ie_importer_browsertest_win.cc",
      "../browser/importer/importer_unittest_utils.cc",
      "../browser/importer/importer_unittest_utils.h",
      "../browser/infobars/infobars_browsertest.cc",
      "../browser/installable/installable_manager_browsertest.cc",
      "../browser/interstitials/security_interstitial_page_test_utils.cc",
      "../browser/interstitials/security_interstitial_page_test_utils.h",
      "../browser/invalidation/profile_invalidation_provider_factory_browsertest.cc",
      "../browser/io_thread_browsertest.cc",
      "../browser/lifetime/browser_close_manager_browsertest.cc",
      "../browser/loader/chrome_resource_dispatcher_host_delegate_browsertest.cc",
      "../browser/loadtimes_extension_bindings_browsertest.cc",
      "../browser/locale_tests_browsertest.cc",
      "../browser/media/defer_background_media_browsertest.cc",
      "../browser/media/encrypted_media_browsertest.cc",
      "../browser/media/encrypted_media_supported_types_browsertest.cc",
      "../browser/media/media_browsertest.cc",
      "../browser/media/media_browsertest.h",
      "../browser/media/test_license_server.cc",
      "../browser/media/test_license_server.h",
      "../browser/media/test_license_server_config.h",
      "../browser/media/webrtc/media_stream_devices_controller_browsertest.cc",
      "../browser/media/webrtc/media_stream_infobar_browsertest.cc",
      "../browser/media/webrtc/test_stats_dictionary.cc",
      "../browser/media/webrtc/test_stats_dictionary.h",
      "../browser/media/webrtc/test_stats_dictionary_unittest.cc",
      "../browser/media/webrtc/webrtc_apprtc_browsertest.cc",
      "../browser/media/webrtc/webrtc_audio_quality_browsertest.cc",
      "../browser/media/webrtc/webrtc_browsertest.cc",
      "../browser/media/webrtc/webrtc_browsertest_audio.cc",
      "../browser/media/webrtc/webrtc_browsertest_audio.h",
      "../browser/media/webrtc/webrtc_browsertest_base.cc",
      "../browser/media/webrtc/webrtc_browsertest_base.h",
      "../browser/media/webrtc/webrtc_browsertest_common.cc",
      "../browser/media/webrtc/webrtc_browsertest_common.h",
      "../browser/media/webrtc/webrtc_browsertest_perf.cc",
      "../browser/media/webrtc/webrtc_browsertest_perf.h",
      "../browser/media/webrtc/webrtc_disable_encryption_flag_browsertest.cc",
      "../browser/media/webrtc/webrtc_getmediadevices_browsertest.cc",
      "../browser/media/webrtc/webrtc_internals_perf_browsertest.cc",
      "../browser/media/webrtc/webrtc_rtp_browsertest.cc",
      "../browser/media/webrtc/webrtc_simulcast_browsertest.cc",
      "../browser/media/webrtc/webrtc_stats_perf_browsertest.cc",
      "../browser/media/webrtc/webrtc_video_quality_browsertest.cc",
      "../browser/media/webrtc/webrtc_webcam_browsertest.cc",
      "../browser/media/wv_test_license_server_config.cc",
      "../browser/media/wv_test_license_server_config.h",
      "../browser/media_galleries/fileapi/iapps_finder_impl_win_browsertest.cc",
      "../browser/media_galleries/fileapi/media_file_validator_browsertest.cc",
      "../browser/media_galleries/media_galleries_dialog_controller_mock.cc",
      "../browser/media_galleries/media_galleries_dialog_controller_mock.h",
      "../browser/metrics/metrics_memory_details_browsertest.cc",
      "../browser/metrics/metrics_service_browsertest.cc",
      "../browser/metrics/process_memory_metrics_emitter_browsertest.cc",
      "../browser/metrics/startup_metrics_browsertest.cc",
      "../browser/metrics/tab_reactivation_tracker_browsertest.cc",
      "../browser/metrics/ukm_browsertest.cc",
      "../browser/net/chrome_network_delegate_browsertest.cc",
      "../browser/net/cookie_policy_browsertest.cc",
      "../browser/net/dns_probe_browsertest.cc",
      "../browser/net/errorpage_browsertest.cc",
      "../browser/net/ftp_browsertest.cc",
      "../browser/net/load_timing_browsertest.cc",
      "../browser/net/nqe/ui_network_quality_estimator_service_browsertest.cc",
      "../browser/net/nqe/ui_network_quality_estimator_service_test_util.cc",
      "../browser/net/nqe/ui_network_quality_estimator_service_test_util.h",
      "../browser/net/nss_context_chromeos_browsertest.cc",
      "../browser/net/predictor_browsertest.cc",
      "../browser/net/proxy_browsertest.cc",
      "../browser/net/sdch_browsertest.cc",
      "../browser/net/system_network_context_manager_browsertest.cc",
      "../browser/net/websocket_browsertest.cc",
      "../browser/ntp_snippets/content_suggestions_service_factory_browsertest.cc",
      "../browser/ntp_tiles/ntp_tiles_browsertest.cc",
      "../browser/page_load_metrics/observers/ads_page_load_metrics_observer_browsertest.cc",
      "../browser/page_load_metrics/observers/https_engagement_metrics/https_engagement_page_load_metrics_observer_browsertest.cc",
      "../browser/page_load_metrics/observers/multi_tab_loading_page_load_metrics_observer_browsertest.cc",
      "../browser/page_load_metrics/page_load_metrics_browsertest.cc",
      "../browser/password_manager/credential_manager_browsertest.cc",
      "../browser/password_manager/password_manager_browsertest.cc",
      "../browser/pdf/pdf_extension_test.cc",
      "../browser/pdf/pdf_extension_test_util.cc",
      "../browser/pdf/pdf_extension_test_util.h",
      "../browser/permissions/permission_request_manager_browsertest.cc",
      "../browser/permissions/permissions_browsertest.cc",
      "../browser/permissions/permissions_browsertest.h",
      "../browser/plugins/flash_permission_browsertest.cc",
      "../browser/plugins/plugin_power_saver_browsertest.cc",
      "../browser/policy/cloud/cloud_policy_browsertest.cc",
      "../browser/policy/cloud/cloud_policy_manager_browsertest.cc",
      "../browser/policy/cloud/cloud_policy_test_utils.cc",
      "../browser/policy/cloud/cloud_policy_test_utils.h",
      "../browser/policy/cloud/component_cloud_policy_browsertest.cc",
      "../browser/policy/cloud/device_management_service_browsertest.cc",
      "../browser/policy/cloud/test_request_interceptor.cc",
      "../browser/policy/cloud/test_request_interceptor.h",
      "../browser/policy/policy_browsertest.cc",
      "../browser/policy/policy_network_browsertest.cc",
      "../browser/policy/policy_prefs_browsertest.cc",
      "../browser/policy/policy_startup_browsertest.cc",
      "../browser/predictors/loading_test_util.cc",
      "../browser/predictors/loading_test_util.h",
      "../browser/predictors/resource_prefetch_predictor_browsertest.cc",
      "../browser/prefetch/prefetch_browsertest.cc",
      "../browser/prefs/pref_functional_browsertest.cc",
      "../browser/prefs/pref_service_browsertest.cc",
      "../browser/prefs/synced_pref_change_registrar_browsertest.cc",
      "../browser/prefs/tracked/pref_hash_browsertest.cc",
      "../browser/prerender/prerender_browsertest.cc",
      "../browser/prerender/prerender_nostate_prefetch_browsertest.cc",
      "../browser/prerender/prerender_test_utils.cc",
      "../browser/prerender/prerender_test_utils.h",
      "../browser/previews/previews_service_browser_test.cc",
      "../browser/printing/cloud_print/test/cloud_print_policy_browsertest.cc",
      "../browser/printing/cloud_print/test/cloud_print_proxy_process_browsertest.cc",
      "../browser/printing/print_browsertest.cc",
      "../browser/printing/print_preview_dialog_controller_browsertest.cc",
      "../browser/printing/print_preview_pdf_generated_browsertest.cc",
      "../browser/process_singleton_browsertest.cc",
      "../browser/profile_resetter/profile_resetter_browsertest.cc",
      "../browser/profiles/host_zoom_map_browsertest.cc",
      "../browser/profiles/profile_browsertest.cc",
      "../browser/profiles/profile_list_desktop_browsertest.cc",
      "../browser/profiles/profile_manager_browsertest.cc",
      "../browser/profiles/profile_window_browsertest.cc",
      "../browser/push_messaging/push_messaging_browsertest.cc",
      "../browser/referrer_policy_browsertest.cc",
      "../browser/renderer_context_menu/mock_render_view_context_menu.cc",
      "../browser/renderer_context_menu/mock_render_view_context_menu.h",
      "../browser/renderer_context_menu/render_view_context_menu_browsertest.cc",
      "../browser/renderer_context_menu/render_view_context_menu_browsertest_util.cc",
      "../browser/renderer_context_menu/render_view_context_menu_browsertest_util.h",
      "../browser/renderer_context_menu/render_view_context_menu_test_util.cc",
      "../browser/renderer_context_menu/render_view_context_menu_test_util.h",
      "../browser/renderer_context_menu/spelling_menu_observer_browsertest.cc",
      "../browser/renderer_host/render_process_host_chrome_browsertest.cc",
      "../browser/repost_form_warning_browsertest.cc",
      "../browser/resource_coordinator/resource_coordinator_render_process_probe_browsertest.cc",
      "../browser/resource_coordinator/tab_manager_browsertest.cc",
      "../browser/resource_coordinator/tab_manager_observer_browsertest.cc",
      "../browser/safe_browsing/chrome_cleaner/reporter_runner_browsertest_win.cc",
      "../browser/safe_json_parser_browsertest.cc",
      "../browser/search/hotword_installer_browsertest.cc",
      "../browser/search/suggestions/image_fetcher_impl_browsertest.cc",
      "../browser/search_engines/template_url_scraper_browsertest.cc",
      "../browser/service_process/service_process_control_browsertest.cc",
      "../browser/sessions/better_session_restore_browsertest.cc",
      "../browser/sessions/persistent_tab_restore_service_browsertest.cc",
      "../browser/sessions/session_restore_browsertest.cc",
      "../browser/sessions/session_restore_browsertest_chromeos.cc",
      "../browser/sessions/tab_restore_browsertest.cc",
      "../browser/site_details_browsertest.cc",

      # If this list is used on Android in the future, these browser/speech/*
      # files will probably not be applicable.
      "../browser/speech/extension_api/tts_extension_apitest.cc",
      "../browser/speech/speech_recognition_browsertest.cc",
      "../browser/spellchecker/spellcheck_service_browsertest.cc",
      "../browser/ssl/cert_verifier_browser_test.cc",
      "../browser/ssl/cert_verifier_browser_test.h",
      "../browser/ssl/certificate_reporting_test_utils.cc",
      "../browser/ssl/certificate_reporting_test_utils.h",
      "../browser/ssl/chrome_expect_ct_reporter_browser_tests.cc",
      "../browser/ssl/chrome_ssl_host_state_delegate_test.cc",
      "../browser/ssl/security_state_tab_helper_browser_tests.cc",
      "../browser/ssl/ssl_browser_tests.cc",
      "../browser/ssl/ssl_client_certificate_selector_test.cc",
      "../browser/ssl/ssl_client_certificate_selector_test.h",
      "../browser/storage/durable_storage_browsertest.cc",
      "../browser/subresource_filter/subresource_filter_browsertest.cc",
      "../browser/subresource_filter/test_ruleset_publisher.cc",
      "../browser/subresource_filter/test_ruleset_publisher.h",
      "../browser/sync_file_system/mock_local_change_processor.cc",
      "../browser/sync_file_system/mock_local_change_processor.h",
      "../browser/sync_file_system/mock_remote_file_sync_service.cc",
      "../browser/sync_file_system/mock_remote_file_sync_service.h",
      "../browser/tab_contents/navigation_metrics_recorder_browsertest.cc",
      "../browser/tab_contents/view_source_browsertest.cc",
      "../browser/task_manager/mock_web_contents_task_manager.cc",
      "../browser/task_manager/mock_web_contents_task_manager.h",
      "../browser/task_manager/providers/web_contents/background_contents_tag_browsertest.cc",
      "../browser/task_manager/providers/web_contents/devtools_tag_browsertest.cc",
      "../browser/task_manager/providers/web_contents/extension_tag_browsertest.cc",
      "../browser/task_manager/providers/web_contents/subframe_task_browsertest.cc",
      "../browser/task_manager/providers/web_contents/tab_contents_tag_browsertest.cc",
      "../browser/task_manager/task_manager_browsertest.cc",
      "../browser/task_manager/task_manager_browsertest_util.cc",
      "../browser/task_manager/task_manager_browsertest_util.h",
      "../browser/task_manager/task_manager_tester.cc",
      "../browser/task_manager/task_manager_tester.h",
      "../browser/themes/theme_service_browsertest.cc",
      "../browser/tracing/chrome_tracing_delegate_browsertest.cc",
      "../browser/translate/translate_browsertest.cc",
      "../browser/translate/translate_manager_browsertest.cc",
      "../browser/ui/ask_google_for_suggestions_dialog_browsertest.cc",
      "../browser/ui/autofill/card_unmask_prompt_view_browsertest.cc",
      "../browser/ui/autofill/card_unmask_prompt_view_tester.h",
      "../browser/ui/autofill/password_generation_popup_view_browsertest.cc",
      "../browser/ui/autofill/password_generation_popup_view_tester.h",
      "../browser/ui/bookmarks/bookmark_browsertest.cc",
      "../browser/ui/browser_browsertest.cc",
      "../browser/ui/browser_command_controller_browsertest.cc",
      "../browser/ui/browser_navigator_browsertest.cc",
      "../browser/ui/browser_navigator_browsertest.h",
      "../browser/ui/browser_navigator_browsertest_chromeos.cc",
      "../browser/ui/browser_tabrestore_browsertest.cc",
      "../browser/ui/collected_cookies_browsertest.cc",
      "../browser/ui/content_settings/content_setting_bubble_model_browsertest.cc",
      "../browser/ui/content_settings/content_setting_image_model_browsertest.cc",
      "../browser/ui/exclusive_access/fullscreen_controller_browsertest.cc",
      "../browser/ui/extensions/extension_installed_bubble_browsertest.cc",
      "../browser/ui/extensions/extension_message_bubble_browsertest.cc",
      "../browser/ui/extensions/extension_message_bubble_browsertest.h",
      "../browser/ui/extensions/hosted_app_browsertest.cc",
      "../browser/ui/find_bar/find_bar_host_browsertest.cc",
      "../browser/ui/javascript_dialogs/javascript_dialog_browsertest.cc",
      "../browser/ui/location_bar/location_bar_browsertest.cc",
      "../browser/ui/login/login_handler_browsertest.cc",
      "../browser/ui/native_window_tracker_browsertest.cc",
      "../browser/ui/passwords/manage_passwords_test.cc",
      "../browser/ui/permission_bubble/mock_permission_prompt.cc",
      "../browser/ui/permission_bubble/mock_permission_prompt.h",
      "../browser/ui/permission_bubble/mock_permission_prompt_factory.cc",
      "../browser/ui/permission_bubble/mock_permission_prompt_factory.h",
      "../browser/ui/permission_bubble/permission_bubble_browser_test_util.cc",
      "../browser/ui/permission_bubble/permission_bubble_browser_test_util.h",
      "../browser/ui/prefs/prefs_tab_helper_browsertest.cc",
      "../browser/ui/profile_error_browsertest.cc",
      "../browser/ui/search/instant_test_base.cc",
      "../browser/ui/search/instant_test_base.h",
      "../browser/ui/search/instant_test_utils.cc",
      "../browser/ui/search/instant_test_utils.h",
      "../browser/ui/search/local_ntp_browsertest.cc",
      "../browser/ui/search/new_tab_page_interceptor_browsertest.cc",
      "../browser/ui/search_engines/search_engine_tab_helper_browsertest.cc",
      "../browser/ui/settings_window_manager_browsertest.cc",
      "../browser/ui/startup/startup_browser_creator_browsertest.cc",
      "../browser/ui/startup/startup_browser_creator_corrupt_profiles_browsertest_win.cc",
      "../browser/ui/startup/startup_browser_creator_triggered_reset_browsertest_win.cc",
      "../browser/ui/sync/one_click_signin_links_delegate_impl_browsertest.cc",
      "../browser/ui/sync/profile_signin_confirmation_helper_browsertest.cc",
      "../browser/ui/tab_modal_confirm_dialog_browsertest.cc",
      "../browser/ui/tab_modal_confirm_dialog_browsertest.h",
      "../browser/ui/test/browser_dialog_browsertest.cc",
      "../browser/ui/test/test_browser_dialog.cc",
      "../browser/ui/test/test_browser_dialog.h",
      "../browser/ui/toolbar/browser_actions_bar_browsertest.cc",
      "../browser/ui/toolbar/browser_actions_bar_browsertest.h",
      "../browser/ui/toolbar/component_toolbar_actions_browsertest.cc",
      "../browser/ui/toolbar/mock_component_toolbar_actions_factory.cc",
      "../browser/ui/toolbar/mock_component_toolbar_actions_factory.h",
      "../browser/ui/update_chrome_dialog_browsertest.cc",
      "../browser/ui/views/apps/app_info_dialog/app_info_dialog_views_browsertest.cc",
      "../browser/ui/views/chrome_cleaner_dialog_browsertest_win.cc",
      "../browser/ui/views/extensions/chooser_dialog_view_browsertest.cc",
      "../browser/ui/views/hung_renderer_view_browsertest.cc",
      "../browser/ui/webui/bookmarks_ui_browsertest.cc",
      "../browser/ui/webui/chrome_url_data_manager_browsertest.cc",
      "../browser/ui/webui/chromeos/bluetooth_pairing_ui_browsertest-inl.h",
      "../browser/ui/webui/constrained_web_dialog_ui_browsertest.cc",
      "../browser/ui/webui/extensions/extension_settings_browsertest.cc",
      "../browser/ui/webui/extensions/extension_settings_browsertest.h",
      "../browser/ui/webui/identity_internals_ui_browsertest.cc",
      "../browser/ui/webui/identity_internals_ui_browsertest.h",
      "../browser/ui/webui/inspect_ui_browsertest.cc",
      "../browser/ui/webui/interstitials/interstitial_ui_browsertest.cc",
      "../browser/ui/webui/log_web_ui_url_browsertest.cc",
      "../browser/ui/webui/md_bookmarks/md_bookmarks_browsertest.cc",
      "../browser/ui/webui/md_bookmarks/md_bookmarks_browsertest.h",
      "../browser/ui/webui/media_router/media_router_dialog_controller_impl_browsertest.cc",
      "../browser/ui/webui/net_internals/net_internals_ui_browsertest.cc",
      "../browser/ui/webui/net_internals/net_internals_ui_browsertest.h",
      "../browser/ui/webui/ntp/new_tab_ui_browsertest.cc",
      "../browser/ui/webui/password_manager_internals/password_manager_internals_ui_browsertest.cc",
      "../browser/ui/webui/policy_ui_browsertest.cc",
      "../browser/ui/webui/prefs_internals_browsertest.cc",
      "../browser/ui/webui/print_preview/print_preview_ui_browsertest.cc",
      "../browser/ui/webui/profile_helper_browsertest.cc",
      "../browser/ui/webui/set_as_default_browser_ui_browsertest_win.cc",
      "../browser/ui/webui/settings/md_settings_ui_browsertest.cc",
      "../browser/ui/webui/signin/inline_login_ui_browsertest.cc",
      "../browser/ui/webui/signin/user_manager_ui_browsertest.cc",
      "../browser/ui/webui/task_scheduler_internals/task_scheduler_internals_ui_browsertest.cc",
      "../browser/ui/webui/webui_browsertest.cc",
      "../browser/ui/webui/webui_webview_browsertest.cc",
      "../browser/ui/zoom/zoom_controller_browsertest.cc",
      "../browser/unload_browsertest.cc",
      "../browser/usb/usb_browsertest.cc",
      "../browser/web_bluetooth_browsertest.cc",
      "../common/mac/app_mode_chrome_locator_browsertest.mm",
      "../common/mac/mock_launchd.cc",
      "../common/mac/mock_launchd.h",
      "../common/time_format_browsertest.cc",
      "../profiling/profiling_browsertest.cc",
      "../renderer/autofill/autofill_renderer_browsertest.cc",
      "../renderer/autofill/fake_content_password_manager_driver.cc",
      "../renderer/autofill/fake_content_password_manager_driver.h",
      "../renderer/autofill/fake_password_manager_client.cc",
      "../renderer/autofill/fake_password_manager_client.h",
      "../renderer/autofill/form_autocomplete_browsertest.cc",
      "../renderer/autofill/form_autofill_browsertest.cc",
      "../renderer/autofill/form_classifier_browsertest.cc",
      "../renderer/autofill/page_click_tracker_browsertest.cc",
      "../renderer/autofill/password_autofill_agent_browsertest.cc",
      "../renderer/autofill/password_generation_agent_browsertest.cc",
      "../renderer/autofill/password_generation_test_utils.cc",
      "../renderer/autofill/password_generation_test_utils.h",
      "../renderer/chrome_content_renderer_client_browsertest.cc",
      "../renderer/chrome_render_frame_observer_browsertest.cc",
      "../renderer/content_settings_observer_browsertest.cc",
      "../renderer/media/cast_session_browsertest.cc",
      "../renderer/translate/translate_helper_browsertest.cc",
      "../renderer/translate/translate_script_browsertest.cc",
      "base/chrome_render_view_test.cc",
      "base/chrome_render_view_test.h",
      "base/in_process_browser_test_browsertest.cc",
      "base/test_chrome_web_ui_controller_factory_browsertest.cc",
      "base/tracing_browsertest.cc",
      "base/web_ui_browser_test_browsertest.cc",
      "data/webui/async_gen.cc",
      "data/webui/async_gen.h",
      "data/webui/certificate_viewer_ui_test-inl.h",
      "data/webui/chrome_send_browsertest.cc",
      "data/webui/chrome_send_browsertest.h",
      "data/webui/history_ui_browsertest.cc",
      "data/webui/history_ui_browsertest.h",
      "data/webui/ntp4_browsertest.cc",
      "data/webui/ntp4_browsertest.h",
      "data/webui/webui_resource_browsertest.cc",
      "gpu/webgl_infobar_browsertest.cc",
      "ppapi/ppapi_browsertest.cc",
      "ppapi/ppapi_filechooser_browsertest.cc",
    ]

    deps += [
      ":sync_integration_test_support",
      ":test_support_ui",
      "//base:i18n",
      "//base/test:test_support",
      "//chrome:browser_tests_pak",
      "//chrome:packed_resources",
      "//chrome:resources",
      "//chrome:strings",
      "//chrome/browser",
      "//chrome/renderer",
      "//chrome/test/media_router:media_router_browsertests",
      "//components/autofill/content/browser:risk_proto",
      "//components/autofill/content/renderer:test_support",
      "//components/captive_portal:test_support",
      "//components/dom_distiller/content/browser",
      "//components/dom_distiller/content/renderer",
      "//components/dom_distiller/core:test_support",
      "//components/policy:chrome_settings_proto",
      "//components/resources",
      "//components/safe_browsing_db:test_database_manager",
      "//components/strings",
      "//components/sync",
      "//components/translate/core/common",
      "//content/public/common:features",
      "//content/test:test_support",
      "//crypto:platform",
      "//crypto:test_support",
      "//device/base:mocks",
      "//device/bluetooth:mocks",
      "//device/serial:test_support",
      "//device/usb:test_support",
      "//google_apis:test_support",
      "//media",
      "//media/base:test_support",
      "//media/cast:test_support",
      "//mojo/common:common_base",
      "//net",
      "//net:test_support",
      "//sdch",
      "//services/service_manager/public/cpp",
      "//skia",
      "//testing/gmock",
      "//testing/gtest",
      "//testing/perf",
      "//third_party/cacheinvalidation",
      "//third_party/icu",
      "//third_party/leveldatabase",
      "//third_party/webrtc/modules/desktop_capture",
      "//third_party/webrtc_overrides",
      "//third_party/widevine/cdm:headers",
      "//ui/accessibility:test_support",
      "//ui/base:test_support",
      "//ui/compositor:test_support",
      "//ui/resources",
      "//ui/web_dialogs:test_support",
      "//v8",
    ]

    if (include_js_tests) {
      deps += [ "//chrome/test/data/webui:browser_tests_js_webui" ]
    }

    # Runtime dependencies
    data_deps += [
      "//ppapi:ppapi_tests",
      "//ppapi:power_saver_test_plugin",
      "//third_party/mesa:osmesa",
      "//third_party/widevine/cdm:widevine_test_license_server",
    ]

    if (enable_remoting) {
      data_deps += [
        "//remoting/webapp:browser_test_resources",
        "//remoting/webapp:unit_tests",
      ]
    }
    data += [
      "data/",
      "//chrome/browser/policy/test/asn1der.py",
      "//chrome/browser/policy/test/policy_testserver.py",
      "//chrome/common/extensions/docs/examples/apps/calculator/",
      "//chrome/third_party/mock4js/",
      "//components/test/data/payments/",
      "//components/test/data/update_client/",
      "//content/test/data/",
      "//google_apis/test/",
      "//media/test/data/",
      "//net/tools/testserver/",
      "//ppapi/tests/test_case.html",
      "//ppapi/tests/test_case.html.mock-http-headers",
      "//ppapi/tests/test_page.css",
      "//ppapi/tests/test_page.css.mock-http-headers",
      "//testing/test_env.py",
      "//third_party/accessibility-audit/axs_testing.js",
      "//third_party/chaijs/chai.js",
      "//third_party/mocha/mocha.js",
      "//third_party/polymer/v1_0/components-chromium/iron-test-helpers/mock-interactions.js",
      "//third_party/pyftpdlib/",
      "//third_party/pywebsocket/",
      "//third_party/simplejson/",
      "//third_party/tlslite/",
      "//ui/webui/resources/js/",
      "$root_out_dir/pyproto/",
      "$root_out_dir/browser_tests.pak",
      "$root_out_dir/remoting/unittests/",
      "$root_out_dir/test_case.html",
      "$root_out_dir/test_case.html.mock-http-headers",
      "$root_out_dir/test_page.css",
      "$root_out_dir/test_page.css.mock-http-headers",
      "$root_out_dir/test_url_loader_data/",
    ]

    if (!is_mac) {
      data += [
        "$root_out_dir/locales/",
        "$root_out_dir/chrome_100_percent.pak",
        "$root_out_dir/chrome_200_percent.pak",
        "$root_out_dir/resources.pak",
      ]
    }

    if (enable_captive_portal_detection) {
      sources +=
          [ "../browser/ssl/captive_portal_blocking_page_browsertest.cc" ]
    }
    if (enable_dice_support) {
      sources += [ "../browser/signin/dice_browsertest.cc" ]
    }
    if (!enable_one_click_signin) {
      sources -= [ "../browser/ui/sync/one_click_signin_links_delegate_impl_browsertest.cc" ]
    }
    if (!enable_oop_heap_profiling) {
      sources -= [ "../profiling/profiling_browsertest.cc" ]
    }
    if (enable_nacl) {
      sources += [
        "../browser/extensions/extension_nacl_browsertest.cc",
        "../browser/nacl_host/test/gdb_debug_stub_browsertest.cc",
        "nacl/nacl_browsertest.cc",
        "nacl/nacl_browsertest_uma.cc",
        "nacl/nacl_browsertest_util.cc",
        "nacl/nacl_browsertest_util.h",
        "nacl/pnacl_header_test.cc",
        "nacl/pnacl_header_test.h",
      ]
      deps += [ "//components/nacl/renderer/plugin:nacl_trusted_plugin" ]

      data_deps += [
        "//chrome/test/data/nacl",
        "//ppapi/native_client:irt",
        "//ppapi:ppapi_nacl_tests_all",
        "//ppapi/tests/extensions",
      ]
      if (is_chromeos) {
        sources += [
          "../browser/ui/views/extensions/request_file_system_dialog_browsertest.cc",
          "//third_party/liblouis/nacl_wrapper/liblouis_wrapper_browsertest.cc",
        ]
        deps += [ "//chrome/browser/chromeos" ]
        data_deps += [ "//third_party/liblouis:liblouis_test_data" ]
      } else if (is_linux || is_win) {
        sources += [
          "../browser/ui/views/ime/ime_warning_bubble_browsertest.cc",
          "../browser/ui/views/ime/ime_window_browsertest.cc",
        ]
      }

      if (is_win || is_linux) {
        sources += [ "../browser/nacl_host/test/nacl_gdb_browsertest.cc" ]
        data_deps += [ "//chrome/browser/nacl_host/test:mock_nacl_gdb" ]
      }
      if (is_win) {
        # TODO(halyavin) NaCl on Windows can't open debug stub socket in
        # browser process as needed by this test. See http://crbug.com/157312.
        sources -= [ "../browser/nacl_host/test/gdb_debug_stub_browsertest.cc" ]
        configs -= [ "//build/config/win:default_incremental_linking" ]
        configs +=
            [ "//build/config/win:default_large_module_incremental_linking" ]
      }
      if (is_linux) {
        data_deps += [ "//components/nacl/loader:nacl_helper" ]

        if (enable_nacl_nonsfi) {
          data_deps += [ "//components/nacl/loader:helper_nonsfi" ]
        }
      }
    }

    if (enable_extensions) {
      sources += [
        "../browser/apps/app_browsertest_util.cc",
        "../browser/apps/app_browsertest_util.h",
        "../browser/extensions/active_tab_apitest.cc",
        "../browser/extensions/activity_log/activity_log_browsertest.cc",
        "../browser/extensions/alert_apitest.cc",
        "../browser/extensions/all_urls_apitest.cc",
        "../browser/extensions/api/activity_log_private/activity_log_private_apitest.cc",
        "../browser/extensions/api/autofill_private/autofill_private_apitest.cc",
        "../browser/extensions/api/automation/automation_apitest.cc",
        "../browser/extensions/api/autotest_private/autotest_private_apitest.cc",
        "../browser/extensions/api/bluetooth_low_energy/bluetooth_low_energy_apitest_chromeos.cc",
        "../browser/extensions/api/bookmark_manager_private/bookmark_manager_private_apitest.cc",
        "../browser/extensions/api/bookmarks/bookmark_apitest.cc",
        "../browser/extensions/api/braille_display_private/braille_display_private_apitest.cc",
        "../browser/extensions/api/braille_display_private/mock_braille_controller.cc",
        "../browser/extensions/api/braille_display_private/mock_braille_controller.h",
        "../browser/extensions/api/browser/browser_apitest.cc",
        "../browser/extensions/api/browsing_data/browsing_data_test.cc",
        "../browser/extensions/api/cast_streaming/cast_streaming_apitest.cc",
        "../browser/extensions/api/cloud_print_private/cloud_print_private_apitest.cc",
        "../browser/extensions/api/command_line_private/command_line_private_apitest.cc",
        "../browser/extensions/api/commands/command_service_browsertest.cc",
        "../browser/extensions/api/content_settings/content_settings_apitest.cc",
        "../browser/extensions/api/context_menus/context_menu_apitest.cc",
        "../browser/extensions/api/cookies/cookies_apitest.cc",
        "../browser/extensions/api/debugger/debugger_apitest.cc",
        "../browser/extensions/api/debugger/debugger_extension_apitest.cc",
        "../browser/extensions/api/declarative/declarative_apitest.cc",
        "../browser/extensions/api/declarative_content/declarative_content_apitest.cc",
        "../browser/extensions/api/declarative_content/request_content_script_apitest.cc",
        "../browser/extensions/api/declarative_content/set_icon_apitest.cc",
        "../browser/extensions/api/desktop_capture/desktop_capture_apitest.cc",
        "../browser/extensions/api/developer_private/developer_private_apitest.cc",
        "../browser/extensions/api/dial/dial_apitest.cc",
        "../browser/extensions/api/downloads/downloads_api_browsertest.cc",
        "../browser/extensions/api/enterprise_device_attributes/enterprise_device_attributes_apitest.cc",
        "../browser/extensions/api/enterprise_platform_keys/enterprise_platform_keys_apitest_nss.cc",
        "../browser/extensions/api/extension_action/browser_action_apitest.cc",
        "../browser/extensions/api/extension_action/browser_action_browsertest.cc",
        "../browser/extensions/api/extension_action/page_action_apitest.cc",
        "../browser/extensions/api/feedback_private/feedback_browsertest.cc",
        "../browser/extensions/api/feedback_private/feedback_private_apitest.cc",
        "../browser/extensions/api/file_system/file_system_apitest.cc",
        "../browser/extensions/api/file_system/file_system_apitest_chromeos.cc",
        "../browser/extensions/api/font_settings/font_settings_apitest.cc",
        "../browser/extensions/api/gcm/gcm_apitest.cc",
        "../browser/extensions/api/history/history_apitest.cc",
        "../browser/extensions/api/i18n/i18n_apitest.cc",
        "../browser/extensions/api/identity/identity_apitest.cc",
        "../browser/extensions/api/idltest/idltest_apitest.cc",
        "../browser/extensions/api/image_writer_private/image_writer_private_apitest.cc",
        "../browser/extensions/api/image_writer_private/test_utils.cc",
        "../browser/extensions/api/image_writer_private/test_utils.h",
        "../browser/extensions/api/inline_install_private/inline_install_private_apitest.cc",
        "../browser/extensions/api/input_ime/input_ime_apitest_chromeos.cc",
        "../browser/extensions/api/instance_id/instance_id_apitest.cc",
        "../browser/extensions/api/management/management_api_browsertest.cc",
        "../browser/extensions/api/management/management_apitest.cc",
        "../browser/extensions/api/management/management_browsertest.cc",
        "../browser/extensions/api/media_galleries/media_galleries_apitest.cc",
        "../browser/extensions/api/media_galleries/media_galleries_watch_apitest.cc",
        "../browser/extensions/api/messaging/native_messaging_apitest.cc",
        "../browser/extensions/api/metrics_private/metrics_apitest.cc",
        "../browser/extensions/api/module/module_apitest.cc",
        "../browser/extensions/api/music_manager_private/music_manager_private_browsertest.cc",
        "../browser/extensions/api/networking_config_chromeos_apitest_chromeos.cc",
        "../browser/extensions/api/omnibox/omnibox_api_browsertest.cc",
        "../browser/extensions/api/page_capture/page_capture_apitest.cc",
        "../browser/extensions/api/passwords_private/passwords_private_apitest.cc",
        "../browser/extensions/api/permissions/permissions_apitest.cc",
        "../browser/extensions/api/platform_keys/platform_keys_apitest_nss.cc",
        "../browser/extensions/api/preference/preference_apitest.cc",
        "../browser/extensions/api/processes/processes_apitest.cc",
        "../browser/extensions/api/proxy/proxy_apitest.cc",
        "../browser/extensions/api/resources_private/resources_private_apitest.cc",
        "../browser/extensions/api/screenlock_private/screenlock_private_apitest.cc",
        "../browser/extensions/api/sessions/sessions_apitest.cc",
        "../browser/extensions/api/settings_overrides/settings_overrides_browsertest.cc",
        "../browser/extensions/api/settings_private/settings_private_apitest.cc",
        "../browser/extensions/api/socket/socket_apitest.cc",
        "../browser/extensions/api/storage/settings_apitest.cc",
        "../browser/extensions/api/streams_private/streams_private_apitest.cc",
        "../browser/extensions/api/sync_file_system/sync_file_system_apitest.cc",
        "../browser/extensions/api/sync_file_system/sync_file_system_browsertest.cc",
        "../browser/extensions/api/system_indicator/system_indicator_apitest.cc",
        "../browser/extensions/api/system_private/system_private_apitest.cc",
        "../browser/extensions/api/tab_capture/tab_capture_apitest.cc",
        "../browser/extensions/api/tabs/tabs_test.cc",
        "../browser/extensions/api/terminal/terminal_private_apitest.cc",
        "../browser/extensions/api/test/apitest_apitest.cc",
        "../browser/extensions/api/top_sites/top_sites_apitest.cc",
        "../browser/extensions/api/web_navigation/web_navigation_apitest.cc",
        "../browser/extensions/api/web_request/web_request_apitest.cc",
        "../browser/extensions/api/webrtc_audio_private/webrtc_audio_private_browsertest.cc",
        "../browser/extensions/api/webrtc_from_web_accessible_resource_browsertest.cc",
        "../browser/extensions/api/webrtc_logging_private/webrtc_event_log_apitest.cc",
        "../browser/extensions/api/webrtc_logging_private/webrtc_logging_private_apitest.cc",
        "../browser/extensions/api/webstore_private/webstore_private_apitest.cc",
        "../browser/extensions/api_binding_perf_browsertest.cc",
        "../browser/extensions/app_background_page_apitest.cc",
        "../browser/extensions/app_process_apitest.cc",
        "../browser/extensions/app_window_overrides_browsertest.cc",
        "../browser/extensions/background_app_browsertest.cc",
        "../browser/extensions/background_page_apitest.cc",
        "../browser/extensions/background_scripts_apitest.cc",
        "../browser/extensions/background_xhr_browsertest.cc",
        "../browser/extensions/bookmark_app_helper_browsertest.cc",
        "../browser/extensions/browsertest_util.cc",
        "../browser/extensions/browsertest_util.h",
        "../browser/extensions/browsertest_util_browsertest.cc",
        "../browser/extensions/chrome_app_api_browsertest.cc",
        "../browser/extensions/chrome_theme_url_browsertest.cc",
        "../browser/extensions/chrome_ui_overrides_browsertest.cc",
        "../browser/extensions/content_capabilities_browsertest.cc",
        "../browser/extensions/content_script_apitest.cc",
        "../browser/extensions/content_security_policy_apitest.cc",
        "../browser/extensions/content_verifier_browsertest.cc",
        "../browser/extensions/crazy_extension_browsertest.cc",
        "../browser/extensions/cross_origin_xhr_apitest.cc",
        "../browser/extensions/crx_installer_browsertest.cc",
        "../browser/extensions/docs/examples/apps/calculator_browsertest.cc",
        "../browser/extensions/error_console/error_console_browsertest.cc",
        "../browser/extensions/events_apitest.cc",
        "../browser/extensions/execute_script_apitest.cc",
        "../browser/extensions/extension_action_runner_browsertest.cc",
        "../browser/extensions/extension_apitest.cc",
        "../browser/extensions/extension_apitest.h",
        "../browser/extensions/extension_bindings_apitest.cc",
        "../browser/extensions/extension_browsertest.cc",
        "../browser/extensions/extension_browsertest.h",
        "../browser/extensions/extension_context_menu_browsertest.cc",
        "../browser/extensions/extension_disabled_ui_browsertest.cc",
        "../browser/extensions/extension_dom_clipboard_apitest.cc",
        "../browser/extensions/extension_fileapi_apitest.cc",
        "../browser/extensions/extension_function_test_utils.cc",
        "../browser/extensions/extension_function_test_utils.h",
        "../browser/extensions/extension_functional_browsertest.cc",
        "../browser/extensions/extension_geolocation_apitest.cc",
        "../browser/extensions/extension_get_views_apitest.cc",
        "../browser/extensions/extension_icon_source_apitest.cc",
        "../browser/extensions/extension_incognito_apitest.cc",
        "../browser/extensions/extension_install_prompt_browsertest.cc",
        "../browser/extensions/extension_install_prompt_test_helper.cc",
        "../browser/extensions/extension_install_prompt_test_helper.h",
        "../browser/extensions/extension_install_ui_browsertest.cc",
        "../browser/extensions/extension_javascript_url_apitest.cc",
        "../browser/extensions/extension_loading_browsertest.cc",
        "../browser/extensions/extension_management_test_util.cc",
        "../browser/extensions/extension_management_test_util.h",
        "../browser/extensions/extension_messages_apitest.cc",
        "../browser/extensions/extension_override_apitest.cc",
        "../browser/extensions/extension_request_limiting_throttle_browsertest.cc",
        "../browser/extensions/extension_resource_request_policy_apitest.cc",
        "../browser/extensions/extension_startup_browsertest.cc",
        "../browser/extensions/extension_storage_apitest.cc",
        "../browser/extensions/extension_storage_monitor_browsertest.cc",
        "../browser/extensions/extension_tab_util_browsertest.cc",
        "../browser/extensions/extension_tabs_apitest.cc",
        "../browser/extensions/extension_unload_browsertest.cc",
        "../browser/extensions/extension_url_rewrite_browsertest.cc",
        "../browser/extensions/extension_view_host_factory_browsertest.cc",
        "../browser/extensions/extension_websocket_apitest.cc",
        "../browser/extensions/extension_webui_apitest.cc",
        "../browser/extensions/extension_with_management_policy_apitest.cc",
        "../browser/extensions/extension_with_management_policy_apitest.h",
        "../browser/extensions/external_install_error_browsertest.cc",
        "../browser/extensions/fetch_apitest.cc",
        "../browser/extensions/gpu_browsertest.cc",
        "../browser/extensions/hotword_browsertest.cc",
        "../browser/extensions/isolated_app_browsertest.cc",
        "../browser/extensions/lazy_background_page_apitest.cc",
        "../browser/extensions/lazy_background_page_test_util.h",
        "../browser/extensions/mutation_observers_apitest.cc",
        "../browser/extensions/native_bindings_apitest.cc",
        "../browser/extensions/navigation_observer_browsertest.cc",
        "../browser/extensions/options_page_apitest.cc",
        "../browser/extensions/page_action_browsertest.cc",
        "../browser/extensions/process_management_browsertest.cc",
        "../browser/extensions/process_manager_browsertest.cc",
        "../browser/extensions/renderer_initialization_browsertest.cc",
        "../browser/extensions/sandboxed_pages_apitest.cc",
        "../browser/extensions/service_worker_apitest.cc",
        "../browser/extensions/shared_module_apitest.cc",
        "../browser/extensions/startup_helper_browsertest.cc",
        "../browser/extensions/stubs_apitest.cc",
        "../browser/extensions/subscribe_page_action_browsertest.cc",
        "../browser/extensions/updater/extension_cache_fake.cc",
        "../browser/extensions/updater/extension_cache_fake.h",
        "../browser/extensions/view_extension_source_browsertest.cc",
        "../browser/extensions/wake_event_page_apitest.cc",
        "../browser/extensions/web_contents_browsertest.cc",
        "../browser/extensions/webstore_inline_installer_browsertest.cc",
        "../browser/extensions/webstore_installer_browsertest.cc",
        "../browser/extensions/webstore_installer_test.cc",
        "../browser/extensions/webstore_installer_test.h",
        "../browser/extensions/webstore_reinstaller_browsertest.cc",
        "../browser/extensions/webstore_startup_installer_browsertest.cc",
        "../browser/extensions/window_open_apitest.cc",
        "../browser/safe_browsing/chrome_cleaner/settings_resetter_browsertest_win.cc",
        "../browser/safe_browsing/settings_reset_prompt/default_settings_fetcher_browsertest.cc",
        "../browser/safe_browsing/settings_reset_prompt/settings_reset_dependency_browsertest_win.cc",
        "../browser/safe_browsing/settings_reset_prompt/settings_reset_prompt_model_browsertest_win.cc",
        "../browser/safe_browsing/settings_reset_prompt/settings_reset_prompt_test_utils.cc",
        "../browser/safe_browsing/settings_reset_prompt/settings_reset_prompt_test_utils.h",
      ]

      deps += [
        "//chrome/common/extensions/api",
        "//components/guest_view/browser:test_support",

        # TODO(rockot) bug 505926: The chrome_extensions_browsertests target
        # should be deleted and this line removed. See the
        # chrome_extensions_browsertests target for more.
        "//extensions:chrome_extensions_browsertests",
        "//extensions/common/api",
      ]
    }

    if (use_ash) {
      sources += [
        "../browser/ui/ash/accelerator_commands_browsertest.cc",
        "../browser/ui/ash/accelerator_controller_browsertest.cc",
        "../browser/ui/ash/app_list/app_list_controller_ash_browsertest.cc",
        "../browser/ui/ash/chrome_new_window_client_browsertest.cc",
        "../browser/ui/ash/keyboard_controller_browsertest.cc",
        "../browser/ui/ash/keyboard_end_to_end_browsertest.cc",
        "../browser/ui/ash/launcher/chrome_launcher_controller_browsertest.cc",
        "../browser/ui/ash/multi_user/multi_user_window_manager_test.cc",
        "../browser/ui/ash/multi_user/multi_user_window_manager_test.h",
        "../browser/ui/ash/networking_config_delegate_chromeos_browsertest.cc",
        "../browser/ui/ash/shelf_browsertest.cc",
        "../browser/ui/ash/system_tray_client_browsertest.cc",
        "../browser/ui/ash/system_tray_delegate_chromeos_browsertest_chromeos.cc",
        "../browser/ui/ash/system_tray_tray_cast_browsertest_media_router_chromeos.cc",
        "../browser/ui/ash/volume_controller_browsertest.cc",
        "../browser/ui/sort_windows_by_z_index_browsertest.cc",
        "../browser/ui/views/apps/chrome_native_app_window_views_aura_ash_browsertest.cc",
        "../browser/ui/views/frame/browser_non_client_frame_view_ash_browsertest.cc",
      ]
      deps += [
        "//ash:test_support_with_content",
        "//ui/keyboard:test_support",
      ]

      if (enable_app_list) {
        deps += [ ":test_support_applist_ash" ]
      }
    }
    if (use_aura) {
      sources += [
        "../browser/ui/aura/accessibility/automation_manager_aura_browsertest.cc",
        "../browser/ui/test/test_app_window_icon_observer.cc",
        "../browser/ui/test/test_app_window_icon_observer.h",
      ]
    }
    if (use_aura || toolkit_views) {
      deps += [ "//ui/events:test_support" ]
    }
    if (toolkit_views) {
      sources += [
        "../browser/payments/payment_manifest_parser_host_browsertest.cc",
        "../browser/payments/site_per_process_payments_browsertest.cc",
        "../browser/ui/global_error/global_error_service_browsertest.cc",
        "../browser/ui/views/bookmarks/bookmark_editor_view_browsertest.cc",
        "../browser/ui/views/extensions/extension_message_bubble_view_browsertest.cc",
        "../browser/ui/views/external_protocol_dialog_browsertest.cc",
        "../browser/ui/views/frame/browser_non_client_frame_view_browsertest_win.cc",
        "../browser/ui/views/frame/browser_window_property_manager_browsertest_win.cc",
        "../browser/ui/views/location_bar/content_setting_bubble_dialog_browsertest.cc",
        "../browser/ui/views/passwords/manage_passwords_bubble_view_browsertest.cc",
        "../browser/ui/views/payments/contact_info_editor_view_controller_browsertest.cc",
        "../browser/ui/views/payments/credit_card_editor_view_controller_browsertest.cc",
        "../browser/ui/views/payments/cvc_unmask_view_controller_browsertest.cc",
        "../browser/ui/views/payments/empty_update_browsertest.cc",
        "../browser/ui/views/payments/error_message_view_controller_browsertest.cc",
        "../browser/ui/views/payments/modifiers_browsertest.cc",
        "../browser/ui/views/payments/order_summary_view_controller_browsertest.cc",
        "../browser/ui/views/payments/payment_method_view_controller_browsertest.cc",
        "../browser/ui/views/payments/payment_request_blob_url_browsertest.cc",
        "../browser/ui/views/payments/payment_request_browsertest.cc",
        "../browser/ui/views/payments/payment_request_browsertest_base.cc",
        "../browser/ui/views/payments/payment_request_browsertest_base.h",
        "../browser/ui/views/payments/payment_request_can_make_payment_browsertest.cc",
        "../browser/ui/views/payments/payment_request_can_make_payment_metrics_browsertest.cc",
        "../browser/ui/views/payments/payment_request_completion_status_metrics_browsertest.cc",
        "../browser/ui/views/payments/payment_request_data_url_browsertest.cc",
        "../browser/ui/views/payments/payment_request_debit_browsertest.cc",
        "../browser/ui/views/payments/payment_request_journey_logger_browsertest.cc",
        "../browser/ui/views/payments/payment_request_payment_app_browsertest.cc",
        "../browser/ui/views/payments/payment_request_payment_response_browsertest.cc",
        "../browser/ui/views/payments/payment_request_requested_information_metric_browsertest.cc",
        "../browser/ui/views/payments/payment_request_use_stats_browsertest.cc",
        "../browser/ui/views/payments/payment_sheet_view_controller_browsertest.cc",
        "../browser/ui/views/payments/profile_list_view_controller_browsertest.cc",
        "../browser/ui/views/payments/shipping_address_editor_view_controller_browsertest.cc",
        "../browser/ui/views/payments/shipping_option_view_controller_browsertest.cc",
        "../browser/ui/views/select_file_dialog_extension_browsertest.cc",
        "../browser/ui/views/sync/profile_signin_confirmation_dialog_views_browsertest.cc",
      ]
      deps += [ "//ui/views" ]
      if (!is_chromeos && (!is_mac || mac_views_browser)) {
        sources += [
          "../browser/ui/views/profiles/forced_reauthentication_dialog_view_browsertest.cc",
          "../browser/ui/views/profiles/profile_chooser_view_browsertest.cc",
        ]
      }
      if (!is_mac || mac_views_browser) {
        sources += [
          # TODO(tapted): Move these to chrome_browser_tests_views_sources when the
          # the corresponding files are moved in chrome_browser_ui.gypi (i.e. out of
          # chrome_browser_ui_views_non_mac_sources). http://crbug.com/404979.
          "../browser/ui/views/autofill/autofill_popup_base_view_browsertest.cc",
          "../browser/ui/views/autofill/autofill_popup_view_views_browsertest.cc",
          "../browser/ui/views/autofill/card_unmask_prompt_view_tester_views.cc",
          "../browser/ui/views/autofill/card_unmask_prompt_view_tester_views.h",
          "../browser/ui/views/autofill/password_generation_popup_view_tester_views.cc",
          "../browser/ui/views/autofill/password_generation_popup_view_tester_views.h",
          "../browser/ui/views/bookmarks/bookmark_bubble_sign_in_delegate_browsertest.cc",
          "../browser/ui/views/bookmarks/bookmark_bubble_view_browsertest.cc",
          "../browser/ui/views/collected_cookies_views_browsertest.cc",
          "../browser/ui/views/extensions/bookmark_override_browsertest.cc",
          "../browser/ui/views/extensions/extension_install_dialog_view_browsertest.cc",
          "../browser/ui/views/extensions/extension_message_bubble_view_browsertest_nonmac.cc",
          "../browser/ui/views/extensions/extension_uninstall_dialog_view_browsertest.cc",
          "../browser/ui/views/extensions/media_galleries_dialog_views_browsertest.cc",
          "../browser/ui/views/frame/browser_non_client_frame_view_browsertest.cc",
          "../browser/ui/views/frame/browser_view_browsertest.cc",
          "../browser/ui/views/location_bar/zoom_bubble_view_browsertest.cc",
          "../browser/ui/views/media_router/media_router_ui_browsertest.cc",
          "../browser/ui/views/page_info/page_info_bubble_view_browsertest.cc",
          "../browser/ui/views/passwords/password_dialog_view_browsertest.cc",
          "../browser/ui/views/session_crashed_bubble_view_browsertest.cc",
          "../browser/ui/views/tabs/new_tab_promo_dialog_browsertest.cc",
          "../browser/ui/views/task_manager_view_browsertest.cc",
          "../browser/ui/views/toolbar/browser_actions_container_browsertest.cc",
          "../browser/ui/views/translate/translate_bubble_view_browsertest.cc",
          "../browser/ui/views/web_dialog_view_browsertest.cc",
        ]
      }
    }

    if (is_linux && !is_component_build) {
      # Set rpath to find the CDM adapter even in a non-component build.
      configs += [ "//build/config/gcc:rpath_for_built_shared_libraries" ]
    }

    if (is_chromeos) {
      sources += [
        "../browser/apps/custom_launcher_page_browsertest_views.cc",
        "../browser/chromeos/accessibility/accessibility_manager_browsertest.cc",
        "../browser/chromeos/accessibility/magnification_manager_browsertest.cc",
        "../browser/chromeos/accessibility/speech_monitor.cc",
        "../browser/chromeos/accessibility/speech_monitor.h",
        "../browser/chromeos/accessibility/touch_exploration_controller_browsertest.cc",
        "../browser/chromeos/app_mode/arc/arc_kiosk_app_manager_browsertest.cc",
        "../browser/chromeos/app_mode/kiosk_app_manager_browsertest.cc",
        "../browser/chromeos/app_mode/kiosk_app_update_service_browsertest.cc",
        "../browser/chromeos/app_mode/kiosk_crash_restore_browsertest.cc",
        "../browser/chromeos/arc/arc_session_manager_browsertest.cc",
        "../browser/chromeos/arc/auth/arc_active_directory_enrollment_token_fetcher_browsertest.cc",
        "../browser/chromeos/arc/auth/arc_auth_service_browsertest.cc",
        "../browser/chromeos/arc/auth/arc_robot_auth_code_fetcher_browsertest.cc",
        "../browser/chromeos/arc/intent_helper/arc_settings_service_browsertest.cc",
        "../browser/chromeos/arc/user_session/arc_user_session_service_browsertest.cc",
        "../browser/chromeos/arc/voice_interaction/arc_voice_interaction_arc_home_service_browsertest.cc",
        "../browser/chromeos/attestation/attestation_policy_browsertest.cc",
        "../browser/chromeos/customization/customization_document_browsertest.cc",
        "../browser/chromeos/customization/customization_wallpaper_downloader_browsertest.cc",
        "../browser/chromeos/device/input_service_proxy_browsertest.cc",
        "../browser/chromeos/device/input_service_test_helper.cc",
        "../browser/chromeos/device/input_service_test_helper.h",
        "../browser/chromeos/display/quirks_browsertest.cc",
        "../browser/chromeos/drive/drive_integration_service_browsertest.cc",
        "../browser/chromeos/extensions/accessibility_features_apitest.cc",
        "../browser/chromeos/extensions/action_handlers/action_handlers_apitest.cc",
        "../browser/chromeos/extensions/echo_private_apitest.cc",
        "../browser/chromeos/extensions/file_manager/file_browser_handler_api_test.cc",
        "../browser/chromeos/extensions/file_manager/file_manager_private_apitest.cc",
        "../browser/chromeos/extensions/file_system_provider/file_system_provider_apitest.cc",
        "../browser/chromeos/extensions/info_private_apitest.cc",
        "../browser/chromeos/extensions/input_method_apitest_chromeos.cc",
        "../browser/chromeos/extensions/users_private/users_private_apitest.cc",
        "../browser/chromeos/extensions/virtual_keyboard_browsertest.cc",
        "../browser/chromeos/extensions/virtual_keyboard_browsertest.h",
        "../browser/chromeos/extensions/wallpaper_apitest.cc",
        "../browser/chromeos/extensions/wallpaper_manager_browsertest.cc",
        "../browser/chromeos/extensions/wallpaper_private_apitest.cc",
        "../browser/chromeos/file_manager/audio_player_browsertest.cc",
        "../browser/chromeos/file_manager/external_filesystem_apitest.cc",
        "../browser/chromeos/file_manager/file_manager_browsertest.cc",
        "../browser/chromeos/file_manager/file_manager_browsertest_base.cc",
        "../browser/chromeos/file_manager/file_manager_browsertest_base.h",
        "../browser/chromeos/file_manager/file_manager_jstest.cc",
        "../browser/chromeos/file_manager/file_manager_jstest_base.cc",
        "../browser/chromeos/file_manager/file_manager_jstest_base.h",
        "../browser/chromeos/file_manager/gallery_browsertest.cc",
        "../browser/chromeos/file_manager/gallery_jstest.cc",
        "../browser/chromeos/file_manager/image_loader_jstest.cc",
        "../browser/chromeos/file_manager/mount_test_util.cc",
        "../browser/chromeos/file_manager/mount_test_util.h",
        "../browser/chromeos/file_manager/video_player_browsertest.cc",
        "../browser/chromeos/file_manager/zip_file_creator_browsertest.cc",
        "../browser/chromeos/first_run/chromeos_first_run_browsertest.cc",
        "../browser/chromeos/first_run/drive_first_run_browsertest.cc",
        "../browser/chromeos/first_run/goodies_displayer_browsertest.cc",
        "../browser/chromeos/input_method/input_method_engine_browsertests.cc",
        "../browser/chromeos/input_method/mode_indicator_browsertest.cc",
        "../browser/chromeos/lock_screen_apps/note_taking_browsertest.cc",
        "../browser/chromeos/login/auto_launched_kiosk_browsertest.cc",
        "../browser/chromeos/login/bluetooth_host_pairing_browsertest.cc",
        "../browser/chromeos/login/crash_restore_browsertest.cc",
        "../browser/chromeos/login/demo_mode/demo_app_launcher_browsertest.cc",
        "../browser/chromeos/login/easy_unlock/bootstrap_browsertest.cc",
        "../browser/chromeos/login/enable_debugging_browsertest.cc",
        "../browser/chromeos/login/enrollment/enrollment_screen_browsertest.cc",
        "../browser/chromeos/login/enrollment/mock_auto_enrollment_check_screen.cc",
        "../browser/chromeos/login/enrollment/mock_auto_enrollment_check_screen.h",
        "../browser/chromeos/login/enterprise_enrollment_browsertest.cc",
        "../browser/chromeos/login/existing_user_controller_browsertest.cc",
        "../browser/chromeos/login/hid_detection_browsertest.cc",
        "../browser/chromeos/login/kiosk_browsertest.cc",
        "../browser/chromeos/login/lock/screen_locker_tester.cc",
        "../browser/chromeos/login/lock/screen_locker_tester.h",
        "../browser/chromeos/login/login_manager_test.cc",
        "../browser/chromeos/login/login_manager_test.h",
        "../browser/chromeos/login/login_screen_policy_browsertest.cc",
        "../browser/chromeos/login/login_ui_keyboard_browsertest.cc",
        "../browser/chromeos/login/login_utils_browsertest.cc",
        "../browser/chromeos/login/mixin_based_browser_test.cc",
        "../browser/chromeos/login/mixin_based_browser_test.h",
        "../browser/chromeos/login/oobe_localization_browsertest.cc",
        "../browser/chromeos/login/proxy_auth_dialog_browsertest.cc",
        "../browser/chromeos/login/reset_browsertest.cc",
        "../browser/chromeos/login/resource_loader_browsertest.cc",
        "../browser/chromeos/login/saml/saml_browsertest.cc",
        "../browser/chromeos/login/screens/hid_detection_screen_browsertest.cc",
        "../browser/chromeos/login/screens/mock_enable_debugging_screen.cc",
        "../browser/chromeos/login/screens/mock_enable_debugging_screen.h",
        "../browser/chromeos/login/screens/mock_eula_screen.cc",
        "../browser/chromeos/login/screens/mock_eula_screen.h",
        "../browser/chromeos/login/screens/mock_wrong_hwid_screen.cc",
        "../browser/chromeos/login/screens/mock_wrong_hwid_screen.h",
        "../browser/chromeos/login/screens/network_screen_browsertest.cc",
        "../browser/chromeos/login/screens/update_screen_browsertest.cc",
        "../browser/chromeos/login/screens/user_selection_screen_browsertest.cc",
        "../browser/chromeos/login/session/chrome_session_manager_browsertest.cc",
        "../browser/chromeos/login/session_login_browsertest.cc",
        "../browser/chromeos/login/signin/device_id_browsertest.cc",
        "../browser/chromeos/login/signin/oauth2_browsertest.cc",
        "../browser/chromeos/login/supervised/supervised_user_creation_browsertest.cc",
        "../browser/chromeos/login/supervised/supervised_user_password_browsertest.cc",
        "../browser/chromeos/login/supervised/supervised_user_test_base.cc",
        "../browser/chromeos/login/supervised/supervised_user_test_base.h",
        "../browser/chromeos/login/test/https_forwarder.cc",
        "../browser/chromeos/login/test/https_forwarder.h",
        "../browser/chromeos/login/test/oobe_base_test.cc",
        "../browser/chromeos/login/test/oobe_base_test.h",
        "../browser/chromeos/login/test/wizard_in_process_browser_test.cc",
        "../browser/chromeos/login/test/wizard_in_process_browser_test.h",
        "../browser/chromeos/login/ui/captive_portal_window_browsertest.cc",
        "../browser/chromeos/login/ui/login_feedback_browsertest.cc",
        "../browser/chromeos/login/ui/login_web_dialog_browsertest.cc",
        "../browser/chromeos/login/ui/simple_web_view_dialog_browsertest.cc",
        "../browser/chromeos/login/ui/user_adding_screen_browsertest.cc",
        "../browser/chromeos/login/users/avatar/user_image_manager_browsertest.cc",
        "../browser/chromeos/login/users/avatar/user_image_manager_test_util.cc",
        "../browser/chromeos/login/users/avatar/user_image_manager_test_util.h",
        "../browser/chromeos/login/users/wallpaper/wallpaper_manager_policy_browsertest.cc",
        "../browser/chromeos/login/users/wallpaper/wallpaper_manager_test_utils.cc",
        "../browser/chromeos/login/users/wallpaper/wallpaper_manager_test_utils.h",
        "../browser/chromeos/login/webview_login_browsertest.cc",
        "../browser/chromeos/login/wizard_controller_browsertest.cc",
        "../browser/chromeos/net/network_portal_detector_impl_browsertest.cc",
        "../browser/chromeos/options/network_config_view_browsertest.cc",
        "../browser/chromeos/policy/affiliation_test_helper.cc",
        "../browser/chromeos/policy/affiliation_test_helper.h",
        "../browser/chromeos/policy/blocking_login_browsertest.cc",
        "../browser/chromeos/policy/browser_policy_connector_chromeos_browsertest.cc",
        "../browser/chromeos/policy/device_cloud_policy_browsertest.cc",
        "../browser/chromeos/policy/device_local_account_browsertest.cc",
        "../browser/chromeos/policy/device_policy_cros_browser_test.cc",
        "../browser/chromeos/policy/device_policy_cros_browser_test.h",
        "../browser/chromeos/policy/device_quirks_policy_browsertest.cc",
        "../browser/chromeos/policy/device_status_collector_browsertest.cc",
        "../browser/chromeos/policy/device_system_use_24hour_clock_browsertest.cc",
        "../browser/chromeos/policy/display_rotation_default_handler_browsertest.cc",
        "../browser/chromeos/policy/force_maximize_on_first_run_chromeos_browsertest.cc",
        "../browser/chromeos/policy/login_policy_test_base.cc",
        "../browser/chromeos/policy/login_policy_test_base.h",
        "../browser/chromeos/policy/login_screen_default_policy_browsertest.cc",
        "../browser/chromeos/policy/policy_cert_verifier_browsertest.cc",
        "../browser/chromeos/policy/power_policy_browsertest.cc",
        "../browser/chromeos/policy/restore_on_startup_browsertest_chromeos.cc",
        "../browser/chromeos/policy/signin_profile_apps_policy_browsertest.cc",
        "../browser/chromeos/policy/user_affiliation_browsertest.cc",
        "../browser/chromeos/policy/user_cloud_external_data_manager_browsertest.cc",
        "../browser/chromeos/policy/user_cloud_policy_manager_chromeos_browsertest.cc",
        "../browser/chromeos/policy/user_network_configuration_updater_factory_browsertest.cc",
        "../browser/chromeos/policy/user_policy_test_helper.cc",
        "../browser/chromeos/policy/user_policy_test_helper.h",
        "../browser/chromeos/policy/variations_service_policy_browsertest.cc",
        "../browser/chromeos/preferences_chromeos_browsertest.cc",
        "../browser/chromeos/profiles/profile_helper_browsertest.cc",
        "../browser/chromeos/shutdown_policy_browsertest.cc",
        "../browser/chromeos/system/device_disabling_browsertest.cc",
        "../browser/chromeos/system/tray_accessibility_browsertest.cc",
        "../browser/download/notification/download_notification_browsertest.cc",
        "../browser/drive/drive_notification_manager_factory_browsertest.cc",
        "../browser/extensions/api/certificate_provider/certificate_provider_apitest.cc",
        "../browser/extensions/api/hotword_private/hotword_private_apitest.cc",
        "../browser/extensions/api/vpn_provider/vpn_provider_apitest.cc",
        "../browser/ui/ash/launcher/arc_app_launcher_browsertest.cc",
        "../browser/ui/views/arc_app_dialog_view_browsertest.cc",
        "../browser/ui/views/frame/browser_frame_ash_browsertest.cc",
        "../browser/ui/webui/chromeos/keyboard_overlay_ui_browsertest.cc",
      ]
      sources -= [
        "../../apps/load_and_launch_browsertest.cc",
        "../browser/policy/policy_startup_browsertest.cc",

        # chromeos does not support profile list avatar menu
        "../browser/profiles/profile_list_desktop_browsertest.cc",
        "../browser/service_process/service_process_control_browsertest.cc",
        "../browser/ui/views/external_protocol_dialog_browsertest.cc",

        # inline login UI is disabled on chromeos
        "../browser/ui/views/sync/profile_signin_confirmation_dialog_views_browsertest.cc",
        "../browser/ui/webui/profile_helper_browsertest.cc",
        "../browser/ui/webui/signin/inline_login_ui_browsertest.cc",

        # chromeos does not use the desktop user manager
        "../browser/ui/webui/signin/user_manager_ui_browsertest.cc",

        # chromeos does not use the new tab promo
        "../browser/ui/views/tabs/new_tab_promo_dialog_browsertest.cc",
      ]
      deps += [
        "//chrome/browser/chromeos:arc_test_support",
        "//components/arc:arc_test_support",
        "//components/prefs",
        "//components/user_manager:test_support",
        "//services/preferences/public/cpp",
        "//services/preferences/public/interfaces",
        "//services/service_manager/public/cpp",
        "//ui/login:resources",
      ]

      if (use_dbus) {
        deps += [ "//dbus:test_support" ]
      }
    } else {  # !is_chromeos
      sources -= [
        "../browser/invalidation/profile_invalidation_provider_factory_browsertest.cc",
        "../browser/net/nss_context_chromeos_browsertest.cc",
        "data/webui/certificate_viewer_ui_test-inl.h",
      ]
      if (enable_extensions) {
        sources -= [
          "../browser/extensions/api/enterprise_device_attributes/enterprise_device_attributes_apitest.cc",
          "../browser/extensions/api/enterprise_platform_keys/enterprise_platform_keys_apitest_nss.cc",
          "../browser/extensions/api/platform_keys/platform_keys_apitest_nss.cc",
          "../browser/extensions/api/terminal/terminal_private_apitest.cc",
        ]
      }
      if (toolkit_views) {
        sources -= [ "../browser/ui/views/select_file_dialog_extension_browsertest.cc" ]
      }
      if (is_win || is_linux) {
        sources +=
            [ "../browser/ui/views/ime/input_ime_apitest_nonchromeos.cc" ]
      }
    }
    if (safe_browsing_mode == 1) {
      sources += [
        "../browser/safe_browsing/certificate_reporting_service_browsertest.cc",
        "../browser/safe_browsing/permission_reporter_browsertest.cc",
        "../browser/safe_browsing/safe_browsing_blocking_page_test.cc",
        "../browser/safe_browsing/safe_browsing_navigation_observer_browsertest.cc",
        "../browser/safe_browsing/safe_browsing_service_browsertest.cc",
        "../renderer/safe_browsing/phishing_classifier_browsertest.cc",
        "../renderer/safe_browsing/phishing_classifier_delegate_browsertest.cc",
        "../renderer/safe_browsing/phishing_dom_feature_extractor_browsertest.cc",
        "../renderer/safe_browsing/threat_dom_details_browsertest.cc",
      ]
    }
    if (enable_captive_portal_detection) {
      sources += [ "../browser/captive_portal/captive_portal_browsertest.cc" ]
    }
    if (enable_webrtc) {
      deps += [ "//content/public/common:feature_h264_with_openh264_ffmpeg" ]
    } else {
      sources -= [
        "../browser/extensions/api/webrtc_audio_private/webrtc_audio_private_browsertest.cc",
        "../browser/extensions/api/webrtc_logging_private/webrtc_event_log_apitest.cc",
        "../browser/extensions/api/webrtc_logging_private/webrtc_logging_private_apitest.cc",
        "../browser/media/webrtc/webrtc_apprtc_browsertest.cc",
        "../browser/media/webrtc/webrtc_audio_quality_browsertest.cc",
        "../browser/media/webrtc/webrtc_browsertest.cc",
        "../browser/media/webrtc/webrtc_disable_encryption_flag_browsertest.cc",
        "../browser/media/webrtc/webrtc_getmediadevices_browsertest.cc",
        "../browser/media/webrtc/webrtc_internals_perf_browsertest.cc",
        "../browser/media/webrtc/webrtc_rtp_browsertest.cc",
        "../browser/media/webrtc/webrtc_simulcast_browsertest.cc",
        "../browser/media/webrtc/webrtc_stats_perf_browsertest.cc",
        "../browser/media/webrtc/webrtc_video_quality_browsertest.cc",
        "../browser/media/webrtc/webrtc_webcam_browsertest.cc",
      ]
    }
    if (is_win) {
      deps += [
        "//chrome:other_version",
        "//chrome/app:command_ids",
        "//third_party/wtl",
        "//ui/resources",
      ]
    } else {
      sources -= [
        "../app/chrome_version.rc.version",
        "../browser/media_galleries/fileapi/iapps_finder_impl_win_browsertest.cc",
      ]
    }
    if (is_mac) {
      # Other platforms only need .pak files, and can build this target
      # standalone much faster.
      deps += [
        "//chrome",
        "//chrome/common:app_mode_app_support",

        # TODO(GYP) Mac: GYP has this dependency. Uncommenting this line
        # generates duplicate symbols between
        #   obj/components/crash/content/app/breakpad_stubs/crash_reporter_client.o
        #   obj/components/crash/content/app/lib/crash_reporter_client.o
        # It's not clear how this is supposed to work. The intent seems to be
        # to not link breakpad in the tests. The dependency on .../app:lib
        # seems to come from //chrome/app:test_support. That reference maybe
        # should be a dependency on the stubs instead because it could be all
        # tests might want them. Or it could be that we need to make a new
        # "headers" target to make GN check happy, and then force each
        # executable to link the correct implementation. Somebody with a
        # higher-level understanding of Mac crash reporting needs to think
        # about this.
        # "//components/crash/content/app:breakpad_stubs",
        "//third_party/ocmock",
      ]
      sources += [
        "../browser/renderer_host/chrome_render_widget_host_view_mac_history_swiper_browsertest.mm",
        "../browser/spellchecker/spellcheck_message_filter_platform_mac_browsertest.cc",
        "../browser/ui/cocoa/applescript/bookmark_applescript_utils_test.h",
        "../browser/ui/cocoa/applescript/bookmark_applescript_utils_test.mm",
        "../browser/ui/cocoa/applescript/bookmark_folder_applescript_browsertest.mm",
        "../browser/ui/cocoa/applescript/bookmark_item_applescript_browsertest.mm",
        "../browser/ui/cocoa/applescript/browsercrapplication+applescript_test.mm",
        "../browser/ui/cocoa/applescript/window_applescript_test.mm",
        "../browser/ui/cocoa/certificate_viewer_mac_browsertest.mm",
      ]
      sources -= [
        # TODO(groby): This test depends on hunspell and we cannot run it on
        # Mac, which does not use hunspell by default.
        "../browser/spellchecker/spellcheck_service_browsertest.cc",

        # ProcessSingletonMac doesn"t do anything.
        "../browser/process_singleton_browsertest.cc",
      ]

      if (safe_browsing_mode == 1) {
        sources -= [
          # single-process mode hangs on Mac sometimes because of multiple UI
          # message loops. See 306348
          "../renderer/safe_browsing/phishing_classifier_browsertest.cc",
          "../renderer/safe_browsing/phishing_classifier_delegate_browsertest.cc",
        ]
      }

      data_deps += [
        "//chrome",
        "//chrome:chrome_framework",
      ]

      # The browser window can be views or Cocoa on Mac. Test accordingly.
      if (!mac_views_browser) {
        sources += [
          "../browser/ui/cocoa/accelerators_cocoa_browsertest.mm",
          "../browser/ui/cocoa/apps/app_shim_menu_controller_mac_browsertest.mm",
          "../browser/ui/cocoa/apps/native_app_window_cocoa_browsertest.mm",
          "../browser/ui/cocoa/browser_window_controller_browsertest.mm",
          "../browser/ui/cocoa/constrained_window/constrained_window_mac_browsertest.mm",
          "../browser/ui/cocoa/content_settings/collected_cookies_mac_browsertest.mm",
          "../browser/ui/cocoa/content_settings/content_setting_bubble_cocoa_browsertest.mm",
          "../browser/ui/cocoa/dev_tools_controller_browsertest.mm",
          "../browser/ui/cocoa/extensions/extension_install_dialog_controller_browsertest.mm",
          "../browser/ui/cocoa/extensions/extension_install_prompt_test_utils.h",
          "../browser/ui/cocoa/extensions/extension_install_prompt_test_utils.mm",
          "../browser/ui/cocoa/extensions/extension_message_bubble_browsertest_mac.mm",
          "../browser/ui/cocoa/extensions/extension_message_bubble_views_browsertest_mac.mm",
          "../browser/ui/cocoa/extensions/media_galleries_dialog_cocoa_browsertest.mm",
          "../browser/ui/cocoa/extensions/windowed_install_dialog_controller_browsertest.mm",
          "../browser/ui/cocoa/find_bar/find_bar_browsertest.mm",
          "../browser/ui/cocoa/location_bar/content_setting_decoration_browsertest.mm",
          "../browser/ui/cocoa/location_bar/zoom_decoration_browsertest.mm",
          "../browser/ui/cocoa/omnibox/omnibox_view_mac_browsertest.mm",
          "../browser/ui/cocoa/one_click_signin_dialog_controller_browsertest.mm",
          "../browser/ui/cocoa/passwords/passwords_bubble_browsertest.mm",
          "../browser/ui/cocoa/permission_bubble/permission_bubble_cocoa_browser_test.mm",
          "../browser/ui/cocoa/profiles/profile_signin_confirmation_view_controller_browsertest.mm",
          "../browser/ui/cocoa/renderer_context_menu/render_view_context_menu_mac_browsertest.mm",
          "../browser/ui/cocoa/ssl_client_certificate_selector_cocoa_browsertest.mm",
          "../browser/ui/cocoa/task_manager_mac_browsertest.mm",
          "../browser/ui/cocoa/view_id_util_browsertest.mm",
          "../browser/ui/cocoa/web_contents_modal_dialog_manager_views_mac_browsertest.mm",
        ]
      }
    }
    if (is_win) {
      sources += [
        "../browser/extensions/api/networking_private/networking_private_credentials_getter_browsertest.cc",
        "../browser/ui/views/accessibility/invert_bubble_view_browsertest.cc",
        "../browser/ui/views/settings_reset_prompt_dialog_browsertest.cc",
      ]
    }
    if (is_mac || is_win) {
      sources += [
        "../browser/extensions/api/image_writer_private/image_writer_utility_client_browsertest.cc",
        "../browser/extensions/api/networking_private/networking_private_apitest.cc",
        "../browser/extensions/api/networking_private/networking_private_service_client_apitest.cc",
        "../browser/media_galleries/fileapi/itunes_data_provider_browsertest.cc",
        "../browser/media_galleries/fileapi/picasa_data_provider_browsertest.cc",
      ]
      deps += [ "//components/wifi:test_support" ]
    }
    if (is_linux || is_win) {
      sources += [
        # This test is for the spelling options submenu that's only for Windows,
        # ChromeOS, and Linux.
        "../browser/renderer_context_menu/spelling_options_submenu_observer_browsertest.cc",
      ]
    }
    if (!is_posix || is_chromeos) {
      sources -= [ "../common/time_format_browsertest.cc" ]
    }
    if (is_chromeos) {
      sources += [
        "../browser/extensions/api/networking_private/networking_private_apitest.cc",
        "../browser/extensions/api/networking_private/networking_private_chromeos_apitest.cc",
      ]
    }
    if (is_mac || is_win || (is_linux && !is_chromeos)) {
      sources += [
        # Tests for non mobile and non CrOS (includes Linux, Win, Mac).
        "../browser/metrics/desktop_session_duration/audible_contents_tracker_browsertest.cc",
        "../browser/metrics/desktop_session_duration/chrome_visibility_observer_browsertest.cc",
        "../browser/profiles/profile_statistics_browsertest.cc",
      ]
    }
    if (is_mac || is_win || is_chromeos) {
      sources += [ "../browser/extensions/api/networking_cast_private/networking_cast_private_apitest.cc" ]
    }
    if (enable_app_list) {
      sources += [
        "../browser/apps/drive/drive_app_converter_browsertest.cc",
        "../browser/apps/drive/drive_app_provider_browsertest.cc",
        "../browser/ui/app_list/app_list_controller_browsertest.cc",
        "../browser/ui/app_list/app_list_service_impl_browsertest.cc",
        "../browser/ui/app_list/search/webstore/webstore_provider_browsertest.cc",
        "../browser/ui/app_list/speech_recognizer_browsertest.cc",
      ]
    }
    if (enable_service_discovery) {
      sources += [ "../browser/extensions/api/mdns/mdns_apitest.cc" ]
    }
    if (enable_supervised_users) {
      sources += [
        "../browser/supervised_user/supervised_user_browsertest.cc",
        "../browser/supervised_user/supervised_user_navigation_throttle_browsertest.cc",
        "../browser/supervised_user/supervised_user_service_browsertest.cc",
      ]
    }
    if (enable_pepper_cdms) {
      # Runtime dependencies.
      data_deps += [
        "//media/cdm/ppapi:clearkeycdmadapter",
        "//third_party/widevine/cdm:widevinecdmadapter",
      ]
    }
    if (!enable_print_preview) {
      sources -= [
        "../browser/printing/print_browsertest.cc",
        "../browser/printing/print_preview_dialog_controller_browsertest.cc",
        "../browser/printing/print_preview_pdf_generated_browsertest.cc",
        "../browser/service_process/service_process_control_browsertest.cc",
        "../browser/ui/webui/print_preview/print_preview_ui_browsertest.cc",
      ]
      if (enable_extensions) {
        sources -= [ "../browser/extensions/api/cloud_print_private/cloud_print_private_apitest.cc" ]
      }
    }
    if (!enable_print_preview || is_mac || is_chromeos) {
      sources -= [
        # This test depends on GetCommandLineForRelaunch, which is not
        # available on Mac. It is also not intended to run on ChromeOS.
        "../browser/printing/cloud_print/test/cloud_print_policy_browsertest.cc",
      ]
    }
    if (!enable_print_preview || is_chromeos) {
      sources -= [
        # Not intended to run on ChromeOS.
        "../browser/printing/cloud_print/test/cloud_print_proxy_process_browsertest.cc",
      ]
    }
    if (enable_mdns) {
      sources += [ "../browser/ui/webui/local_discovery/local_discovery_ui_browsertest.cc" ]
    }
    if (use_brlapi) {
      deps += [ "//build/linux/libbrlapi" ]
    } else if (enable_extensions) {
      sources -= [ "../browser/extensions/api/braille_display_private/braille_display_private_apitest.cc" ]
    }
    if (is_chrome_branded && safe_browsing_mode == 1 && !is_mac) {
      sources -= [
        # These tests depend on single process mode, which is disabled in
        # official builds.
        "../renderer/safe_browsing/phishing_classifier_browsertest.cc",
        "../renderer/safe_browsing/phishing_classifier_delegate_browsertest.cc",
      ]
    }
    if (enable_remoting) {
      sources += [
        "remoting/auth_browsertest.cc",
        "remoting/fullscreen_browsertest.cc",
        "remoting/it2me_browsertest.cc",
        "remoting/key_code_conv.cc",
        "remoting/key_code_conv.h",
        "remoting/key_code_map.h",
        "remoting/key_code_test_map.h",
        "remoting/launch_browsertest.cc",
        "remoting/me2me_browsertest.cc",
        "remoting/page_load_notification_observer.cc",
        "remoting/page_load_notification_observer.h",
        "remoting/pin_browsertest.cc",
        "remoting/qunit_browser_test_runner.cc",
        "remoting/qunit_browser_test_runner.h",
        "remoting/remote_desktop_browsertest.cc",
        "remoting/remote_desktop_browsertest.h",
        "remoting/remote_test_helper.cc",
        "remoting/remote_test_helper.h",
        "remoting/scrollbar_browsertest.cc",
        "remoting/unauthenticated_browsertest.cc",
        "remoting/waiter.cc",
        "remoting/waiter.h",
        "remoting/webapp_javascript_browsertest.cc",
      ]
      deps += [ "//remoting/webapp" ]
    }

    if (use_aura) {
      if (enable_wifi_display) {
        sources += [
          "../../extensions/browser/api/display_source/display_source_apitestbase.cc",
          "../../extensions/browser/api/display_source/display_source_apitestbase.h",
          "../browser/extensions/api/display_source/display_source_wifi_display_apitest.cc",
        ]
      }
    }

    if (is_chromeos || (is_linux && use_dbus)) {
      sources += [ "../browser/extensions/api/bluetooth_low_energy/bluetooth_low_energy_apitest.cc" ]
    }
  }
}

if (!is_android) {
  test("sync_integration_tests") {
    sources = [
      "../app/chrome_version.rc.version",
      "../browser/sync/test/integration/enable_disable_test.cc",
      "../browser/sync/test/integration/migration_test.cc",
      "../browser/sync/test/integration/single_client_app_list_sync_test.cc",
      "../browser/sync/test/integration/single_client_apps_sync_test.cc",
      "../browser/sync/test/integration/single_client_arc_package_sync_test.cc",
      "../browser/sync/test/integration/single_client_bookmarks_sync_test.cc",
      "../browser/sync/test/integration/single_client_dictionary_sync_test.cc",
      "../browser/sync/test/integration/single_client_directory_sync_test.cc",
      "../browser/sync/test/integration/single_client_extensions_sync_test.cc",
      "../browser/sync/test/integration/single_client_passwords_sync_test.cc",
      "../browser/sync/test/integration/single_client_preferences_sync_test.cc",
      "../browser/sync/test/integration/single_client_printers_sync_test.cc",
      "../browser/sync/test/integration/single_client_search_engines_sync_test.cc",
      "../browser/sync/test/integration/single_client_sessions_sync_test.cc",
      "../browser/sync/test/integration/single_client_supervised_user_settings_sync_test.cc",
      "../browser/sync/test/integration/single_client_themes_sync_test.cc",
      "../browser/sync/test/integration/single_client_typed_urls_sync_test.cc",
      "../browser/sync/test/integration/single_client_user_events_sync_test.cc",
      "../browser/sync/test/integration/single_client_wallet_sync_test.cc",
      "../browser/sync/test/integration/single_client_wifi_credentials_sync_test.cc",
      "../browser/sync/test/integration/sync_auth_test.cc",
      "../browser/sync/test/integration/sync_errors_test.cc",
      "../browser/sync/test/integration/sync_exponential_backoff_test.cc",
      "../browser/sync/test/integration/two_client_app_list_sync_test.cc",
      "../browser/sync/test/integration/two_client_apps_sync_test.cc",
      "../browser/sync/test/integration/two_client_arc_package_sync_test.cc",
      "../browser/sync/test/integration/two_client_autofill_sync_test.cc",
      "../browser/sync/test/integration/two_client_bookmarks_sync_test.cc",
      "../browser/sync/test/integration/two_client_dictionary_sync_test.cc",
      "../browser/sync/test/integration/two_client_extension_settings_and_app_settings_sync_test.cc",
      "../browser/sync/test/integration/two_client_extensions_sync_test.cc",
      "../browser/sync/test/integration/two_client_passwords_sync_test.cc",
      "../browser/sync/test/integration/two_client_preferences_sync_test.cc",
      "../browser/sync/test/integration/two_client_printers_sync_test.cc",
      "../browser/sync/test/integration/two_client_search_engines_sync_test.cc",
      "../browser/sync/test/integration/two_client_sessions_sync_test.cc",
      "../browser/sync/test/integration/two_client_themes_sync_test.cc",
      "../browser/sync/test/integration/two_client_typed_urls_sync_test.cc",
      "../browser/sync/test/integration/two_client_uss_sync_test.cc",
      "../browser/sync/test/integration/two_client_wifi_credentials_sync_test.cc",
      "data/resource.rc",
    ]

    data = [
      "//chrome/test/data/sync/",
      "//net/tools/testserver/",
      "//components/sync/tools/testserver/",
      "//third_party/pyftpdlib/",
      "//third_party/pywebsocket/",
      "//third_party/tlslite/",
      "$root_out_dir/pyproto/",
      "//testing/xvfb.py",
    ]

    if (is_linux || is_win) {
      data += [
        "$root_out_dir/chrome_100_percent.pak",
        "$root_out_dir/chrome_200_percent.pak",
        "$root_out_dir/locales/en-US.pak",
        "$root_out_dir/resources.pak",
      ]
    }

    # TODO(phajdan.jr): Only temporary, to make transition easier.
    defines = [ "HAS_OUT_OF_PROC_TEST_RUNNER" ]

    deps = [
      ":browser_tests_runner",
      ":sync_integration_test_support",
      ":test_support",
      ":test_support_ui",
      "//chrome:packed_resources",
      "//chrome:resources",
      "//chrome:strings",
      "//chrome/app:chrome_dll_resources",
      "//chrome/app:command_ids",
      "//chrome/common",
      "//chrome/renderer",
      "//components/sync",
      "//crypto:platform",
      "//testing/gmock",
      "//testing/gtest",
      "//third_party/WebKit/public:blink",
      "//third_party/icu",
      "//third_party/leveldatabase",
    ]

    data_deps = [
      "//third_party/mesa:osmesa",
    ]

    if (is_mac) {
      # Dictionary sync is disabled on Mac.
      sources -= [
        "../browser/sync/test/integration/single_client_dictionary_sync_test.cc",
        "../browser/sync/test/integration/two_client_dictionary_sync_test.cc",
      ]

      data_deps += [
        "//chrome",
        "//chrome:chrome_framework",
      ]
    }
    if (is_win) {
      deps += [
        "//chrome:other_version",
        "//third_party/wtl",
        "//ui/resources",
      ]

      configs -= [ "//build/config/win:default_incremental_linking" ]
      configs +=
          [ "//build/config/win:default_large_module_incremental_linking" ]
    } else {
      sources -= [ "../app/chrome_version.rc.version" ]
    }
    if (!is_chromeos) {
      sources -= [
        "../browser/sync/test/integration/single_client_arc_package_sync_test.cc",
        "../browser/sync/test/integration/single_client_printers_sync_test.cc",
        "../browser/sync/test/integration/single_client_wifi_credentials_sync_test.cc",
        "../browser/sync/test/integration/two_client_arc_package_sync_test.cc",
        "../browser/sync/test/integration/two_client_printers_sync_test.cc",
        "../browser/sync/test/integration/two_client_wifi_credentials_sync_test.cc",
      ]
    }

    if (toolkit_views) {
      deps += [ "//ui/views" ]
    }
    if (enable_basic_printing || enable_print_preview) {
      deps += [ "//printing" ]
    }
    if (!enable_app_list) {
      sources -= [
        "../browser/sync/test/integration/single_client_app_list_sync_test.cc",
        "../browser/sync/test/integration/two_client_app_list_sync_test.cc",
      ]
    }
    if (!enable_supervised_users) {
      sources -= [ "../browser/sync/test/integration/single_client_supervised_user_settings_sync_test.cc" ]
    }
  }

  test("sync_performance_tests") {
    sources = [
      "../app/chrome_version.rc.version",
      "../browser/sync/test/integration/performance/autofill_sync_perf_test.cc",
      "../browser/sync/test/integration/performance/bookmarks_sync_perf_test.cc",
      "../browser/sync/test/integration/performance/dictionary_sync_perf_test.cc",
      "../browser/sync/test/integration/performance/extensions_sync_perf_test.cc",
      "../browser/sync/test/integration/performance/passwords_sync_perf_test.cc",
      "../browser/sync/test/integration/performance/sessions_sync_perf_test.cc",
      "../browser/sync/test/integration/performance/sync_timing_helper.cc",
      "../browser/sync/test/integration/performance/sync_timing_helper.h",
      "../browser/sync/test/integration/performance/typed_urls_sync_perf_test.cc",
      "base/browser_perf_tests_main.cc",
      "data/resource.rc",
    ]

    defines = [ "HAS_OUT_OF_PROC_TEST_RUNNER" ]

    deps = [
      ":sync_integration_test_support",
      ":test_support_ui",
      "//chrome/app:chrome_dll_resources",
      "//chrome/app:command_ids",
      "//components/sync",
      "//crypto:platform",
      "//testing/gmock",
      "//testing/gtest",
    ]

    if (is_mac) {
      # Dictionary sync is disabled on Mac.
      sources -= [ "../browser/sync/test/integration/performance/dictionary_sync_perf_test.cc" ]

      # The sync_performance_tests do not run on mac without this flag.
      # Search for comments about "xcode_settings" elsewhere in this file.
      ldflags = [ "-Wl,-ObjC" ]
    }
    if (is_win) {
      deps += [
        "//chrome:other_version",
        "//chrome/installer/util:strings",
        "//third_party/wtl",
        "//ui/resources",
      ]
      configs -= [ "//build/config/win:default_incremental_linking" ]
      configs +=
          [ "//build/config/win:default_large_module_incremental_linking" ]
    } else {
      sources -= [ "../app/chrome_version.rc.version" ]
    }

    if (toolkit_views) {
      deps += [ "//ui/views" ]
    }

    # This target should not require the Chrome executable to run.
    assert_no_deps = [ "//chrome" ]
  }

  # Executable to measure time to load libraries.
  test("load_library_perf_tests") {
    sources = [
      "../browser/load_library_perf_test.cc",
    ]

    # This test deliberately does not depend in chrome's test support targets.
    # This is a small test and Chrome's test support targets bring in the
    # world, causing link time to explode. Please don't add more dependencies
    # here without understanding how it affects link time (and factor them
    # differently if possible).
    deps = [
      "//base/test:test_support_perf",
      "//ppapi/features",
      "//testing/gtest",
      "//testing/perf",
      "//third_party/widevine/cdm:headers",
    ]

    if (enable_pepper_cdms) {
      deps += [ "//media/cdm:cdm_paths" ]
      data_deps = [
        "//media/cdm/ppapi:clearkeycdmadapter",
        "//third_party/widevine/cdm:widevinecdmadapter",
      ]
    }

    data = [
      # Needed for isolate script to execute.
      "//testing/scripts/common.py",
      "//testing/xvfb.py",
      "//testing/scripts/run_gtest_perf_test.py",
      "//tools/perf/generate_legacy_perf_dashboard_json.py",
    ]

    # This target should not require the Chrome executable to run.
    assert_no_deps = [ "//chrome" ]
  }
}

group("telemetry_perf_unittests") {
  testonly = true
  deps = [
    "//tools/perf:perf",
  ]

  data = [
    # For isolate contract.
    "//testing/scripts/common.py",
    "//testing/xvfb.py",
    "//testing/scripts/run_telemetry_as_googletest.py",
  ]

  if (enable_package_mash_services) {
    deps += [ "//chrome:chrome_test" ]
    data_deps = [
      "//chrome:chrome_test",
    ]
  }
}

group("telemetry_perf_tests") {
  testonly = true
  deps = [
    "//tools/perf/:perf",
  ]

  data = [
    # Needed for isolate script to execute.
    "//testing/scripts/common.py",
    "//testing/xvfb.py",
    "//testing/scripts/run_telemetry_benchmark_as_googletest.py",
  ]
}

# Difference between this and telemetry_perf_tests is that this runs a devil
# script before the build, to remove the system webview. See
# //testing/buildbot/gn_isolate_map.pyl
group("telemetry_perf_webview_tests") {
  testonly = true
  deps = [
    "//chrome/test:telemetry_perf_tests",
  ]
}

group("angle_perftests") {
  testonly = true
  if (is_win || is_linux) {
    data_deps = [
      "//third_party/angle/src/tests:angle_perftests",
    ]
  }

  data = [
    # Needed for isolate script to execute.
    "//testing/scripts/common.py",
    "//testing/xvfb.py",
    "//testing/scripts/run_gtest_perf_test.py",
    "//tools/perf/generate_legacy_perf_dashboard_json.py",
  ]
}

test("unit_tests") {
  sources = [
    # enums.xml is analyzed by AboutFlagsHistogramTest, so this
    # dependency is needed to make commit bots run unit_tests on
    # enums.xml changes.
    "../../tools/metrics/histograms/enums.xml",

    # All unittests in browser, common, renderer and service.
    "../browser/about_flags_unittest.cc",
    "../browser/active_use_util_unittest.cc",
    "../browser/after_startup_task_utils_unittest.cc",
    "../browser/android/bookmarks/partner_bookmarks_shim_unittest.cc",
    "../browser/android/compositor/layer/tab_layer_unittest.cc",
    "../browser/android/contextualsearch/contextual_search_delegate_unittest.cc",
    "../browser/android/contextualsearch/contextual_search_field_trial_unittest.cc",
    "../browser/android/data_usage/data_use_matcher_unittest.cc",
    "../browser/android/data_usage/data_use_tab_model_unittest.cc",
    "../browser/android/data_usage/data_use_ui_tab_model_unittest.cc",
    "../browser/android/data_usage/external_data_use_observer_unittest.cc",
    "../browser/android/data_usage/external_data_use_reporter_unittest.cc",
    "../browser/android/data_usage/tab_data_use_entry_unittest.cc",
    "../browser/android/digital_asset_links/digital_asset_links_handler_unittest.cc",
    "../browser/android/download/download_manager_service_unittest.cc",
    "../browser/android/history_report/data_observer_unittest.cc",
    "../browser/android/history_report/delta_file_backend_leveldb_unittest.cc",
    "../browser/android/history_report/delta_file_commons_unittest.cc",
    "../browser/android/history_report/usage_reports_buffer_backend_unittest.cc",
    "../browser/android/locale/special_locale_handler_unittest.cc",

    # TODO(newt): move this to test_support_unit?
    "../browser/android/chrome_backup_agent_unittest.cc",
    "../browser/android/favicon_helper_unittest.cc",
    "../browser/android/mock_location_settings.cc",
    "../browser/android/mock_location_settings.h",
    "../browser/android/net/external_estimate_provider_android_unittest.cc",
    "../browser/android/physical_web/eddystone_encoder_bridge_unittest.cc",
    "../browser/android/physical_web/physical_web_data_source_android_unittest.cc",
    "../browser/android/preferences/pref_service_bridge_unittest.cc",
    "../browser/android/shortcut_info_unittest.cc",
    "../browser/android/signin/signin_manager_android_unittest.cc",
    "../browser/android/thumbnail/scoped_ptr_expiring_cache_unittest.cc",
    "../browser/android/webapk/webapk_icon_hasher_unittest.cc",
    "../browser/android/webapk/webapk_installer_unittest.cc",
    "../browser/android/webapk/webapk_web_manifest_checker_unittest.cc",
    "../browser/android/webapps/add_to_homescreen_data_fetcher_unittest.cc",
    "../browser/app_controller_mac_unittest.mm",
    "../browser/autocomplete/search_provider_unittest.cc",
    "../browser/autocomplete/shortcuts_provider_extension_unittest.cc",
    "../browser/background_sync/background_sync_controller_impl_unittest.cc",
    "../browser/background_sync/background_sync_permission_context_unittest.cc",
    "../browser/banners/app_banner_settings_helper_unittest.cc",
    "../browser/bitmap_fetcher/bitmap_fetcher_service_unittest.cc",
    "../browser/bookmarks/managed_bookmark_service_unittest.cc",
    "../browser/browser_about_handler_unittest.cc",
    "../browser/browser_process_impl_unittest.cc",
    "../browser/browsing_data/bookmark_counter_unittest.cc",
    "../browser/browsing_data/browsing_data_appcache_helper_unittest.cc",
    "../browser/browsing_data/browsing_data_cache_storage_helper_unittest.cc",
    "../browser/browsing_data/browsing_data_channel_id_helper_unittest.cc",
    "../browser/browsing_data/browsing_data_cookie_helper_unittest.cc",
    "../browser/browsing_data/browsing_data_counter_utils_unittest.cc",
    "../browser/browsing_data/browsing_data_database_helper_unittest.cc",
    "../browser/browsing_data/browsing_data_file_system_helper_unittest.cc",
    "../browser/browsing_data/browsing_data_helper_unittest.cc",
    "../browser/browsing_data/browsing_data_indexed_db_helper_unittest.cc",
    "../browser/browsing_data/browsing_data_local_storage_helper_unittest.cc",
    "../browser/browsing_data/browsing_data_media_license_helper_unittest.cc",
    "../browser/browsing_data/browsing_data_quota_helper_unittest.cc",
    "../browser/browsing_data/browsing_data_service_worker_helper_unittest.cc",
    "../browser/browsing_data/chrome_browsing_data_remover_delegate_unittest.cc",
    "../browser/browsing_data/cookies_tree_model_unittest.cc",
    "../browser/browsing_data/site_data_counting_helper_unittest.cc",
    "../browser/browsing_data/site_data_size_collector_unittest.cc",
    "../browser/browsing_data/site_settings_counter_unittest.cc",
    "../browser/budget_service/budget_database_unittest.cc",
    "../browser/budget_service/budget_manager_unittest.cc",
    "../browser/chrome_content_browser_client_unittest.cc",
    "../browser/chrome_process_singleton_win_unittest.cc",
    "../browser/command_updater_unittest.cc",
    "../browser/component_updater/chrome_component_updater_configurator_unittest.cc",
    "../browser/component_updater/component_installer_errors_unittest.cc",
    "../browser/component_updater/origin_trials_component_installer_unittest.cc",
    "../browser/component_updater/sth_set_component_installer_unittest.cc",
    "../browser/component_updater/subresource_filter_component_installer_unittest.cc",
    "../browser/component_updater/supervised_user_whitelist_installer_unittest.cc",
    "../browser/component_updater/sw_reporter_installer_win_unittest.cc",
    "../browser/conflicts/enumerate_input_method_editors_win_unittest.cc",
    "../browser/conflicts/enumerate_shell_extensions_win_unittest.cc",
    "../browser/conflicts/installed_programs_win_unittest.cc",
    "../browser/conflicts/module_database_win_unittest.cc",
    "../browser/conflicts/module_event_sink_impl_win_unittest.cc",
    "../browser/conflicts/module_info_util_win_unittest.cc",
    "../browser/conflicts/module_info_win_unittest.cc",
    "../browser/conflicts/module_inspector_win_unittest.cc",
    "../browser/content_settings/content_settings_default_provider_unittest.cc",
    "../browser/content_settings/content_settings_mock_observer.cc",
    "../browser/content_settings/content_settings_mock_observer.h",
    "../browser/content_settings/content_settings_origin_identifier_value_map_unittest.cc",
    "../browser/content_settings/content_settings_policy_provider_unittest.cc",
    "../browser/content_settings/content_settings_pref_provider_unittest.cc",
    "../browser/content_settings/content_settings_usages_state_unittest.cc",
    "../browser/content_settings/cookie_settings_factory_unittest.cc",
    "../browser/content_settings/host_content_settings_map_unittest.cc",
    "../browser/content_settings/mock_settings_observer.cc",
    "../browser/content_settings/mock_settings_observer.h",
    "../browser/content_settings/sound_content_setting_observer_unittest.cc",
    "../browser/content_settings/tab_specific_content_settings_unittest.cc",
    "../browser/custom_handlers/protocol_handler_registry_unittest.cc",
    "../browser/data_usage/tab_id_annotator_unittest.cc",
    "../browser/data_usage/tab_id_provider_unittest.cc",
    "../browser/data_use_measurement/chrome_data_use_ascriber_service_unittest.cc",
    "../browser/data_use_measurement/chrome_data_use_ascriber_unittest.cc",
    "../browser/devtools/devtools_network_controller_unittest.cc",
    "../browser/download/chrome_download_manager_delegate_unittest.cc",
    "../browser/download/download_history_unittest.cc",
    "../browser/download/download_item_model_unittest.cc",
    "../browser/download/download_path_reservation_tracker_unittest.cc",
    "../browser/download/download_prefs_unittest.cc",
    "../browser/download/download_query_unittest.cc",
    "../browser/download/download_request_infobar_delegate_unittest.cc",
    "../browser/download/download_request_limiter_unittest.cc",
    "../browser/download/download_resource_throttle_unittest.cc",
    "../browser/download/download_status_updater_unittest.cc",
    "../browser/download/download_target_determiner_unittest.cc",
    "../browser/download/download_ui_controller_unittest.cc",
    "../browser/engagement/important_sites_usage_counter_unittest.cc",
    "../browser/engagement/important_sites_util_unittest.cc",
    "../browser/engagement/site_engagement_helper_unittest.cc",
    "../browser/engagement/site_engagement_score_unittest.cc",
    "../browser/engagement/site_engagement_service_unittest.cc",
    "../browser/external_protocol/external_protocol_handler_unittest.cc",
    "../browser/file_select_helper_unittest.cc",
    "../browser/gcm/fake_gcm_profile_service.cc",
    "../browser/gcm/fake_gcm_profile_service.h",
    "../browser/geolocation/geolocation_permission_context_unittest.cc",
    "../browser/global_keyboard_shortcuts_mac_unittest.mm",
    "../browser/google/google_update_settings_unittest.cc",
    "../browser/google/google_update_win_unittest.cc",
    "../browser/history/android/android_cache_database_unittest.cc",
    "../browser/history/android/android_history_provider_service_unittest.cc",
    "../browser/history/android/android_provider_backend_unittest.cc",
    "../browser/history/android/android_urls_database_unittest.cc",
    "../browser/history/android/bookmark_model_sql_handler_unittest.cc",
    "../browser/history/android/sqlite_cursor_unittest.cc",
    "../browser/history/android/urls_sql_handler_unittest.cc",
    "../browser/history/android/visit_sql_handler_unittest.cc",
    "../browser/history/browsing_history_service_unittest.cc",
    "../browser/install_verification/win/loaded_module_verification_unittest.cc",
    "../browser/install_verification/win/module_ids_unittest.cc",
    "../browser/install_verification/win/module_info_unittest.cc",
    "../browser/install_verification/win/module_list_unittest.cc",
    "../browser/install_verification/win/module_verification_test.cc",
    "../browser/install_verification/win/module_verification_test.h",
    "../browser/installable/installable_manager_unittest.cc",
    "../browser/internal_auth_unittest.cc",
    "../browser/io_thread_unittest.cc",
    "../browser/loader/chrome_navigation_data_unittest.cc",
    "../browser/loader/chrome_resource_dispatcher_host_delegate_unittest.cc",
    "../browser/logging_chrome_unittest.cc",
    "../browser/mac/exception_processor_unittest.mm",
    "../browser/mac/keystone_glue_unittest.mm",
    "../browser/media/android/router/media_router_android_unittest.cc",
    "../browser/media/cast_remoting_connector_unittest.cc",
    "../browser/media/media_engagement_contents_observer_unittest.cc",
    "../browser/media/media_engagement_score_unittest.cc",
    "../browser/media/media_engagement_service_unittest.cc",
    "../browser/media/midi_permission_context_unittest.cc",
    "../browser/media/midi_sysex_permission_context_unittest.cc",
    "../browser/media/router/browser_presentation_connection_proxy_unittest.cc",
    "../browser/media/router/create_presentation_connection_request_unittest.cc",
    "../browser/media/router/issue_manager_unittest.cc",
    "../browser/media/router/media_router_base_unittest.cc",
    "../browser/media/router/media_router_dialog_controller_unittest.cc",
    "../browser/media/router/media_router_factory_unittest.cc",
    "../browser/media/router/media_router_metrics_unittest.cc",
    "../browser/media/router/media_sinks_observer_unittest.cc",
    "../browser/media/router/offscreen_presentation_manager_factory_unittest.cc",
    "../browser/media/router/offscreen_presentation_manager_unittest.cc",
    "../browser/media/router/presentation_media_sinks_observer_unittest.cc",
    "../browser/media/router/presentation_request_unittest.cc",
    "../browser/media/router/presentation_service_delegate_impl_unittest.cc",
    "../browser/media/webrtc/media_stream_device_permission_context_unittest.cc",
    "../browser/metrics/antivirus_metrics_provider_win_unittest.cc",
    "../browser/metrics/chrome_browser_main_extra_parts_metrics_unittest.cc",
    "../browser/metrics/chrome_metrics_service_accessor_unittest.cc",
    "../browser/metrics/perf/perf_provider_chromeos_unittest.cc",
    "../browser/metrics/process_memory_metrics_emitter_unittest.cc",
    "../browser/metrics/subprocess_metrics_provider_unittest.cc",
    "../browser/metrics/thread_watcher_android_unittest.cc",
    "../browser/metrics/thread_watcher_unittest.cc",
    "../browser/mod_pagespeed/mod_pagespeed_metrics_unittest.cc",
    "../browser/net/chrome_network_delegate_unittest.cc",
    "../browser/net/dns_probe_runner_unittest.cc",
    "../browser/net/dns_probe_service_unittest.cc",
    "../browser/net/file_downloader_unittest.cc",
    "../browser/net/net_error_tab_helper_unittest.cc",
    "../browser/net/predictor_unittest.cc",
    "../browser/net/probe_message_unittest.cc",
    "../browser/net/quota_policy_channel_id_store_unittest.cc",
    "../browser/net/safe_search_util_unittest.cc",
    "../browser/net/spdyproxy/data_reduction_proxy_chrome_settings_unittest.cc",
    "../browser/net/spdyproxy/data_reduction_proxy_settings_unittest_android.cc",
    "../browser/net/url_info_unittest.cc",
    "../browser/notifications/desktop_notification_profile_util_unittest.cc",
    "../browser/notifications/notification_channels_provider_android_unittest.cc",
    "../browser/notifications/notification_permission_context_unittest.cc",
    "../browser/notifications/notification_platform_bridge_mac_unittest.mm",
    "../browser/notifications/platform_notification_service_unittest.cc",
    "../browser/notifications/stub_alert_dispatcher_mac.h",
    "../browser/notifications/stub_alert_dispatcher_mac.mm",
    "../browser/notifications/stub_notification_center_mac.h",
    "../browser/notifications/stub_notification_center_mac.mm",
    "../browser/ntp_snippets/bookmark_last_visit_updater_unittest.cc",
    "../browser/ntp_snippets/download_suggestions_provider_unittest.cc",
    "../browser/page_load_metrics/experiments/delay_navigation_throttle_unittest.cc",
    "../browser/page_load_metrics/metrics_web_contents_observer_unittest.cc",
    "../browser/page_load_metrics/observers/aborts_page_load_metrics_observer_unittest.cc",
    "../browser/page_load_metrics/observers/ads_page_load_metrics_observer_unittest.cc",
    "../browser/page_load_metrics/observers/amp_page_load_metrics_observer_unittest.cc",
    "../browser/page_load_metrics/observers/core_page_load_metrics_observer_unittest.cc",
    "../browser/page_load_metrics/observers/data_reduction_proxy_metrics_observer_unittest.cc",
    "../browser/page_load_metrics/observers/delay_navigation_page_load_metrics_observer_unittest.cc",
    "../browser/page_load_metrics/observers/document_write_page_load_metrics_observer_unittest.cc",
    "../browser/page_load_metrics/observers/from_gws_page_load_metrics_observer_unittest.cc",
    "../browser/page_load_metrics/observers/google_captcha_observer_unittest.cc",
    "../browser/page_load_metrics/observers/loading_predictor_page_load_metrics_observer_unittest.cc",
    "../browser/page_load_metrics/observers/local_network_requests_page_load_metrics_observer_unittest.cc",
    "../browser/page_load_metrics/observers/lofi_page_load_metrics_observer_unittest.cc",
    "../browser/page_load_metrics/observers/media_page_load_metrics_observer_unittest.cc",
    "../browser/page_load_metrics/observers/multi_tab_loading_page_load_metrics_observer_unittest.cc",
    "../browser/page_load_metrics/observers/page_load_metrics_observer_test_harness.cc",
    "../browser/page_load_metrics/observers/page_load_metrics_observer_test_harness.h",
    "../browser/page_load_metrics/observers/previews_page_load_metrics_observer_unittest.cc",
    "../browser/page_load_metrics/observers/previews_ukm_observer_unittest.cc",
    "../browser/page_load_metrics/observers/protocol_page_load_metrics_observer_unittest.cc",
    "../browser/page_load_metrics/observers/service_worker_page_load_metrics_observer_unittest.cc",
    "../browser/page_load_metrics/observers/subresource_filter_metrics_observer_unittest.cc",
    "../browser/page_load_metrics/observers/tab_restore_page_load_metrics_observer_unittest.cc",
    "../browser/page_load_metrics/observers/ukm_page_load_metrics_observer_unittest.cc",
    "../browser/page_load_metrics/page_load_metrics_util_unittest.cc",
    "../browser/page_load_metrics/user_input_tracker_unittest.cc",
    "../browser/password_manager/chrome_password_manager_client_unittest.cc",
    "../browser/password_manager/password_manager_internals_service_unittest.cc",
    "../browser/password_manager/password_store_mac_unittest.cc",
    "../browser/password_manager/password_store_win_unittest.cc",
    "../browser/password_manager/password_store_x_unittest.cc",
    "../browser/permissions/chooser_context_base_unittest.cc",
    "../browser/permissions/permission_context_base_feature_policy_unittest.cc",
    "../browser/permissions/permission_context_base_unittest.cc",
    "../browser/permissions/permission_decision_auto_blocker_unittest.cc",
    "../browser/permissions/permission_manager_unittest.cc",
    "../browser/permissions/permission_request_manager_unittest.cc",
    "../browser/permissions/permission_uma_util_unittest.cc",
    "../browser/permissions/permission_util_unittest.cc",
    "../browser/policy/cloud/cloud_policy_invalidator_unittest.cc",
    "../browser/policy/cloud/cloud_policy_test_utils.cc",
    "../browser/policy/cloud/cloud_policy_test_utils.h",
    "../browser/policy/cloud/remote_commands_invalidator_unittest.cc",
    "../browser/policy/cloud/user_policy_signin_service_unittest.cc",
    "../browser/policy/file_selection_dialogs_policy_handler_unittest.cc",
    "../browser/policy/javascript_policy_handler_unittest.cc",
    "../browser/policy/managed_bookmarks_policy_handler_unittest.cc",
    "../browser/policy/profile_policy_connector_unittest.cc",
    "../browser/predictors/autocomplete_action_predictor_table_unittest.cc",
    "../browser/predictors/autocomplete_action_predictor_unittest.cc",
    "../browser/predictors/loading_data_collector_unittest.cc",
    "../browser/predictors/loading_predictor_unittest.cc",
    "../browser/predictors/loading_stats_collector_unittest.cc",
    "../browser/predictors/loading_test_util.cc",
    "../browser/predictors/loading_test_util.h",
    "../browser/predictors/preconnect_manager_unittest.cc",
    "../browser/predictors/resource_prefetch_common_unittest.cc",
    "../browser/predictors/resource_prefetch_predictor_tables_unittest.cc",
    "../browser/predictors/resource_prefetch_predictor_unittest.cc",
    "../browser/predictors/resource_prefetcher_unittest.cc",
    "../browser/prefs/chrome_command_line_pref_store_proxy_unittest.cc",
    "../browser/prefs/chrome_command_line_pref_store_ssl_manager_unittest.cc",
    "../browser/prefs/chrome_command_line_pref_store_unittest.cc",
    "../browser/prefs/chrome_pref_service_unittest.cc",
    "../browser/prefs/incognito_mode_prefs_unittest.cc",
    "../browser/prefs/profile_pref_store_manager_unittest.cc",
    "../browser/prefs/proxy_policy_unittest.cc",
    "../browser/prefs/session_startup_pref_unittest.cc",
    "../browser/prerender/prerender_history_unittest.cc",
    "../browser/prerender/prerender_resource_throttle_unittest.cc",
    "../browser/prerender/prerender_unittest.cc",
    "../browser/prerender/prerender_util_unittest.cc",
    "../browser/previews/previews_infobar_delegate_unittest.cc",
    "../browser/previews/previews_infobar_tab_helper_unittest.cc",
    "../browser/previews/previews_service_unittest.cc",
    "../browser/process_singleton_win_unittest.cc",
    "../browser/profiles/gaia_info_update_service_unittest.cc",
    "../browser/profiles/guest_mode_policy_handler_unittest.cc",
    "../browser/profiles/incognito_mode_policy_handler_unittest.cc",
    "../browser/profiles/profile_attributes_storage_unittest.cc",
    "../browser/profiles/profile_avatar_icon_util_unittest.cc",
    "../browser/profiles/profile_downloader_unittest.cc",
    "../browser/profiles/profile_info_cache_unittest.cc",
    "../browser/profiles/profile_info_cache_unittest.h",
    "../browser/profiles/profile_manager_unittest.cc",
    "../browser/profiles/profile_shortcut_manager_unittest_win.cc",
    "../browser/push_messaging/push_messaging_app_identifier_unittest.cc",
    "../browser/push_messaging/push_messaging_notification_manager_unittest.cc",
    "../browser/push_messaging/push_messaging_service_unittest.cc",
    "../browser/renderer_host/chrome_render_widget_host_view_mac_history_swiper_unit_test.mm",
    "../browser/resources_util_unittest.cc",
    "../browser/search/contextual_search_policy_handler_android_unittest.cc",
    "../browser/search/iframe_source_unittest.cc",
    "../browser/search/thumbnail_source_unittest.cc",

    # TODO(hashimoto): those tests should be componentized and moved to
    # //components:components_unittests, http://crbug.com/527882.
    "../browser/language/url_language_histogram_factory_unittest.cc",
    "../browser/search_engines/template_url_fetcher_unittest.cc",
    "../browser/search_engines/template_url_parser_unittest.cc",
    "../browser/search_engines/template_url_service_sync_unittest.cc",
    "../browser/search_engines/template_url_service_unittest.cc",
    "../browser/service_process/service_process_control_mac_unittest.mm",
    "../browser/sessions/chrome_serialized_navigation_driver_unittest.cc",
    "../browser/sessions/restore_on_startup_policy_handler_unittest.cc",
    "../browser/sessions/session_common_utils_unittest.cc",
    "../browser/shell_integration_win_unittest.cc",
    "../browser/signin/account_reconcilor_unittest.cc",
    "../browser/signin/chrome_signin_client_unittest.cc",
    "../browser/signin/chrome_signin_helper_unittest.cc",
    "../browser/signin/chrome_signin_status_metrics_provider_delegate_unittest.cc",
    "../browser/signin/local_auth_unittest.cc",
    "../browser/signin/signin_manager_unittest.cc",
    "../browser/signin/signin_status_metrics_provider_chromeos_unittest.cc",
    "../browser/signin/signin_tracker_unittest.cc",
    "../browser/signin/test_signin_client_builder.cc",
    "../browser/signin/test_signin_client_builder.h",
    "../browser/ssl/chrome_expect_ct_reporter_unittest.cc",
    "../browser/ssl/insecure_sensitive_input_driver_unittest.cc",
    "../browser/ssl/security_state_tab_helper_unittest.cc",
    "../browser/ssl/ssl_error_handler_unittest.cc",
    "../browser/status_icons/status_icon_menu_model_unittest.cc",
    "../browser/status_icons/status_icon_unittest.cc",
    "../browser/status_icons/status_tray_unittest.cc",
    "../browser/storage/durable_storage_permission_context_unittest.cc",
    "../browser/subresource_filter/subresource_filter_content_settings_manager_unittest.cc",
    "../browser/subresource_filter/subresource_filter_test_harness.cc",
    "../browser/subresource_filter/subresource_filter_test_harness.h",
    "../browser/subresource_filter/subresource_filter_unittest.cc",
    "../browser/subresource_filter/test_ruleset_publisher.cc",
    "../browser/subresource_filter/test_ruleset_publisher.h",
    "../browser/sync/profile_sync_service_factory_unittest.cc",
    "../browser/sync/sessions/sync_sessions_web_contents_router_unittest.cc",
    "../browser/sync/sync_startup_tracker_unittest.cc",
    "../browser/task_profiler/task_profiler_data_serializer_unittest.cc",
    "../browser/thumbnails/thumbnail_service_unittest.cc",
    "../browser/thumbnails/thumbnail_utils_unittest.cc",
    "../browser/translate/chrome_translate_client_unittest.cc",
    "../browser/translate/translate_service_unittest.cc",
    "../browser/ui/android/tab_model/tab_model_list_unittest.cc",
    "../browser/ui/android/tab_model/tab_model_unittest.cc",
    "../browser/ui/autofill/autofill_dialog_models_unittest.cc",
    "../browser/ui/autofill/autofill_popup_layout_model_unittest.cc",
    "../browser/ui/autofill/popup_view_common_unittest.cc",
    "../browser/ui/bookmarks/bookmark_editor_unittest.cc",
    "../browser/ui/bookmarks/bookmark_ui_utils_desktop_unittest.cc",
    "../browser/ui/bookmarks/recently_used_folders_combo_model_unittest.cc",
    "../browser/ui/chrome_select_file_policy_unittest.cc",
    "../browser/ui/find_bar/find_backend_unittest.cc",
    "../browser/ui/login/login_handler_unittest.cc",
    "../browser/ui/page_info/page_info_unittest.cc",
    "../browser/ui/passwords/manage_passwords_state_unittest.cc",
    "../browser/ui/passwords/manage_passwords_view_utils_unittest.cc",
    "../browser/ui/passwords/password_manager_presenter_unittest.cc",
    "../browser/ui/permission_bubble/mock_permission_prompt.cc",
    "../browser/ui/permission_bubble/mock_permission_prompt.h",
    "../browser/ui/permission_bubble/mock_permission_prompt_factory.cc",
    "../browser/ui/permission_bubble/mock_permission_prompt_factory.h",
    "../browser/ui/search_engines/keyword_editor_controller_unittest.cc",
    "../browser/ui/sync/profile_signin_confirmation_helper_unittest.cc",
    "../browser/ui/sync/sync_promo_ui_unittest.cc",
    "../browser/ui/sync/tab_contents_synced_tab_delegate_unittest.cc",
    "../browser/ui/tests/ui_gfx_image_unittest.cc",
    "../browser/ui/tests/ui_gfx_image_unittest.mm",
    "../browser/ui/webui/fileicon_source_unittest.cc",
    "../browser/ui/webui/local_state/local_state_ui_unittest.cc",
    "../browser/ui/webui/log_web_ui_url_unittest.cc",
    "../browser/update_client/chrome_update_query_params_delegate_unittest.cc",
    "../browser/vr/vr_tab_helper_unittest.cc",
    "../browser/webshare/share_target_pref_helper_unittest.cc",
    "../browser/win/chrome_elf_init_unittest.cc",
    "../browser/win/enumerate_modules_model_unittest.cc",
    "../browser/win/jumplist_file_util_unittest.cc",
    "../browser/win/jumplist_update_util_unittest.cc",
    "../browser/win/taskbar_icon_finder_unittest.cc",
    "../common/chrome_constants_win_unittest.cc",
    "../common/chrome_content_client_unittest.cc",
    "../common/chrome_paths_unittest.cc",
    "../common/component_flash_hint_file_linux_unittest.cc",
    "../common/conflicts/module_watcher_win_unittest.cc",
    "../common/crash_keys_unittest.cc",
    "../common/ini_parser_unittest.cc",
    "../common/mac/cfbundle_blocker_unittest.mm",
    "../common/mac/mock_launchd.cc",
    "../common/mac/mock_launchd.h",
    "../common/media_router/discovery/media_sink_internal_unittest.cc",
    "../common/media_router/issue_unittest.cc",
    "../common/media_router/media_route_unittest.cc",
    "../common/media_router/media_sink_unittest.cc",
    "../common/media_router/media_source_helper_unittest.cc",
    "../common/media_router/media_source_unittest.cc",
    "../common/origin_trials/chrome_origin_trial_policy_unittest.cc",
    "../common/page_load_metrics/test/weak_mock_timer.cc",
    "../common/page_load_metrics/test/weak_mock_timer.h",
    "../common/partial_circular_buffer_unittest.cc",
    "../common/pref_names_util_unittest.cc",
    "../common/search/instant_types_unittest.cc",
    "../common/search/search_urls_unittest.cc",
    "../common/secure_origin_whitelist_unittest.cc",
    "../common/switch_utils_unittest.cc",
    "../renderer/app_categorizer_unittest.cc",
    "../renderer/chrome_content_renderer_client_unittest.cc",
    "../renderer/content_settings_observer_unittest.cc",
    "../renderer/instant_restricted_id_cache_unittest.cc",
    "../renderer/media/chrome_key_systems_provider_unittest.cc",
    "../renderer/page_load_metrics/fake_page_timing_sender.cc",
    "../renderer/page_load_metrics/fake_page_timing_sender.h",
    "../renderer/page_load_metrics/metrics_render_frame_observer_unittest.cc",
    "../renderer/page_load_metrics/page_timing_metrics_sender_unittest.cc",
    "../renderer/plugins/plugin_uma_unittest.cc",
    "../renderer/prerender/prerender_dispatcher_unittest.cc",
    "../renderer/searchbox/search_bouncer_unittest.cc",
    "../renderer/searchbox/searchbox_extension_unittest.cc",
    "../renderer/searchbox/searchbox_unittest.cc",
    "../renderer/web_apps_unittest.cc",
    "../test/base/chrome_render_view_test.cc",
    "../test/base/chrome_render_view_test.h",
    "../test/base/menu_model_test.cc",
    "../test/base/menu_model_test.h",
    "../test/base/v8_unit_test.cc",
    "../test/base/v8_unit_test.h",
    "../test/logging/win/mof_data_parser_unittest.cc",

    # Duplicate these tests here because PathService has more items in
    # unit_tests than in base_unittests.
    "../../base/path_service_unittest.cc",
    "../../testing/gtest_mac_unittest.mm",
    "../../third_party/zlib/google/compression_utils_unittest.cc",
    "../../third_party/zlib/google/zip_reader_unittest.cc",
    "../../third_party/zlib/google/zip_unittest.cc",
  ]

  configs += [ "//build/config:precompiled_headers" ]

  data_deps = []

  data = [
    "data/",
    "//base/test/data/",
    "//chrome/third_party/mock4js/",
    "//components/test/data/",
    "//extensions/test/data/",
    "//google_apis/test/data/",
    "//net/tools/testserver/",
    "//third_party/accessibility-audit/axs_testing.js",
    "//third_party/chaijs/chai.js",
    "//third_party/hunspell_dictionaries/",
    "//third_party/pyftpdlib/",
    "//third_party/pywebsocket/",
    "//third_party/tlslite/",
    "//third_party/zlib/google/test/data/",
    "//tools/metrics/histograms/enums.xml",
    "$root_out_dir/pyproto/google/",
  ]
  if (is_android || is_linux || is_win) {
    data += [
      "$root_out_dir/chrome_100_percent.pak",
      "$root_out_dir/locales/en-US.pak",
      "$root_out_dir/resources.pak",
    ]
  }
  if (is_linux || is_win) {
    data += [ "$root_out_dir/chrome_200_percent.pak" ]
  }
  if (is_win) {
    data_deps += [ "//chrome" ]
    data += [ "$root_out_dir/chrome.exe" ]
  }

  defines = []

  deps = [
    ":test_support",
    ":test_support_unit",
    "//base/test:test_support",
    "//chrome:browser_dependencies",
    "//chrome:child_dependencies",
    "//chrome:resources",
    "//chrome:strings",
    "//chrome/browser/media/router:test_support",
    "//chrome/common:test_support",
    "//chrome/profiling:unit_tests",
    "//components/autofill/content/renderer:test_support",
    "//components/browser_sync:test_support",
    "//components/component_updater:test_support",
    "//components/content_settings/core/test:test_support",
    "//components/data_reduction_proxy/core/browser:test_support",
    "//components/data_use_measurement/core",
    "//components/metrics/proto",
    "//components/ntp_snippets:test_support",
    "//components/os_crypt:test_support",
    "//components/resources",
    "//components/safe_browsing:features",
    "//components/safe_browsing_db",
    "//components/safe_browsing_db:test_database_manager",
    "//components/safe_json:test_support",
    "//components/spellcheck:build_features",
    "//components/strings",
    "//components/subresource_filter/core/browser:test_support",
    "//components/sync:test_support_driver",
    "//components/sync:test_support_model",
    "//components/sync_sessions:test_support",
    "//components/version_info:generate_version_info",
    "//components/webdata_services:test_support",
    "//content/app/resources",
    "//content/public/app:both",
    "//content/test:test_support",
    "//courgette:courgette_lib",
    "//crypto:platform",
    "//crypto:test_support",
    "//device/base:mocks",
    "//device/bluetooth:mocks",
    "//device/usb:test_support",
    "//extensions/features",
    "//google_apis",
    "//gpu:test_support",
    "//media:media_features",
    "//media:test_support",
    "//net",
    "//net:test_support",
    "//ppapi/features",
    "//skia",
    "//testing/gmock",
    "//testing/gtest",
    "//third_party/cacheinvalidation",
    "//third_party/icu",
    "//third_party/leveldatabase",
    "//third_party/libaddressinput",
    "//third_party/libphonenumber",
    "//third_party/libxml",
    "//third_party/webrtc/modules/desktop_capture",
    "//third_party/webrtc_overrides",
    "//ui/base:test_support",
    "//ui/display:test_support",
    "//ui/gfx:test_support",
    "//ui/gl",
    "//ui/resources",
    "//v8",
  ]

  if (is_mac) {
    data_deps += [ "//chrome:chrome_framework" ]
  }

  if (enable_dice_support) {
    sources += [ "../browser/signin/dice_response_handler_unittest.cc" ]
  }

  if (enable_offline_pages) {
    sources += [
      "../browser/offline_pages/background_loader_offliner_unittest.cc",
      "../browser/offline_pages/offline_page_mhtml_archiver_unittest.cc",
      "../browser/offline_pages/offline_page_request_job_unittest.cc",
      "../browser/offline_pages/offline_page_tab_helper_unittest.cc",
      "../browser/offline_pages/offline_page_utils_unittest.cc",
      "../browser/offline_pages/prefetch/offline_metrics_collector_impl_unittest.cc",
      "../browser/offline_pages/prefetch/prefetch_instance_id_proxy_unittest.cc",
      "../browser/offline_pages/prerender_adapter_unittest.cc",
      "../browser/offline_pages/prerendering_loader_unittest.cc",
      "../browser/offline_pages/recent_tab_helper_unittest.cc",
      "../browser/offline_pages/test_offline_page_model_builder.cc",
      "../browser/offline_pages/test_offline_page_model_builder.h",
      "../browser/offline_pages/test_request_coordinator_builder.cc",
      "../browser/offline_pages/test_request_coordinator_builder.h",
    ]
    if (is_android) {
      sources += [ "../browser/offline_pages/android/prerendering_offliner_unittest.cc" ]
    }
    deps += [
      "//components/offline_pages/content/background_loader:test_support",
      "//components/offline_pages/core:test_support",
      "//components/offline_pages/core/background:test_support",
      "//components/offline_pages/core/prefetch:test_support",
    ]
  }

  if (is_android) {
    sources += [
      "../browser/android/search_geolocation/search_geolocation_service_unittest.cc",
      "../browser/autofill/autofill_credit_card_filling_infobar_delegate_mobile_unittest.cc",
      "../browser/autofill/autofill_save_card_infobar_delegate_mobile_unittest.cc",
      "../browser/password_manager/account_chooser_dialog_android_unittest.cc",
      "../browser/password_manager/auto_signin_first_run_dialog_android_unittest.cc",
      "../browser/password_manager/save_password_infobar_delegate_android_unittest.cc",
      "../browser/permissions/permission_queue_controller_unittest.cc",
    ]
    deps += [
      ":unit_tests_java",
      "//components/gcm_driver/instance_id/android:instance_id_driver_java",
      "//components/gcm_driver/instance_id/android:instance_id_driver_test_support_java",
      "//v8:v8_external_startup_data_assets",
    ]

    android_manifest =
        "//chrome/test/android/unit_tests_apk/AndroidManifest.xml"
    enable_multidex = true
  } else {
    # !is_android
    sources += [
      # Bookmark export/import are handled via the BookmarkColumns
      # ContentProvider.
      "../browser/bookmarks/bookmark_html_writer_unittest.cc",
      "../browser/browser_commands_unittest.cc",
      "../browser/diagnostics/diagnostics_controller_unittest.cc",
      "../browser/diagnostics/diagnostics_model_unittest.cc",
      "../browser/download/download_commands_unittest.cc",
      "../browser/download/download_shelf_unittest.cc",
      "../browser/first_run/first_run_unittest.cc",
      "../browser/font_family_cache_unittest.cc",

      # GCMDriverAndroid is not yet implemented.
      "../browser/gcm/gcm_profile_service_unittest.cc",
      "../browser/importer/firefox_profile_lock_unittest.cc",
      "../browser/importer/profile_writer_unittest.cc",
      "../browser/media/webrtc/tab_desktop_media_list_unittest.cc",
      "../browser/media_galleries/fileapi/native_media_file_util_unittest.cc",
      "../browser/media_galleries/gallery_watch_manager_unittest.cc",
      "../browser/media_galleries/mac/mtp_device_delegate_impl_mac_unittest.mm",
      "../browser/media_galleries/media_file_system_registry_unittest.cc",
      "../browser/media_galleries/media_galleries_dialog_controller_mock.cc",
      "../browser/media_galleries/media_galleries_dialog_controller_mock.h",
      "../browser/media_galleries/media_galleries_dialog_controller_test_util.cc",
      "../browser/media_galleries/media_galleries_dialog_controller_test_util.h",
      "../browser/media_galleries/media_galleries_permission_controller_unittest.cc",
      "../browser/media_galleries/media_galleries_permissions_unittest.cc",
      "../browser/media_galleries/media_galleries_preferences_unittest.cc",
      "../browser/media_galleries/win/mtp_device_delegate_impl_win_unittest.cc",
      "../browser/media_galleries/win/mtp_device_object_enumerator_unittest.cc",
      "../browser/resource_coordinator/background_tab_navigation_throttle_unittest.cc",
      "../browser/resource_coordinator/tab_manager_delegate_chromeos_unittest.cc",
      "../browser/resource_coordinator/tab_manager_stats_collector_unittest.cc",
      "../browser/resource_coordinator/tab_manager_unittest.cc",
      "../browser/resource_coordinator/tab_manager_web_contents_data_unittest.cc",

      # Android does not use the Message Center notification system.
      "../browser/net/firefox_proxy_settings_unittest.cc",
      "../browser/notifications/message_center_notifications_unittest.cc",
      "../browser/notifications/message_center_settings_controller_unittest.cc",
      "../browser/platform_util_unittest.cc",
      "../browser/policy/policy_path_parser_unittest.cc",
      "../browser/process_singleton_posix_unittest.cc",
      "../browser/profile_resetter/profile_resetter_unittest.cc",
      "../browser/profile_resetter/triggered_profile_resetter_win_unittest.cc",
      "../browser/renderer_context_menu/render_view_context_menu_unittest.cc",
      "../browser/safe_browsing/chrome_cleaner/chrome_cleaner_controller_impl_win_unittest.cc",
      "../browser/safe_browsing/chrome_cleaner/chrome_cleaner_fetcher_win_unittest.cc",
      "../browser/safe_browsing/chrome_cleaner/chrome_cleaner_runner_win_unittest.cc",
      "../browser/safe_browsing/chrome_cleaner/mock_chrome_cleaner_process_win.cc",
      "../browser/safe_browsing/chrome_cleaner/mock_chrome_cleaner_process_win.h",
      "../browser/safe_browsing/chrome_cleaner/srt_field_trial_win_unittest.cc",
      "../browser/search/instant_service_unittest.cc",
      "../browser/search/instant_unittest_base.cc",
      "../browser/search/instant_unittest_base.h",
      "../browser/search/one_google_bar/one_google_bar_fetcher_impl_unittest.cc",
      "../browser/search/one_google_bar/one_google_bar_service_unittest.cc",
      "../browser/search/search_unittest.cc",
      "../browser/sessions/persistent_tab_restore_service_unittest.cc",
      "../browser/signin/mutable_profile_oauth2_token_service_delegate_unittest.cc",
      "../browser/speech/extension_api/extension_manifests_tts_unittest.cc",
      "../browser/speech/tts_controller_unittest.cc",
      "../browser/sync/sessions/browser_list_router_helper_unittest.cc",
      "../browser/sync/sessions/sync_sessions_router_tab_helper_unittest.cc",
      "../browser/sync/sync_ui_util_unittest.cc",  # Sync setup uses native ui.
      "../browser/task_manager/providers/browser_process_task_unittest.cc",
      "../browser/task_manager/providers/child_process_task_unittest.cc",
      "../browser/task_manager/sampling/shared_sampler_win_unittest.cc",
      "../browser/task_manager/sampling/task_group_unittest.cc",
      "../browser/task_manager/sampling/task_manager_impl_unittest.cc",
      "../browser/task_manager/sampling/task_manager_io_thread_helper_unittest.cc",
      "../browser/task_manager/task_manager_observer_unittest.cc",
      "../browser/task_manager/test_task_manager.cc",
      "../browser/task_manager/test_task_manager.h",
      "../browser/themes/browser_theme_pack_unittest.cc",
      "../browser/themes/theme_properties_unittest.cc",
      "../browser/themes/theme_service_unittest.cc",
      "../browser/themes/theme_syncable_service_unittest.cc",
      "../browser/translate/translate_manager_render_view_host_unittest.cc",
      "../browser/ui/webui/theme_source_unittest.cc",

      # The autofill popup is implemented in mostly native code on Android.
      "../browser/ui/autofill/autofill_popup_controller_unittest.cc",
      "../browser/ui/bookmarks/bookmark_context_menu_controller_unittest.cc",
      "../browser/ui/bookmarks/bookmark_unittest.cc",
      "../browser/ui/browser_close_unittest.cc",
      "../browser/ui/browser_command_controller_unittest.cc",
      "../browser/ui/browser_instant_controller_unittest.cc",
      "../browser/ui/browser_unittest.cc",
      "../browser/ui/browser_window_state_unittest.cc",
      "../browser/ui/chrome_bubble_manager_unittest.cc",
      "../browser/ui/content_settings/content_setting_bubble_model_unittest.cc",
      "../browser/ui/content_settings/content_setting_image_model_unittest.cc",
      "../browser/ui/exclusive_access/fullscreen_controller_state_unittest.cc",
      "../browser/ui/extensions/extension_action_view_controller_unittest.cc",
      "../browser/ui/extensions/extension_message_bubble_bridge_unittest.cc",
      "../browser/ui/global_error/global_error_service_unittest.cc",
      "../browser/ui/omnibox/clipboard_utils_unittest.cc",
      "../browser/ui/omnibox/omnibox_controller_unittest.cc",
      "../browser/ui/page_info/permission_menu_model_unittest.cc",
      "../browser/ui/passwords/manage_passwords_bubble_model_unittest.cc",
      "../browser/ui/passwords/manage_passwords_view_utils_desktop_unittest.cc",
      "../browser/ui/passwords/password_dialog_controller_impl_unittest.cc",
      "../browser/ui/search/instant_search_prerenderer_unittest.cc",
      "../browser/ui/search/ntp_user_data_logger_unittest.cc",
      "../browser/ui/search/search_delegate_unittest.cc",
      "../browser/ui/search/search_ipc_router_policy_unittest.cc",
      "../browser/ui/search/search_ipc_router_unittest.cc",
      "../browser/ui/search/search_model_unittest.cc",
      "../browser/ui/search/search_tab_helper_unittest.cc",
      "../browser/ui/tab_contents/tab_contents_iterator_unittest.cc",
      "../browser/ui/tabs/pinned_tab_codec_unittest.cc",
      "../browser/ui/tabs/pinned_tab_service_unittest.cc",
      "../browser/ui/tabs/pinned_tab_test_utils.cc",
      "../browser/ui/tabs/pinned_tab_test_utils.h",
      "../browser/ui/tabs/tab_menu_model_unittest.cc",
      "../browser/ui/tabs/tab_strip_model_stats_recorder_unittest.cc",
      "../browser/ui/tabs/tab_strip_model_unittest.cc",
      "../browser/ui/tabs/test_tab_strip_model_delegate.cc",
      "../browser/ui/tabs/test_tab_strip_model_delegate.h",
      "../browser/ui/toolbar/app_menu_model_unittest.cc",
      "../browser/ui/toolbar/back_forward_menu_model_unittest.cc",
      "../browser/ui/toolbar/component_toolbar_actions_factory_unittest.cc",
      "../browser/ui/toolbar/mock_component_toolbar_actions_factory.cc",
      "../browser/ui/toolbar/mock_component_toolbar_actions_factory.h",
      "../browser/ui/toolbar/recent_tabs_builder_test_helper.cc",
      "../browser/ui/toolbar/recent_tabs_builder_test_helper.h",
      "../browser/ui/toolbar/recent_tabs_sub_menu_model_unittest.cc",
      "../browser/ui/toolbar/test_toolbar_actions_bar_bubble_delegate.cc",
      "../browser/ui/toolbar/test_toolbar_actions_bar_bubble_delegate.h",
      "../browser/ui/toolbar/toolbar_actions_bar_unittest.cc",
      "../browser/ui/toolbar/toolbar_actions_bar_unittest.h",
      "../browser/ui/toolbar/toolbar_actions_model_unittest.cc",
      "../browser/ui/toolbar/toolbar_model_unittest.cc",
      "../browser/ui/webui/browsing_history_handler_unittest.cc",
      "../browser/ui/webui/help/version_updater_chromeos_unittest.cc",
      "../browser/ui/webui/md_downloads/downloads_list_tracker_unittest.cc",
      "../browser/ui/webui/md_downloads/md_downloads_dom_handler_unittest.cc",
      "../browser/ui/webui/settings/downloads_handler_unittest.cc",
      "../browser/ui/webui/settings/md_settings_ui_unittest.cc",
      "../browser/ui/webui/settings/metrics_reporting_handler_unittest.cc",
      "../browser/ui/webui/settings/on_startup_handler_unittest.cc",
      "../browser/ui/webui/settings/people_handler_unittest.cc",
      "../browser/ui/webui/settings/profile_info_handler_unittest.cc",
      "../browser/ui/webui/settings/reset_settings_handler_unittest.cc",
      "../browser/ui/webui/settings/settings_manage_profile_handler_unittest.cc",
      "../browser/ui/webui/settings/site_settings_handler_unittest.cc",
      "../browser/ui/webui/settings_utils_unittest.cc",
      "../browser/ui/webui/signin/login_ui_service_unittest.cc",
      "../browser/ui/webui/site_settings_helper_unittest.cc",
      "../browser/ui/webui/sync_internals_message_handler_unittest.cc",
      "../browser/ui/webui/web_dialog_web_contents_delegate_unittest.cc",
      "../browser/ui/window_sizer/window_sizer_common_unittest.cc",
      "../browser/ui/window_sizer/window_sizer_common_unittest.h",
      "../browser/ui/window_sizer/window_sizer_unittest.cc",
      "../browser/ui/zoom/zoom_controller_unittest.cc",
      "../browser/usb/usb_blocklist_unittest.cc",
      "../browser/usb/usb_chooser_context_unittest.cc",
      "../browser/usb/usb_chooser_controller_unittest.cc",
      "../browser/usb/web_usb_detector_unittest.cc",

      # The importer code is not used on Android.
      "../common/importer/firefox_importer_utils_unittest.cc",

      # No service process (which also requires multiprocess lock).
      "../common/importer/mock_importer_bridge.cc",
      "../common/importer/mock_importer_bridge.h",
      "../common/multi_process_lock_unittest.cc",
      "../test/base/browser_with_test_window_test.cc",
      "../test/base/browser_with_test_window_test.h",
      "../utility/importer/bookmark_html_reader_unittest.cc",
      "../utility/importer/bookmarks_file_importer_unittest.cc",
      "../utility/importer/edge_database_reader_unittest_win.cc",
      "../utility/importer/firefox_importer_unittest.cc",
      "../utility/importer/firefox_importer_unittest_messages_internal.h",
      "../utility/importer/firefox_importer_unittest_utils.h",
      "../utility/importer/firefox_importer_unittest_utils_mac.cc",
      "../utility/importer/safari_importer_unittest.mm",

      # In-browser discovery is not used by Android for now.
      "../browser/media/router/discovery/discovery_network_list_unittest.cc",
      "../browser/media/router/discovery/discovery_network_monitor_unittest.cc",
    ]
    sources -=
        [ "../browser/download/download_request_infobar_delegate_unittest.cc" ]
    deps += [
      "//components/signin/core/common:signin_features",
      "//ipc",
      "//third_party/libaddressinput",
    ]
  }

  if (!is_android) {
    sources += [
      "../browser/devtools/devtools_file_system_indexer_unittest.cc",
      "../browser/devtools/devtools_file_watcher_unittest.cc",
      "../browser/devtools/devtools_ui_bindings_unittest.cc",
      "../browser/devtools/serialize_host_descriptions_unittest.cc",
      "../browser/download/download_dir_policy_handler_unittest.cc",
      "../browser/lifetime/keep_alive_registry_unittest.cc",
      "../browser/media/router/discovery/dial/device_description_fetcher_unittest.cc",
      "../browser/media/router/discovery/dial/device_description_service_unittest.cc",
      "../browser/media/router/discovery/dial/dial_device_data_unittest.cc",
      "../browser/media/router/discovery/dial/dial_media_sink_service_impl_unittest.cc",
      "../browser/media/router/discovery/dial/dial_media_sink_service_proxy_unittest.cc",
      "../browser/media/router/discovery/dial/dial_registry_unittest.cc",
      "../browser/media/router/discovery/dial/dial_service_unittest.cc",
      "../browser/media/router/discovery/mdns/cast_media_sink_service_unittest.cc",
      "../browser/media/router/discovery/mdns/dns_sd_registry_unittest.cc",
      "../browser/media/router/discovery/media_sink_service_base_unittest.cc",
      "../browser/media/router/event_page_request_manager_unittest.cc",

      # TODO(crbug.com/646627):
      # Move media_router_ui_service_factory_unittest.cc to chrome/browser/ui.
      "../browser/media/router/media_router_ui_service_factory_unittest.cc",
      "../browser/media/router/mojo/media_route_controller_unittest.cc",
      "../browser/media/router/mojo/media_router_mojo_impl_unittest.cc",
      "../browser/media/router/mojo/media_router_mojo_metrics_unittest.cc",
      "../browser/policy/local_sync_policy_handler_unittest.cc",
      "../browser/renderer_context_menu/render_view_context_menu_test_util.cc",
      "../browser/renderer_context_menu/render_view_context_menu_test_util.h",
      "../browser/ui/autofill/save_card_bubble_controller_impl_unittest.cc",
      "../browser/ui/bluetooth/bluetooth_chooser_controller_unittest.cc",
      "../browser/ui/passwords/manage_passwords_ui_controller_unittest.cc",
      "../browser/ui/toolbar/media_router_action_controller_unittest.cc",
      "../browser/ui/toolbar/media_router_action_unittest.cc",
      "../browser/ui/toolbar/media_router_contextual_menu_unittest.cc",
      "../browser/ui/toolbar/mock_media_router_action_controller.cc",
      "../browser/ui/toolbar/mock_media_router_action_controller.h",
      "../browser/ui/webui/media_router/cast_modes_with_media_sources_unittest.cc",
      "../browser/ui/webui/media_router/media_cast_mode_unittest.cc",
      "../browser/ui/webui/media_router/media_router_dialog_controller_impl_unittest.cc",
      "../browser/ui/webui/media_router/media_router_file_dialog_unittest.cc",
      "../browser/ui/webui/media_router/media_router_ui_unittest.cc",
      "../browser/ui/webui/media_router/media_router_web_ui_test.cc",
      "../browser/ui/webui/media_router/media_router_web_ui_test.h",
      "../browser/ui/webui/media_router/media_router_webui_message_handler_unittest.cc",
      "../browser/ui/webui/media_router/query_result_manager_unittest.cc",
      "../common/media_router/mojo/media_router_struct_traits_unittest.cc",
      "../utility/media_router/dial_device_description_parser_impl_unittest.cc",
    ]
    deps += [ "//components/bubble:test_support" ]

    if (include_js_tests) {
      deps += [ "//chrome/test/data/webui:unit_tests_js" ]
      data += [
        "$root_out_dir/test_data/chrome/browser/resources/print_preview/",
        "$root_out_dir/test_data/chrome/renderer/resources/extensions/",
        "$root_out_dir/test_data/ui/webui/",
      ]
    }
  }

  if (is_desktop_linux && enable_native_notifications) {
    sources += [ "../browser/notifications/notification_platform_bridge_linux_unittest.cc" ]
  }

  if ((is_linux && !is_chromeos) || is_win) {
    sources += [ "../browser/feature_engagement_tracker/new_tab/new_tab_tracker_unittest.cc" ]
    deps += [ "//components/feature_engagement_tracker/test:test_support" ]
  }

  if (is_linux || is_win) {
    sources += [ "../browser/webshare/share_service_impl_unittest.cc" ]
  }

  if (is_chromeos) {
    sources -= [ "../browser/signin/chrome_signin_status_metrics_provider_delegate_unittest.cc" ]
    sources +=
        [ "../browser/component_updater/cros_component_installer_unittest.cc" ]
  }
  if (enable_background) {
    sources += [
      "../browser/background/background_application_list_model_unittest.cc",
      "../browser/background/background_contents_service_unittest.cc",
      "../browser/background/background_mode_manager_unittest.cc",
      "../browser/background/background_mode_optimizer_unittest.cc",
    ]
  }

  if (enable_spellcheck) {
    sources += [
      "../browser/spellchecker/spellcheck_custom_dictionary_unittest.cc",
      "../browser/spellchecker/spellcheck_message_filter_platform_mac_unittest.cc",
      "../browser/spellchecker/spellcheck_service_unittest.cc",
      "../browser/spellchecker/spelling_service_client_unittest.cc",
      "../tools/convert_dict/convert_dict_unittest.cc",
    ]

    if (!use_browser_spellchecker) {
      sources += [ "../browser/spellchecker/spell_check_host_impl_unittest.cc" ]
    }
  }

  if (enable_one_click_signin) {
    sources += [
      "../browser/ui/sync/one_click_signin_sync_observer_unittest.cc",
      "../browser/ui/sync/one_click_signin_sync_starter_unittest.cc",
    ]
  }

  if (enable_extensions) {
    sources += [
      "../../apps/saved_files_service_unittest.cc",
      "../../components/drive/drive_api_util_unittest.cc",
      "../../components/drive/drive_app_registry_unittest.cc",
      "../../components/drive/drive_uploader_unittest.cc",
      "../../components/drive/event_logger_unittest.cc",
      "../../components/drive/service/drive_api_service_unittest.cc",
      "../../components/drive/service/fake_drive_service_unittest.cc",
      "../../tools/json_schema_compiler/test/features_generation_unittest.cc",
      "../browser/apps/app_shim/app_shim_host_mac_unittest.cc",
      "../browser/apps/app_shim/extension_app_shim_handler_mac_unittest.cc",
      "../browser/autocomplete/keyword_extensions_delegate_impl_unittest.cc",
      "../browser/browsing_data/hosted_apps_counter_unittest.cc",
      "../browser/extensions/active_tab_unittest.cc",
      "../browser/extensions/activity_log/activity_database_unittest.cc",
      "../browser/extensions/activity_log/activity_log_enabled_unittest.cc",
      "../browser/extensions/activity_log/activity_log_policy_unittest.cc",
      "../browser/extensions/activity_log/activity_log_unittest.cc",
      "../browser/extensions/activity_log/counting_policy_unittest.cc",
      "../browser/extensions/activity_log/database_string_table_unittest.cc",
      "../browser/extensions/activity_log/fullstream_ui_policy_unittest.cc",
      "../browser/extensions/api/activity_log_private/activity_log_private_api_unittest.cc",
      "../browser/extensions/api/bookmarks/bookmark_api_helpers_unittest.cc",
      "../browser/extensions/api/content_settings/content_settings_store_unittest.cc",
      "../browser/extensions/api/content_settings/content_settings_unittest.cc",
      "../browser/extensions/api/cookies/cookies_unittest.cc",
      "../browser/extensions/api/cryptotoken_private/cryptotoken_private_api_unittest.cc",
      "../browser/extensions/api/declarative/rules_registry_service_unittest.cc",
      "../browser/extensions/api/declarative/rules_registry_with_cache_unittest.cc",
      "../browser/extensions/api/declarative_content/chrome_content_rules_registry_unittest.cc",
      "../browser/extensions/api/declarative_content/content_action_unittest.cc",
      "../browser/extensions/api/declarative_content/content_condition_unittest.cc",
      "../browser/extensions/api/declarative_content/declarative_content_condition_tracker_test.cc",
      "../browser/extensions/api/declarative_content/declarative_content_condition_tracker_test.h",
      "../browser/extensions/api/declarative_content/declarative_content_css_condition_tracker_unittest.cc",
      "../browser/extensions/api/declarative_content/declarative_content_is_bookmarked_condition_tracker_unittest.cc",
      "../browser/extensions/api/declarative_content/declarative_content_page_url_condition_tracker_unittest.cc",
      "../browser/extensions/api/declarative_webrequest/webrequest_action_unittest.cc",
      "../browser/extensions/api/declarative_webrequest/webrequest_rules_registry_unittest.cc",
      "../browser/extensions/api/developer_private/developer_private_api_unittest.cc",
      "../browser/extensions/api/developer_private/extension_info_generator_unittest.cc",
      "../browser/extensions/api/device_permissions_manager_unittest.cc",
      "../browser/extensions/api/downloads/downloads_api_unittest.cc",
      "../browser/extensions/api/easy_unlock_private/easy_unlock_private_api_chromeos_unittest.cc",
      "../browser/extensions/api/experience_sampling_private/experience_sampling_private_api_unittest.cc",
      "../browser/extensions/api/extension_action/browser_action_unittest.cc",
      "../browser/extensions/api/extension_action/extension_action_prefs_unittest.cc",
      "../browser/extensions/api/feedback_private/feedback_private_api_chromeos_unittest.cc",
      "../browser/extensions/api/feedback_private/log_source_access_manager_chromeos_unittest.cc",
      "../browser/extensions/api/file_system/file_system_api_unittest.cc",
      "../browser/extensions/api/identity/extension_token_key_unittest.cc",
      "../browser/extensions/api/identity/gaia_web_auth_flow_unittest.cc",
      "../browser/extensions/api/identity/identity_mint_queue_unittest.cc",
      "../browser/extensions/api/image_writer_private/destroy_partitions_operation_unittest.cc",
      "../browser/extensions/api/image_writer_private/operation_manager_unittest.cc",
      "../browser/extensions/api/image_writer_private/operation_unittest.cc",
      "../browser/extensions/api/image_writer_private/removable_storage_provider_chromeos_unittest.cc",
      "../browser/extensions/api/image_writer_private/test_utils.cc",
      "../browser/extensions/api/image_writer_private/test_utils.h",
      "../browser/extensions/api/image_writer_private/write_from_file_operation_unittest.cc",
      "../browser/extensions/api/image_writer_private/write_from_url_operation_unittest.cc",
      "../browser/extensions/api/management/management_api_unittest.cc",
      "../browser/extensions/api/notifications/extension_notification_handler_unittest.cc",
      "../browser/extensions/api/omnibox/omnibox_unittest.cc",
      "../browser/extensions/api/passwords_private/passwords_private_delegate_impl_unittest.cc",
      "../browser/extensions/api/passwords_private/passwords_private_utils_unittest.cc",
      "../browser/extensions/api/permissions/permissions_api_helpers_unittest.cc",
      "../browser/extensions/api/permissions/permissions_api_unittest.cc",
      "../browser/extensions/api/preference/preference_api_prefs_unittest.cc",
      "../browser/extensions/api/proxy/proxy_api_helpers_unittest.cc",
      "../browser/extensions/api/runtime/chrome_runtime_api_delegate_unittest.cc",
      "../browser/extensions/api/signed_in_devices/id_mapping_helper_unittest.cc",
      "../browser/extensions/api/signed_in_devices/signed_in_devices_api_unittest.cc",
      "../browser/extensions/api/signed_in_devices/signed_in_devices_manager_unittest.cc",
      "../browser/extensions/api/socket/combined_socket_unittest.cc",
      "../browser/extensions/api/socket/socket_api_unittest.cc",
      "../browser/extensions/api/socket/tcp_socket_unittest.cc",
      "../browser/extensions/api/socket/tls_socket_unittest.cc",
      "../browser/extensions/api/socket/udp_socket_unittest.cc",
      "../browser/extensions/api/sockets_tcp_server/sockets_tcp_server_api_unittest.cc",
      "../browser/extensions/api/storage/policy_value_store_unittest.cc",
      "../browser/extensions/api/storage/settings_sync_unittest.cc",
      "../browser/extensions/api/streams_private/streams_private_manifest_unittest.cc",
      "../browser/extensions/api/tabs/tabs_api_unittest.cc",
      "../browser/extensions/api/web_navigation/frame_navigation_state_unittest.cc",
      "../browser/extensions/api/web_request/web_request_api_unittest.cc",
      "../browser/extensions/api/web_request/web_request_event_details_unittest.cc",
      "../browser/extensions/api/web_request/web_request_permissions_unittest.cc",
      "../browser/extensions/app_data_migrator_unittest.cc",
      "../browser/extensions/blacklist_check_unittest.cc",
      "../browser/extensions/blacklist_state_fetcher_unittest.cc",
      "../browser/extensions/bookmark_app_helper_unittest.cc",
      "../browser/extensions/chrome_app_icon_unittest.cc",
      "../browser/extensions/chrome_app_sorting_unittest.cc",
      "../browser/extensions/chrome_component_extension_resource_manager_unittest.cc",
      "../browser/extensions/chrome_content_browser_client_extensions_part_unittest.cc",
      "../browser/extensions/chrome_extension_function_unittest.cc",
      "../browser/extensions/chrome_info_map_unittest.cc",
      "../browser/extensions/component_loader_unittest.cc",
      "../browser/extensions/convert_user_script_unittest.cc",
      "../browser/extensions/convert_web_app_unittest.cc",
      "../browser/extensions/default_apps_unittest.cc",
      "../browser/extensions/display_info_provider_chromeos_unittest.cc",
      "../browser/extensions/error_console/error_console_unittest.cc",
      "../browser/extensions/event_router_forwarder_unittest.cc",
      "../browser/extensions/extension_action_icon_factory_unittest.cc",
      "../browser/extensions/extension_action_manager_unittest.cc",
      "../browser/extensions/extension_action_runner_unittest.cc",
      "../browser/extensions/extension_action_unittest.cc",
      "../browser/extensions/extension_api_unittest.cc",
      "../browser/extensions/extension_api_unittest.h",
      "../browser/extensions/extension_context_menu_model_unittest.cc",
      "../browser/extensions/extension_creator_filter_unittest.cc",
      "../browser/extensions/extension_error_controller_unittest.cc",
      "../browser/extensions/extension_function_test_utils.cc",
      "../browser/extensions/extension_function_test_utils.h",
      "../browser/extensions/extension_garbage_collector_chromeos_unittest.cc",
      "../browser/extensions/extension_garbage_collector_unittest.cc",
      "../browser/extensions/extension_gcm_app_handler_unittest.cc",
      "../browser/extensions/extension_icon_manager_unittest.cc",
      "../browser/extensions/extension_install_prompt_unittest.cc",
      "../browser/extensions/extension_management_test_util.cc",
      "../browser/extensions/extension_management_test_util.h",
      "../browser/extensions/extension_management_unittest.cc",
      "../browser/extensions/extension_message_bubble_controller_unittest.cc",
      "../browser/extensions/extension_migrator_unittest.cc",
      "../browser/extensions/extension_navigation_throttle_unittest.cc",
      "../browser/extensions/extension_prefs_unittest.cc",
      "../browser/extensions/extension_prefs_unittest.h",
      "../browser/extensions/extension_protocols_unittest.cc",
      "../browser/extensions/extension_reenabler_unittest.cc",
      "../browser/extensions/extension_service_sync_unittest.cc",
      "../browser/extensions/extension_service_test_base.cc",
      "../browser/extensions/extension_service_test_base.h",
      "../browser/extensions/extension_service_test_with_install.cc",
      "../browser/extensions/extension_service_test_with_install.h",
      "../browser/extensions/extension_service_unittest.cc",
      "../browser/extensions/extension_special_storage_policy_unittest.cc",
      "../browser/extensions/extension_sync_data_unittest.cc",
      "../browser/extensions/extension_tab_util_unittest.cc",
      "../browser/extensions/extension_test_message_listener_unittest.cc",
      "../browser/extensions/extension_user_script_loader_unittest.cc",
      "../browser/extensions/extension_web_ui_unittest.cc",
      "../browser/extensions/external_policy_loader_unittest.cc",
      "../browser/extensions/external_provider_impl_chromeos_unittest.cc",
      "../browser/extensions/external_provider_impl_unittest.cc",
      "../browser/extensions/favicon_downloader_unittest.cc",
      "../browser/extensions/install_tracker_unittest.cc",
      "../browser/extensions/menu_manager_unittest.cc",
      "../browser/extensions/ntp_overridden_bubble_delegate_unittest.cc",
      "../browser/extensions/pack_extension_unittest.cc",
      "../browser/extensions/permission_message_combinations_unittest.cc",
      "../browser/extensions/permission_messages_unittest.cc",
      "../browser/extensions/permissions_based_management_policy_provider_unittest.cc",
      "../browser/extensions/permissions_updater_unittest.cc",
      "../browser/extensions/policy_extension_reinstaller_unittest.cc",
      "../browser/extensions/policy_handlers_unittest.cc",
      "../browser/extensions/scripting_permissions_modifier_unittest.cc",
      "../browser/extensions/shared_module_service_unittest.cc",
      "../browser/extensions/standard_management_policy_provider_unittest.cc",
      "../browser/extensions/tab_helper_unittest.cc",
      "../browser/extensions/update_install_gate_unittest.cc",
      "../browser/extensions/updater/extension_cache_fake.cc",
      "../browser/extensions/updater/extension_cache_fake.h",
      "../browser/extensions/updater/extension_updater_unittest.cc",
      "../browser/extensions/user_script_listener_unittest.cc",
      "../browser/extensions/warning_badge_service_unittest.cc",
      "../browser/extensions/webstore_inline_installer_unittest.cc",
      "../browser/extensions/webstore_installer_unittest.cc",
      "../browser/extensions/zipfile_installer_unittest.cc",
      "../browser/media/cast_remoting_sender_unittest.cc",
      "../browser/media/cast_transport_host_filter_unittest.cc",
      "../browser/media_galleries/chromeos/mtp_device_object_enumerator_unittest.cc",
      "../browser/metrics/extensions_metrics_provider_unittest.cc",
      "../browser/notifications/extension_welcome_notification_unittest.cc",
      "../browser/notifications/notification_system_observer_unittest.cc",
      "../browser/renderer_context_menu/context_menu_content_type_unittest.cc",
      "../browser/safe_browsing/settings_reset_prompt/settings_reset_prompt_config_unittest.cc",
      "../browser/safe_browsing/settings_reset_prompt/settings_reset_prompt_model_unittest.cc",
      "../browser/safe_browsing/settings_reset_prompt/settings_reset_prompt_test_utils.cc",
      "../browser/safe_browsing/settings_reset_prompt/settings_reset_prompt_test_utils.h",
      "../browser/safe_search_api/safe_search_url_checker_unittest.cc",
      "../browser/search/hotword_service_unittest.cc",
      "../browser/signin/easy_unlock_app_manager_unittest.cc",
      "../browser/signin/easy_unlock_auth_attempt_unittest.cc",
      "../browser/signin/easy_unlock_notification_controller_chromeos_unittest.cc",
      "../browser/signin/easy_unlock_screenlock_state_handler_unittest.cc",
      "../browser/signin/easy_unlock_service_unittest_chromeos.cc",
      "../browser/sync/glue/extensions_activity_monitor_unittest.cc",
      "../browser/sync_file_system/drive_backend/callback_helper_unittest.cc",
      "../browser/sync_file_system/drive_backend/callback_tracker_unittest.cc",
      "../browser/sync_file_system/drive_backend/conflict_resolver_unittest.cc",
      "../browser/sync_file_system/drive_backend/drive_backend_sync_unittest.cc",
      "../browser/sync_file_system/drive_backend/drive_backend_test_util.cc",
      "../browser/sync_file_system/drive_backend/drive_backend_test_util.h",
      "../browser/sync_file_system/drive_backend/fake_drive_service_helper.cc",
      "../browser/sync_file_system/drive_backend/fake_drive_service_helper.h",
      "../browser/sync_file_system/drive_backend/fake_drive_uploader.cc",
      "../browser/sync_file_system/drive_backend/fake_drive_uploader.h",
      "../browser/sync_file_system/drive_backend/fake_sync_worker.cc",
      "../browser/sync_file_system/drive_backend/fake_sync_worker.h",
      "../browser/sync_file_system/drive_backend/leveldb_wrapper_unittest.cc",
      "../browser/sync_file_system/drive_backend/list_changes_task_unittest.cc",
      "../browser/sync_file_system/drive_backend/local_to_remote_syncer_unittest.cc",
      "../browser/sync_file_system/drive_backend/metadata_database_index_on_disk_unittest.cc",
      "../browser/sync_file_system/drive_backend/metadata_database_index_unittest.cc",
      "../browser/sync_file_system/drive_backend/metadata_database_unittest.cc",
      "../browser/sync_file_system/drive_backend/metadata_db_migration_util_unittest.cc",
      "../browser/sync_file_system/drive_backend/register_app_task_unittest.cc",
      "../browser/sync_file_system/drive_backend/remote_to_local_syncer_unittest.cc",
      "../browser/sync_file_system/drive_backend/sync_engine_initializer_unittest.cc",
      "../browser/sync_file_system/drive_backend/sync_engine_unittest.cc",
      "../browser/sync_file_system/drive_backend/sync_task_manager_unittest.cc",
      "../browser/sync_file_system/drive_backend/sync_worker_unittest.cc",
      "../browser/sync_file_system/drive_backend/task_dependency_manager_unittest.cc",
      "../browser/sync_file_system/fake_remote_change_processor.cc",
      "../browser/sync_file_system/fake_remote_change_processor.h",
      "../browser/sync_file_system/file_change_unittest.cc",
      "../browser/sync_file_system/local/canned_syncable_file_system.cc",
      "../browser/sync_file_system/local/canned_syncable_file_system.h",
      "../browser/sync_file_system/local/local_file_change_tracker_unittest.cc",
      "../browser/sync_file_system/local/local_file_sync_context_unittest.cc",
      "../browser/sync_file_system/local/local_file_sync_service_unittest.cc",
      "../browser/sync_file_system/local/local_file_sync_status_unittest.cc",
      "../browser/sync_file_system/local/mock_sync_status_observer.cc",
      "../browser/sync_file_system/local/mock_sync_status_observer.h",
      "../browser/sync_file_system/local/syncable_file_operation_runner_unittest.cc",
      "../browser/sync_file_system/local/syncable_file_system_unittest.cc",
      "../browser/sync_file_system/logger_unittest.cc",
      "../browser/sync_file_system/mock_local_change_processor.cc",
      "../browser/sync_file_system/mock_local_change_processor.h",
      "../browser/sync_file_system/mock_remote_change_processor.cc",
      "../browser/sync_file_system/mock_remote_change_processor.h",
      "../browser/sync_file_system/mock_remote_file_sync_service.cc",
      "../browser/sync_file_system/mock_remote_file_sync_service.h",
      "../browser/sync_file_system/subtree_set_unittest.cc",
      "../browser/sync_file_system/sync_file_system_service_unittest.cc",
      "../browser/sync_file_system/sync_file_system_test_util.cc",
      "../browser/sync_file_system/sync_file_system_test_util.h",
      "../browser/sync_file_system/sync_process_runner_unittest.cc",
      "../browser/sync_file_system/syncable_file_system_util_unittest.cc",
      "../browser/web_applications/web_app_mac_unittest.mm",
      "../browser/web_applications/web_app_unittest.cc",
      "../common/extensions/api/commands/commands_manifest_unittest.cc",
      "../common/extensions/api/common_extension_api_unittest.cc",
      "../common/extensions/api/extension_action/browser_action_manifest_unittest.cc",
      "../common/extensions/api/extension_action/page_action_manifest_unittest.cc",
      "../common/extensions/api/storage/storage_schema_manifest_handler_unittest.cc",
      "../common/extensions/chrome_extensions_client_unittest.cc",
      "../common/extensions/chrome_manifest_url_handlers_unittest.cc",
      "../common/extensions/command_unittest.cc",
      "../common/extensions/extension_unittest.cc",
      "../common/extensions/feature_switch_unittest.cc",
      "../common/extensions/manifest_handlers/automation_unittest.cc",
      "../common/extensions/manifest_handlers/content_scripts_manifest_unittest.cc",
      "../common/extensions/manifest_handlers/exclude_matches_manifest_unittest.cc",
      "../common/extensions/manifest_handlers/settings_overrides_handler_unittest.cc",
      "../common/extensions/manifest_handlers/ui_overrides_handler_unittest.cc",
      "../common/extensions/manifest_tests/chrome_manifest_test.cc",
      "../common/extensions/manifest_tests/chrome_manifest_test.h",
      "../common/extensions/manifest_tests/extension_manifests_about_unittest.cc",
      "../common/extensions/manifest_tests/extension_manifests_background_unittest.cc",
      "../common/extensions/manifest_tests/extension_manifests_chromepermission_unittest.cc",
      "../common/extensions/manifest_tests/extension_manifests_contentsecuritypolicy_unittest.cc",
      "../common/extensions/manifest_tests/extension_manifests_default_extent_path_unittest.cc",
      "../common/extensions/manifest_tests/extension_manifests_devtools_unittest.cc",
      "../common/extensions/manifest_tests/extension_manifests_dummy_unittest.cc",
      "../common/extensions/manifest_tests/extension_manifests_experimental_unittest.cc",
      "../common/extensions/manifest_tests/extension_manifests_homepage_unittest.cc",
      "../common/extensions/manifest_tests/extension_manifests_icons_unittest.cc",
      "../common/extensions/manifest_tests/extension_manifests_initvalue_unittest.cc",
      "../common/extensions/manifest_tests/extension_manifests_isolatedapp_unittest.cc",
      "../common/extensions/manifest_tests/extension_manifests_kiosk_unittest.cc",
      "../common/extensions/manifest_tests/extension_manifests_launch_unittest.cc",
      "../common/extensions/manifest_tests/extension_manifests_launcher_page_unittest.cc",
      "../common/extensions/manifest_tests/extension_manifests_manifest_version_unittest.cc",
      "../common/extensions/manifest_tests/extension_manifests_offline_unittest.cc",
      "../common/extensions/manifest_tests/extension_manifests_old_unittest.cc",
      "../common/extensions/manifest_tests/extension_manifests_options_unittest.cc",
      "../common/extensions/manifest_tests/extension_manifests_override_unittest.cc",
      "../common/extensions/manifest_tests/extension_manifests_platformapp_unittest.cc",
      "../common/extensions/manifest_tests/extension_manifests_portsinpermissions_unittest.cc",
      "../common/extensions/manifest_tests/extension_manifests_requirements_unittest.cc",
      "../common/extensions/manifest_tests/extension_manifests_storage_unittest.cc",
      "../common/extensions/manifest_tests/extension_manifests_ui_unittest.cc",
      "../common/extensions/manifest_tests/extension_manifests_update_unittest.cc",
      "../common/extensions/manifest_tests/extension_manifests_validapp_unittest.cc",
      "../common/extensions/manifest_tests/extension_manifests_web_accessible_resources_unittest.cc",
      "../common/extensions/manifest_tests/extension_manifests_web_unittest.cc",
      "../common/extensions/manifest_tests/extension_manifests_webview_accessible_resources_unittest.cc",
      "../common/extensions/manifest_unittest.cc",
      "../common/extensions/permissions/chrome_permission_message_provider_unittest.cc",
      "../common/extensions/permissions/chrome_permission_message_rules_unittest.cc",
      "../common/extensions/permissions/media_galleries_permission_unittest.cc",
      "../common/extensions/permissions/permission_set_unittest.cc",
      "../common/extensions/permissions/permissions_data_unittest.cc",
      "../common/extensions/permissions/settings_override_permission_unittest.cc",
      "../common/extensions/sync_type_unittest.cc",
      "../renderer/extensions/extension_localization_peer_unittest.cc",
      "../renderer/extensions/renderer_permissions_policy_delegate_unittest.cc",
      "../renderer/media/cast_ipc_dispatcher_unittest.cc",
      "../utility/image_writer/image_writer_unittest.cc",
    ]
    deps += [
      "//chrome/common/extensions/api",
      "//extensions:extensions_resources",
      "//extensions/browser:test_support",
      "//extensions/common",
      "//extensions/strings",
      "//media/cast:test_support",

      # This will add all of the unit tests for the schema compiler to this
      # target.
      "//tools/json_schema_compiler/test:unit_tests",
    ]
    if (enable_service_discovery) {
      sources += [ "../browser/extensions/api/mdns/mdns_api_unittest.cc" ]
    }
    if (is_win) {
      sources +=
          [ "../browser/extensions/external_registry_loader_win_unittest.cc" ]
    }
    if (is_chromeos) {
      sources += [ "../browser/extensions/api/file_system/consent_provider_unittest.cc" ]
    } else {
      sources += [
        "../browser/extensions/api/messaging/native_message_process_host_unittest.cc",
        "../browser/extensions/api/messaging/native_messaging_host_manifest_unittest.cc",
        "../browser/extensions/api/messaging/native_messaging_policy_handler_unittest.cc",
      ]
    }
  }
  if (use_ash) {
    sources += [
      "../browser/media/webrtc/desktop_media_list_ash_unittest.cc",
      "../browser/renderer_context_menu/mock_render_view_context_menu.cc",
      "../browser/renderer_context_menu/mock_render_view_context_menu.h",
      "../browser/renderer_context_menu/open_with_menu_factory_ash_unittest.cc",
      "../browser/signin/signin_error_notifier_ash_unittest.cc",
      "../browser/sync/sync_error_notifier_ash_unittest.cc",

      # Ash implies the app list is enabled (only disabled on mobile).
      "../browser/ui/ash/accessibility/ax_tree_source_aura_unittest.cc",
      "../browser/ui/ash/chrome_screenshot_grabber_unittest.cc",
      "../browser/ui/ash/ime_controller_client_unittest.cc",
      "../browser/ui/ash/launcher/arc_app_shelf_id_unittest.cc",
      "../browser/ui/ash/launcher/chrome_launcher_controller_unittest.cc",
      "../browser/ui/ash/launcher/launcher_context_menu_unittest.cc",
      "../browser/ui/ash/multi_user/multi_user_context_menu_chromeos_unittest.cc",
      "../browser/ui/ash/multi_user/multi_user_notification_blocker_chromeos_unittest.cc",
      "../browser/ui/ash/multi_user/multi_user_util_chromeos_unittest.cc",
      "../browser/ui/ash/multi_user/multi_user_window_manager_chromeos_unittest.cc",
      "../browser/ui/ash/multi_user/user_switch_util_unittest.cc",
      "../browser/ui/ash/session_controller_client_unittest.cc",
      "../browser/ui/ash/window_positioner_unittest.cc",
      "../browser/ui/window_sizer/window_sizer_ash_unittest.cc",
    ]
    deps += [
      "//ash:test_support_with_content",
      "//ash/resources",
      "//ash/strings",
    ]

    # Chrome OS uses window_sizer_ash_unittest.cc
    sources -= [ "../browser/ui/window_sizer/window_sizer_unittest.cc" ]
  }
  if (use_aura) {
    deps += [
      "//ui/aura:test_support",
      "//ui/views:test_support",
      "//ui/wm",
    ]
  }
  if (!is_chromeos && is_linux) {
    sources += [
      "../browser/password_manager/native_backend_kwallet_x_unittest.cc",
      "../browser/shell_integration_linux_unittest.cc",
      "../browser/ui/input_method/input_method_engine_unittest.cc",
    ]
  }

  if (is_android || is_chromeos) {
    sources += [ "../browser/media/protected_media_identifier_permission_context_unittest.cc" ]
  } else {
    sources += [
      "../browser/net/disk_cache_dir_policy_handler_unittest.cc",
      "//chrome/browser/profiles/profile_list_desktop_unittest.cc",
      "//chrome/browser/profiles/profile_statistics_unittest.cc",
      "//chrome/browser/ui/startup/startup_browser_creator_impl_unittest.cc",
      "//chrome/browser/ui/startup/startup_tab_provider_unittest.cc",
    ]
  }
  if (use_gio) {
    deps += [ "//build/linux/libgio" ]
  }
  if (!is_chromeos && !use_ozone && is_linux && use_gtk) {
    deps += [ "//chrome/browser/ui/libgtkui" ]
  }

  if (enable_mdns) {
    sources += [
      "../browser/local_discovery/local_domain_resolver_unittest.cc",
      "../browser/local_discovery/service_discovery_client_unittest.cc",
      "../browser/printing/cloud_print/privet_device_lister_unittest.cc",
      "../browser/printing/cloud_print/privet_local_printer_lister_unittest.cc",
    ]
  }
  if (enable_service_discovery) {
    sources += [
      "../browser/devtools/device/cast_device_provider_unittest.cc",
      "../browser/local_discovery/service_discovery_client_mac_unittest.mm",
      "../browser/printing/cloud_print/cloud_print_printer_list_unittest.cc",
      "../browser/printing/cloud_print/gcd_api_flow_unittest.cc",
      "../browser/printing/cloud_print/privet_confirm_api_flow_unittest.cc",
      "../browser/printing/cloud_print/privet_http_unittest.cc",
      "../browser/printing/cloud_print/privet_notifications_unittest.cc",
      "../browser/printing/cloud_print/privet_url_fetcher_unittest.cc",
    ]
  }

  if (safe_browsing_mode > 0) {
    sources += [
      "../browser/safe_browsing/certificate_reporting_service_unittest.cc",
      "../browser/safe_browsing/safe_browsing_blocking_page_unittest.cc",
      "../browser/safe_browsing/threat_details_unittest.cc",
      "../browser/safe_browsing/ui_manager_unittest.cc",
      "../common/safe_browsing/file_type_policies_test_util.cc",
      "../common/safe_browsing/file_type_policies_test_util.h",
      "../common/safe_browsing/file_type_policies_unittest.cc",
    ]
  }
  if (safe_browsing_mode == 1) {
    # TODO(sgurun): enable tests for safe_browsing==2.
    sources += [
      "../browser/safe_browsing/browser_feature_extractor_unittest.cc",
      "../browser/safe_browsing/chrome_password_protection_service_unittest.cc",
      "../browser/safe_browsing/chunk_range_unittest.cc",
      "../browser/safe_browsing/client_side_detection_host_unittest.cc",
      "../browser/safe_browsing/client_side_detection_service_unittest.cc",
      "../browser/safe_browsing/client_side_model_loader_unittest.cc",
      "../browser/safe_browsing/disk_image_type_sniffer_mac_unittest.cc",
      "../browser/safe_browsing/download_feedback_service_unittest.cc",
      "../browser/safe_browsing/download_feedback_unittest.cc",
      "../browser/safe_browsing/download_protection_service_unittest.cc",
      "../browser/safe_browsing/incident_reporting/binary_integrity_analyzer_mac_unittest.cc",
      "../browser/safe_browsing/incident_reporting/binary_integrity_analyzer_win_unittest.cc",
      "../browser/safe_browsing/incident_reporting/binary_integrity_incident_unittest.cc",
      "../browser/safe_browsing/incident_reporting/blacklist_load_analyzer_win_unittest.cc",
      "../browser/safe_browsing/incident_reporting/blacklist_load_incident_unittest.cc",
      "../browser/safe_browsing/incident_reporting/delayed_callback_runner_unittest.cc",
      "../browser/safe_browsing/incident_reporting/download_metadata_manager_unittest.cc",
      "../browser/safe_browsing/incident_reporting/environment_data_collection_win_unittest.cc",
      "../browser/safe_browsing/incident_reporting/extension_data_collection_unittest.cc",
      "../browser/safe_browsing/incident_reporting/incident_report_uploader_impl_unittest.cc",
      "../browser/safe_browsing/incident_reporting/incident_reporting_service_unittest.cc",
      "../browser/safe_browsing/incident_reporting/last_download_finder_unittest.cc",
      "../browser/safe_browsing/incident_reporting/mock_incident_receiver.cc",
      "../browser/safe_browsing/incident_reporting/mock_incident_receiver.h",
      "../browser/safe_browsing/incident_reporting/module_integrity_unittest_util_win.cc",
      "../browser/safe_browsing/incident_reporting/module_integrity_unittest_util_win.h",
      "../browser/safe_browsing/incident_reporting/module_integrity_verifier_win_unittest.cc",
      "../browser/safe_browsing/incident_reporting/module_load_analyzer_win_unittest.cc",
      "../browser/safe_browsing/incident_reporting/platform_state_store_unittest.cc",
      "../browser/safe_browsing/incident_reporting/platform_state_store_win_unittest.cc",
      "../browser/safe_browsing/incident_reporting/preference_validation_delegate_unittest.cc",
      "../browser/safe_browsing/incident_reporting/resource_request_detector_unittest.cc",
      "../browser/safe_browsing/incident_reporting/state_store_unittest.cc",
      "../browser/safe_browsing/incident_reporting/suspicious_module_incident_unittest.cc",
      "../browser/safe_browsing/incident_reporting/tracked_preference_incident_unittest.cc",
      "../browser/safe_browsing/incident_reporting/variations_seed_signature_incident_unittest.cc",
      "../browser/safe_browsing/local_database_manager_unittest.cc",
      "../browser/safe_browsing/local_two_phase_testserver.cc",
      "../browser/safe_browsing/local_two_phase_testserver.h",
      "../browser/safe_browsing/notification_image_reporter_unittest.cc",
      "../browser/safe_browsing/path_sanitizer_unittest.cc",
      "../browser/safe_browsing/permission_reporter_unittest.cc",
      "../browser/safe_browsing/protocol_manager_unittest.cc",
      "../browser/safe_browsing/protocol_parser_unittest.cc",
      "../browser/safe_browsing/safe_browsing_database_unittest.cc",
      "../browser/safe_browsing/safe_browsing_navigation_observer_unittest.cc",
      "../browser/safe_browsing/safe_browsing_store_file_unittest.cc",
      "../browser/safe_browsing/safe_browsing_store_unittest.cc",
      "../browser/safe_browsing/sandboxed_dmg_analyzer_mac_unittest.cc",
      "../browser/safe_browsing/sandboxed_zip_analyzer_unittest.cc",
      "../browser/safe_browsing/signature_evaluator_mac_unittest.cc",
      "../browser/safe_browsing/two_phase_uploader_unittest.cc",
      "../common/safe_browsing/binary_feature_extractor_mac_unittest.cc",
      "../common/safe_browsing/binary_feature_extractor_unittest.cc",
      "../common/safe_browsing/binary_feature_extractor_win_unittest.cc",
      "../common/safe_browsing/download_protection_util_unittest.cc",
      "../common/safe_browsing/ipc_protobuf_message_test_messages.h",
      "../common/safe_browsing/ipc_protobuf_message_unittest.cc",
      "../common/safe_browsing/mach_o_image_reader_mac_unittest.cc",
      "../common/safe_browsing/pe_image_reader_win_unittest.cc",
      "../renderer/safe_browsing/features_unittest.cc",
      "../renderer/safe_browsing/murmurhash3_util_unittest.cc",
      "../renderer/safe_browsing/phishing_term_feature_extractor_unittest.cc",
      "../renderer/safe_browsing/phishing_url_feature_extractor_unittest.cc",
      "../renderer/safe_browsing/scorer_unittest.cc",
      "../utility/safe_browsing/mac/dmg_test_utils.cc",
      "../utility/safe_browsing/mac/dmg_test_utils.h",
      "../utility/safe_browsing/mac/hfs_unittest.cc",
      "../utility/safe_browsing/mac/read_stream_unittest.cc",
      "../utility/safe_browsing/mac/udif_unittest.cc",
    ]
    deps += [
      ":test_proto",
      "//components/safe_browsing:base_ping_manager_unittest",
      "//components/safe_browsing/renderer:websocket_sb_handshake_throttle_unittest",
      "//components/safe_browsing_db:v4_test_util",
    ]

    if (is_mac) {
      deps += [ ":mac_safe_browsing_test_data" ]
      data += [ "$root_out_dir/test_data/chrome/safe_browsing_dmg/" ]
    }
  }

  if (enable_plugins) {
    sources += [
      "../browser/component_updater/component_installers_unittest.cc",
      "../browser/metrics/chrome_stability_metrics_provider_unittest.cc",
      "../browser/metrics/plugin_metrics_provider_unittest.cc",
      "../browser/plugins/chrome_plugin_service_filter_unittest.cc",
      "../browser/plugins/flash_download_interception_unittest.cc",
      "../browser/plugins/flash_temporary_permission_tracker_unittest.cc",
      "../browser/plugins/plugin_finder_unittest.cc",
      "../browser/plugins/plugin_info_message_filter_unittest.cc",
      "../browser/plugins/plugin_installer_unittest.cc",
      "../browser/plugins/plugin_metadata_unittest.cc",
      "../browser/plugins/plugin_prefs_unittest.cc",
      "../common/pepper_permission_util_unittest.cc",
    ]
  }

  if (enable_print_preview) {
    sources += [
      "../browser/printing/cloud_print/cloud_print_proxy_service_unittest.cc",
      "../browser/printing/print_job_unittest.cc",
      "../browser/printing/print_preview_dialog_controller_unittest.cc",
      "../browser/printing/print_preview_test.cc",
      "../browser/printing/print_preview_test.h",
      "../browser/printing/print_view_manager_unittest.cc",
      "../browser/ui/webui/print_preview/extension_printer_handler_unittest.cc",
      "../browser/ui/webui/print_preview/print_preview_handler_win_unittest.cc",
      "../browser/ui/webui/print_preview/print_preview_ui_unittest.cc",
      "../browser/ui/webui/print_preview/printer_capabilities_unittest.cc",
      "../common/cloud_print/cloud_print_helpers_unittest.cc",
      "../common/service_process_util_mac_unittest.mm",
      "../common/service_process_util_unittest.cc",
      "../service/cloud_print/cloud_print_service_helpers_unittest.cc",
      "../service/cloud_print/cloud_print_token_store_unittest.cc",
      "../service/cloud_print/cloud_print_url_fetcher_unittest.cc",
      "../service/cloud_print/connector_settings_unittest.cc",
      "../service/cloud_print/printer_job_handler_unittest.cc",
      "../service/cloud_print/printer_job_queue_handler_unittest.cc",
      "../service/service_ipc_server_unittest.cc",
      "../service/service_process_prefs_unittest.cc",
      "../utility/cloud_print/pwg_encoder_unittest.cc",
    ]

    deps += [
      "//ipc",
      "//printing:test_support",
    ]
  }

  if (enable_captive_portal_detection) {
    sources += [
      "../browser/captive_portal/captive_portal_service_unittest.cc",
      "../browser/captive_portal/captive_portal_tab_helper_unittest.cc",
      "../browser/captive_portal/captive_portal_tab_reloader_unittest.cc",
    ]
  }
  if (enable_session_service) {
    sources += [
      "../browser/sessions/session_restore_observer_unittest.cc",
      "../browser/sessions/session_restore_stats_collector_unittest.cc",
      "../browser/sessions/session_service_unittest.cc",
      "../browser/sessions/tab_loader_unittest.cc",
    ]

    if (is_mac && !mac_views_browser) {
      sources += [ "../browser/ui/startup/session_crashed_infobar_delegate_unittest.cc" ]
    }
  }
  if (enable_webrtc) {
    sources += [
      "../browser/media/webrtc/webrtc_log_uploader_unittest.cc",
      "../browser/media/webrtc/webrtc_log_util_unittest.cc",
      "../browser/media/webrtc/webrtc_rtp_dump_handler_unittest.cc",
      "../browser/media/webrtc/webrtc_rtp_dump_writer_unittest.cc",
      "../renderer/media/chrome_webrtc_log_message_delegate_unittest.cc",
    ]
  }
  if (is_chromeos) {
    deps += [
      "//chrome/browser/chromeos:unit_tests",
      "//chromeos/ime:gencode",
    ]
    sources -= [
      "../browser/policy/cloud/user_policy_signin_service_unittest.cc",
      "../browser/signin/signin_manager_unittest.cc",
    ]
    sources += [
      "../browser/task_manager/providers/arc/arc_process_filter_unittest.cc",
      "base/ash_test_environment_chrome.cc",
      "base/ash_test_environment_chrome.h",
    ]
  }
  if (use_x11) {
    deps += [ "//ui/events/devices" ]
  } else {
    sources -= [ "../browser/password_manager/password_store_x_unittest.cc" ]
  }
  if (use_gnome_keyring && current_cpu == "x64") {
    # Only add this test for 64 bit builds because otherwise we need the 32
    # bit library on 64 bit systems when running this test.
    sources +=
        [ "../browser/password_manager/native_backend_gnome_x_unittest.cc" ]
    configs += [
      "//components/os_crypt:gnome_keyring",
      "//components/os_crypt:gnome_keyring_direct",
    ]
  }
  if (is_linux && !is_chromeos && !use_ozone) {
    sources +=
        [ "../browser/password_manager/native_backend_libsecret_unittest.cc" ]
    deps += [ "//third_party/libsecret" ]
  }
  if (is_linux && use_aura) {
    deps += [ "//ui/aura:test_support" ]
    if (use_dbus) {
      deps += [ "//dbus:test_support" ]
    }
  }
  if (is_linux && is_chrome_branded && current_cpu == "x86") {
    ldflags = [ "-Wl,--strip-debug" ]
  }
  if (is_mac) {
    sources -= [
      # This tests the function GetSpellCheckLanguages which is not used on
      # Mac.
      "../browser/spellchecker/spellcheck_service_unittest.cc",
      "../browser/ui/tests/ui_gfx_image_unittest.cc",

      # This tests Chrome's spellchecker which Mac doesn't use.
      "../tools/convert_dict/convert_dict_unittest.cc",
    ]

    # The test fetches resources which means Mac need the app bundle to exist
    # on disk so it can pull from it.
    deps += [
      "//third_party/google_toolbox_for_mac",
      "//third_party/ocmock",
    ]

    sources +=
        [ "../browser/ui/cocoa/applescript/apple_event_util_unittest.mm" ]

    if (mac_views_browser) {
      # TODO(tapted): Add chrome_unit_tests_views_non_mac_sources.
    } else {
      sources += [
        "../browser/ui/cocoa/accelerators_cocoa_unittest.mm",
        "../browser/ui/cocoa/animatable_image_unittest.mm",
        "../browser/ui/cocoa/animatable_view_unittest.mm",
        "../browser/ui/cocoa/app_menu/app_menu_button_cell_unittest.mm",
        "../browser/ui/cocoa/app_menu/app_menu_controller_unittest.mm",
        "../browser/ui/cocoa/app_menu/menu_tracked_root_view_unittest.mm",
        "../browser/ui/cocoa/autofill/autofill_bubble_controller_unittest.mm",
        "../browser/ui/cocoa/autofill/autofill_pop_up_button_unittest.mm",
        "../browser/ui/cocoa/autofill/autofill_popup_view_cocoa_unittest.mm",
        "../browser/ui/cocoa/autofill/autofill_textfield_unittest.mm",
        "../browser/ui/cocoa/autofill/autofill_tooltip_controller_unittest.mm",
        "../browser/ui/cocoa/autofill/down_arrow_popup_menu_cell_unittest.mm",
        "../browser/ui/cocoa/autofill/layout_view_unittest.mm",
        "../browser/ui/cocoa/autofill/password_generation_popup_view_cocoa_unittest.mm",
        "../browser/ui/cocoa/autofill/save_card_bubble_view_unittest.mm",
        "../browser/ui/cocoa/autofill/simple_grid_layout_unittest.mm",
        "../browser/ui/cocoa/background_gradient_view_unittest.mm",
        "../browser/ui/cocoa/base_bubble_controller_unittest.mm",
        "../browser/ui/cocoa/bookmarks/bookmark_all_tabs_controller_unittest.mm",
        "../browser/ui/cocoa/bookmarks/bookmark_bar_bridge_unittest.mm",
        "../browser/ui/cocoa/bookmarks/bookmark_bar_controller_unittest.mm",
        "../browser/ui/cocoa/bookmarks/bookmark_bar_folder_button_cell_unittest.mm",
        "../browser/ui/cocoa/bookmarks/bookmark_bar_folder_controller_unittest.mm",
        "../browser/ui/cocoa/bookmarks/bookmark_bar_folder_hover_state_unittest.mm",
        "../browser/ui/cocoa/bookmarks/bookmark_bar_folder_view_unittest.mm",
        "../browser/ui/cocoa/bookmarks/bookmark_bar_folder_window_unittest.mm",
        "../browser/ui/cocoa/bookmarks/bookmark_bar_toolbar_view_unittest.mm",
        "../browser/ui/cocoa/bookmarks/bookmark_bar_unittest_helper.h",
        "../browser/ui/cocoa/bookmarks/bookmark_bar_unittest_helper.mm",
        "../browser/ui/cocoa/bookmarks/bookmark_bar_view_cocoa_unittest.mm",
        "../browser/ui/cocoa/bookmarks/bookmark_bubble_controller_unittest.mm",
        "../browser/ui/cocoa/bookmarks/bookmark_button_cell_unittest.mm",
        "../browser/ui/cocoa/bookmarks/bookmark_button_unittest.mm",
        "../browser/ui/cocoa/bookmarks/bookmark_editor_base_controller_unittest.mm",
        "../browser/ui/cocoa/bookmarks/bookmark_editor_controller_unittest.mm",
        "../browser/ui/cocoa/bookmarks/bookmark_folder_target_unittest.mm",
        "../browser/ui/cocoa/bookmarks/bookmark_menu_bridge_unittest.mm",
        "../browser/ui/cocoa/bookmarks/bookmark_menu_cocoa_controller_unittest.mm",
        "../browser/ui/cocoa/bookmarks/bookmark_model_observer_for_cocoa_unittest.mm",
        "../browser/ui/cocoa/bookmarks/bookmark_name_folder_controller_unittest.mm",
        "../browser/ui/cocoa/bookmarks/bookmark_tree_browser_cell_unittest.mm",
        "../browser/ui/cocoa/browser/zoom_bubble_controller_unittest.mm",
        "../browser/ui/cocoa/browser_window_cocoa_unittest.mm",
        "../browser/ui/cocoa/browser_window_controller_unittest.mm",
        "../browser/ui/cocoa/browser_window_layout_unittest.mm",
        "../browser/ui/cocoa/browser_window_touch_bar_unittest.mm",
        "../browser/ui/cocoa/browser_window_utils_unittest.mm",
        "../browser/ui/cocoa/bubble_anchor_helper_views_unittest.mm",
        "../browser/ui/cocoa/bubble_view_unittest.mm",
        "../browser/ui/cocoa/chrome_browser_window_unittest.mm",
        "../browser/ui/cocoa/clickhold_button_cell_unittest.mm",
        "../browser/ui/cocoa/confirm_bubble_controller_unittest.mm",
        "../browser/ui/cocoa/confirm_quit_panel_controller_unittest.mm",
        "../browser/ui/cocoa/constrained_window/constrained_window_alert_unittest.mm",
        "../browser/ui/cocoa/constrained_window/constrained_window_button_unittest.mm",
        "../browser/ui/cocoa/constrained_window/constrained_window_custom_window_unittest.mm",
        "../browser/ui/cocoa/constrained_window/constrained_window_sheet_controller_unittest.mm",
        "../browser/ui/cocoa/content_settings/collected_cookies_mac_unittest.mm",
        "../browser/ui/cocoa/content_settings/cookie_details_unittest.mm",
        "../browser/ui/cocoa/content_settings/cookie_details_view_controller_unittest.mm",
        "../browser/ui/cocoa/custom_frame_view_unittest.mm",
        "../browser/ui/cocoa/download/download_item_button_unittest.mm",
        "../browser/ui/cocoa/download/download_item_cell_unittest.mm",
        "../browser/ui/cocoa/download/download_item_controller_unittest.mm",
        "../browser/ui/cocoa/download/download_shelf_controller_unittest.mm",
        "../browser/ui/cocoa/download/download_shelf_mac_unittest.mm",
        "../browser/ui/cocoa/download/download_shelf_view_cocoa_unittest.mm",
        "../browser/ui/cocoa/download/download_util_mac_unittest.mm",
        "../browser/ui/cocoa/draggable_button_unittest.mm",
        "../browser/ui/cocoa/extensions/browser_actions_container_view_unittest.mm",
        "../browser/ui/cocoa/extensions/chooser_dialog_cocoa_controller_unittest.mm",
        "../browser/ui/cocoa/extensions/extension_install_prompt_test_utils.h",
        "../browser/ui/cocoa/extensions/extension_install_prompt_test_utils.mm",
        "../browser/ui/cocoa/extensions/extension_install_view_controller_unittest.mm",
        "../browser/ui/cocoa/extensions/extension_installed_bubble_controller_unittest.mm",
        "../browser/ui/cocoa/extensions/media_galleries_dialog_cocoa_unittest.mm",
        "../browser/ui/cocoa/extensions/toolbar_actions_bar_bubble_mac_unittest.mm",
        "../browser/ui/cocoa/find_bar/find_bar_bridge_unittest.mm",
        "../browser/ui/cocoa/find_bar/find_bar_cocoa_controller_unittest.mm",
        "../browser/ui/cocoa/find_bar/find_bar_text_field_cell_unittest.mm",
        "../browser/ui/cocoa/find_bar/find_bar_text_field_unittest.mm",
        "../browser/ui/cocoa/find_bar/find_bar_view_unittest.mm",
        "../browser/ui/cocoa/find_pasteboard_unittest.mm",
        "../browser/ui/cocoa/first_run_bubble_controller_unittest.mm",
        "../browser/ui/cocoa/first_run_dialog_controller_unittest.mm",
        "../browser/ui/cocoa/floating_bar_backing_view_unittest.mm",
        "../browser/ui/cocoa/framed_browser_window_unittest.mm",
        "../browser/ui/cocoa/fullscreen/fullscreen_toolbar_controller_unittest.mm",
        "../browser/ui/cocoa/fullscreen_low_power_coordinator_unittest.mm",
        "../browser/ui/cocoa/fullscreen_window_unittest.mm",
        "../browser/ui/cocoa/gradient_button_cell_unittest.mm",
        "../browser/ui/cocoa/history_menu_bridge_unittest.mm",
        "../browser/ui/cocoa/history_menu_cocoa_controller_unittest.mm",
        "../browser/ui/cocoa/history_overlay_controller_unittest.mm",
        "../browser/ui/cocoa/hover_close_button_unittest.mm",
        "../browser/ui/cocoa/hung_renderer_controller_unittest.mm",
        "../browser/ui/cocoa/image_button_cell_unittest.mm",
        "../browser/ui/cocoa/info_bubble_view_unittest.mm",
        "../browser/ui/cocoa/info_bubble_window_unittest.mm",
        "../browser/ui/cocoa/infobars/confirm_infobar_controller_unittest.mm",
        "../browser/ui/cocoa/infobars/infobar_container_controller_unittest.mm",
        "../browser/ui/cocoa/infobars/infobar_gradient_view_unittest.mm",
        "../browser/ui/cocoa/infobars/mock_confirm_infobar_delegate.cc",
        "../browser/ui/cocoa/infobars/mock_confirm_infobar_delegate.h",
        "../browser/ui/cocoa/infobars/translate_infobar_unittest.mm",
        "../browser/ui/cocoa/location_bar/autocomplete_text_field_cell_unittest.mm",
        "../browser/ui/cocoa/location_bar/autocomplete_text_field_editor_unittest.mm",
        "../browser/ui/cocoa/location_bar/autocomplete_text_field_unittest.mm",
        "../browser/ui/cocoa/location_bar/autocomplete_text_field_unittest_helper.h",
        "../browser/ui/cocoa/location_bar/autocomplete_text_field_unittest_helper.mm",
        "../browser/ui/cocoa/location_bar/image_decoration_unittest.mm",
        "../browser/ui/cocoa/location_bar/keyword_hint_decoration_unittest.mm",
        "../browser/ui/cocoa/location_bar/location_bar_view_mac_unittest.mm",
        "../browser/ui/cocoa/location_bar/manage_passwords_decoration_unittest.mm",
        "../browser/ui/cocoa/location_bar/security_state_bubble_decoration_unittest.mm",
        "../browser/ui/cocoa/location_bar/selected_keyword_decoration_unittest.mm",
        "../browser/ui/cocoa/location_bar/zoom_decoration_unittest.mm",
        "../browser/ui/cocoa/media_picker/desktop_media_picker_controller_unittest.mm",
        "../browser/ui/cocoa/menu_button_unittest.mm",
        "../browser/ui/cocoa/notifications/notification_builder_mac_unittest.mm",
        "../browser/ui/cocoa/notifications/notification_response_builder_mac_unittest.mm",
        "../browser/ui/cocoa/nsmenuitem_additions_unittest.mm",
        "../browser/ui/cocoa/omnibox/omnibox_popup_cell_unittest.mm",
        "../browser/ui/cocoa/omnibox/omnibox_popup_matrix_unittest.mm",
        "../browser/ui/cocoa/omnibox/omnibox_popup_separator_view_unittest.mm",
        "../browser/ui/cocoa/omnibox/omnibox_popup_view_mac_unittest.mm",
        "../browser/ui/cocoa/omnibox/omnibox_view_mac_unittest.mm",
        "../browser/ui/cocoa/page_info/page_info_bubble_controller_unittest.mm",
        "../browser/ui/cocoa/page_info/permission_selector_button_unittest.mm",
        "../browser/ui/cocoa/passwords/account_chooser_view_controller_unittest.mm",
        "../browser/ui/cocoa/passwords/autosignin_prompt_view_controller_unittest.mm",
        "../browser/ui/cocoa/passwords/base_passwords_controller_test.h",
        "../browser/ui/cocoa/passwords/base_passwords_controller_test.mm",
        "../browser/ui/cocoa/passwords/confirmation_password_saved_view_controller_unittest.mm",
        "../browser/ui/cocoa/passwords/manage_passwords_view_controller_unittest.mm",
        "../browser/ui/cocoa/passwords/passwords_bubble_cocoa_unittest.mm",
        "../browser/ui/cocoa/passwords/passwords_bubble_controller_unittest.mm",
        "../browser/ui/cocoa/passwords/passwords_list_view_controller_unittest.mm",
        "../browser/ui/cocoa/passwords/save_pending_password_view_controller_unittest.mm",
        "../browser/ui/cocoa/passwords/signin_promo_view_controller_unittest.mm",
        "../browser/ui/cocoa/passwords/update_pending_password_view_controller_unittest.mm",
        "../browser/ui/cocoa/permission_bubble/permission_bubble_controller_unittest.mm",
        "../browser/ui/cocoa/profiles/avatar_button_controller_unittest.mm",
        "../browser/ui/cocoa/profiles/avatar_button_unittest.mm",
        "../browser/ui/cocoa/profiles/avatar_icon_controller_unittest.mm",
        "../browser/ui/cocoa/profiles/profile_chooser_controller_unittest.mm",
        "../browser/ui/cocoa/profiles/profile_menu_controller_unittest.mm",
        "../browser/ui/cocoa/profiles/user_manager_mac_unittest.mm",
        "../browser/ui/cocoa/screen_capture_notification_ui_cocoa_unittest.mm",
        "../browser/ui/cocoa/spinner_view_unittest.mm",
        "../browser/ui/cocoa/sprite_view_unittest.mm",
        "../browser/ui/cocoa/status_bubble_mac_unittest.mm",
        "../browser/ui/cocoa/status_icons/status_icon_mac_unittest.mm",
        "../browser/ui/cocoa/styled_text_field_cell_unittest.mm",
        "../browser/ui/cocoa/styled_text_field_unittest.mm",
        "../browser/ui/cocoa/tab_contents/sad_tab_mac_unittest.mm",
        "../browser/ui/cocoa/tabs/alert_indicator_button_cocoa_unittest.mm",
        "../browser/ui/cocoa/tabs/tab_controller_unittest.mm",
        "../browser/ui/cocoa/tabs/tab_strip_controller_unittest.mm",
        "../browser/ui/cocoa/tabs/tab_strip_view_unittest.mm",
        "../browser/ui/cocoa/tabs/tab_view_unittest.mm",
        "../browser/ui/cocoa/test/cocoa_profile_test.h",
        "../browser/ui/cocoa/test/cocoa_profile_test.mm",
        "../browser/ui/cocoa/test/run_loop_testing_unittest.mm",
        "../browser/ui/cocoa/test/styled_text_field_test_helper.h",
        "../browser/ui/cocoa/test/styled_text_field_test_helper.mm",
        "../browser/ui/cocoa/toolbar/app_toolbar_button_cell_unittest.mm",
        "../browser/ui/cocoa/toolbar/reload_button_unittest.mm",
        "../browser/ui/cocoa/toolbar/toolbar_button_unittest.mm",
        "../browser/ui/cocoa/toolbar/toolbar_controller_unittest.mm",
        "../browser/ui/cocoa/toolbar/toolbar_view_unittest.mm",
        "../browser/ui/cocoa/translate/translate_bubble_controller_unittest.mm",
        "../browser/ui/cocoa/url_drop_target_unittest.mm",
        "../browser/ui/cocoa/validation_message_bubble_controller_unittest.mm",
        "../browser/ui/cocoa/vertical_gradient_view_unittest.mm",
        "../browser/ui/cocoa/view_resizer_pong.h",
        "../browser/ui/cocoa/view_resizer_pong.mm",
        "../browser/ui/cocoa/window_size_autosaver_unittest.mm",
      ]
    }

    # TODO(mark): We really want this for all non-static library targets,
    # but when we tried to pull it up to the common.gypi level, it broke
    # other things like the ui and startup tests. *shrug*
    ldflags = [ "-Wl,-ObjC" ]
  }
  if (!is_mac) {
    deps += [
      "//chrome:packed_resources",
      "//chrome/tools/convert_dict:lib",
      "//third_party/hunspell",
    ]
  }
  if (is_win || is_mac) {
    sources += [
      "../browser/media_galleries/fileapi/itunes_file_util_unittest.cc",
      "../browser/media_galleries/fileapi/picasa_file_util_unittest.cc",
      "../utility/media_galleries/itunes_library_parser_unittest.cc",
      "../utility/media_galleries/picasa_album_table_reader_unittest.cc",
      "../utility/media_galleries/picasa_albums_indexer_unittest.cc",
      "../utility/media_galleries/pmp_column_reader_unittest.cc",
    ]
  }
  if (is_win || is_mac || is_chromeos) {
    sources += [ "../browser/extensions/api/networking_private/networking_private_crypto_unittest.cc" ]
  }
  if (enable_rlz_support) {
    sources += [ "../browser/rlz/chrome_rlz_tracker_delegate_unittest.cc" ]
    deps += [
      "//chrome/browser:rlz",
      "//components/rlz",
      "//rlz:test_support",
    ]
  }
  if (is_win) {
    if (!is_component_build) {
      # The PDB gets too large for incremental linking.
      configs -= [ "//build/config/win:default_incremental_linking" ]
      configs +=
          [ "//build/config/win:default_large_module_incremental_linking" ]
    }

    sources += [
      "../browser/notifications/notification_template_builder_unittest.cc",
      "../browser/ui/desktop_ios_promotion/desktop_ios_promotion_bubble_controller_unittest.cc",
      "../browser/ui/desktop_ios_promotion/desktop_ios_promotion_util_unittest.cc",
      "../browser/ui/desktop_ios_promotion/sms_service_unittest.cc",
      "../browser/ui/input_method/input_method_engine_unittest.cc",
      "../test/data/resource.rc",
    ]
    deps += [
      "//chrome:other_version",
      "//chrome/app:chrome_dll_resources",
      "//chrome/install_static:install_static_util",
      "//chrome/installer/util:strings",
      "//chrome_elf:blacklist_test_dll_1",
      "//third_party/iaccessible2",
      "//third_party/isimpledom",
      "//third_party/wtl",
      "//ui/resources",
    ]
    data_deps += [
      "//chrome/browser/safe_browsing/incident_reporting/verifier_test:verifier_test_dll_1",
      "//chrome/browser/safe_browsing/incident_reporting/verifier_test:verifier_test_dll_2",
      ":conflicts_dll",
    ]

    libs = [
      "comsupp.lib",
      "oleacc.lib",
      "rpcrt4.lib",
      "urlmon.lib",
      "winmm.lib",
    ]
    if (!is_chrome_branded) {
      sources -= [ "../browser/google/google_update_win_unittest.cc" ]
    }
  }
  if (is_android) {
    sources -= [
      "../browser/ui/bookmarks/bookmark_ui_utils_desktop_unittest.cc",
      "../browser/ui/sync/sync_promo_ui_unittest.cc",
      "../browser/ui/sync/tab_contents_synced_tab_delegate_unittest.cc",
    ]
  }
  if (!is_android && !is_chromeos) {
    sources += [
      "../browser/media/webrtc/native_desktop_media_list_unittest.cc",
      "../browser/metrics/desktop_session_duration/desktop_session_duration_tracker_unittest.cc",
      "../browser/signin/force_signin_verifier_unittest.cc",
      "../browser/signin/signin_global_error_unittest.cc",
      "../browser/signin/signin_util_unittest.cc",
      "../browser/ui/webui/signin/signin_create_profile_handler_unittest.cc",
      "../browser/ui/webui/signin/signin_error_handler_unittest.cc",
      "../browser/ui/webui/signin/sync_confirmation_handler_unittest.cc",
      "../browser/upgrade_detector_impl_unittest.cc",
    ]
  }
  if (toolkit_views) {
    deps += [
      "//components/web_modal:test_support",
      "//ui/views",
      "//ui/views:test_support",
    ]
    sources += [
      "../../ui/views/controls/webview/webview_unittest.cc",
      "../browser/ui/views/apps/app_info_dialog/app_info_dialog_views_unittest.cc",
      "../browser/ui/views/apps/app_info_dialog/app_info_permissions_panel_unittest.cc",
      "../browser/ui/views/confirm_bubble_views_unittest.cc",
      "../browser/ui/views/global_error_bubble_view_unittest.cc",
      "../browser/ui/views/harmony/layout_provider_unittest.cc",
      "../browser/ui/views/page_info/page_info_bubble_view_unittest.cc",
      "../browser/ui/views/payments/payment_request_item_list_unittest.cc",
      "../browser/ui/views/payments/validating_textfield_unittest.cc",
      "../browser/ui/views/payments/view_stack_unittest.cc",
    ]
    if (is_chromeos) {
      sources += [ "../browser/ui/views/ime_driver/input_method_bridge_chromeos_unittest.cc" ]
    }
    if (!is_chromeos && (!is_mac || mac_views_browser)) {
      sources += [
        "../browser/ui/views/frame/opaque_browser_frame_view_layout_unittest.cc",
        "../browser/ui/views/sync/one_click_signin_dialog_view_unittest.cc",
      ]
    }
    if (!is_mac || mac_views_browser) {
      sources += [
        "../browser/ui/views/accelerator_table_unittest.cc",
        "../browser/ui/views/accelerator_table_unittest_mac.mm",
        "../browser/ui/views/bookmarks/bookmark_bar_view_unittest.cc",
        "../browser/ui/views/bookmarks/bookmark_bubble_view_unittest.cc",
        "../browser/ui/views/bookmarks/bookmark_context_menu_unittest.cc",
        "../browser/ui/views/bookmarks/bookmark_editor_view_unittest.cc",
        "../browser/ui/views/bookmarks/bookmark_menu_delegate_unittest.cc",
        "../browser/ui/views/device_chooser_content_view_unittest.cc",
        "../browser/ui/views/download/download_item_view_unittest.cc",
        "../browser/ui/views/extensions/chooser_dialog_view_unittest.cc",
        "../browser/ui/views/extensions/media_galleries_dialog_views_unittest.cc",
        "../browser/ui/views/frame/browser_non_client_frame_view_unittest.cc",
        "../browser/ui/views/frame/browser_view_layout_unittest.cc",
        "../browser/ui/views/frame/browser_view_unittest.cc",
        "../browser/ui/views/frame/test_with_browser_view.cc",
        "../browser/ui/views/frame/test_with_browser_view.h",
        "../browser/ui/views/frame/web_contents_close_handler_unittest.cc",
        "../browser/ui/views/location_bar/icon_label_bubble_view_unittest.cc",
        "../browser/ui/views/omnibox/omnibox_view_views_unittest.cc",
        "../browser/ui/views/status_icons/status_tray_win_unittest.cc",
        "../browser/ui/views/sync/bubble_sync_promo_view_unittest.cc",
        "../browser/ui/views/tab_contents/chrome_web_contents_view_delegate_views_unittest.cc",
        "../browser/ui/views/tabs/alert_indicator_button_unittest.cc",
        "../browser/ui/views/tabs/fake_base_tab_strip_controller.cc",
        "../browser/ui/views/tabs/fake_base_tab_strip_controller.h",
        "../browser/ui/views/tabs/stacked_tab_strip_layout_unittest.cc",
        "../browser/ui/views/tabs/tab_strip_layout_unittest.cc",
        "../browser/ui/views/tabs/tab_strip_unittest.cc",
        "../browser/ui/views/tabs/tab_unittest.cc",
        "../browser/ui/views/toolbar/reload_button_unittest.cc",
        "../browser/ui/views/toolbar/toolbar_action_view_unittest.cc",
        "../browser/ui/views/toolbar/toolbar_actions_bar_bubble_views_unittest.cc",
        "../browser/ui/views/translate/translate_bubble_view_unittest.cc",
        "../browser/ui/views/validation_message_bubble_view_unittest.cc",
        "../browser/ui/views/webshare/webshare_target_picker_view_unittest.cc",
      ]
    }
    if (use_aura) {
      sources += [
        "../browser/ui/views/apps/shaped_app_window_targeter_unittest.cc",

        # Get these compiling on Mac - see http://crbug.com/657883.
        "../browser/ui/views/crypto_module_password_dialog_view_unittest.cc",
        "../browser/ui/views/desktop_capture/desktop_media_picker_views_unittest.cc",
        "../browser/ui/views/first_run_bubble_unittest.cc",
      ]
    }
  }
  if (!is_android && use_nss_certs) {
    sources += [ "../common/net/x509_certificate_model_unittest.cc" ]
  }
  if (enable_supervised_users) {
    sources += [
      "../browser/content_settings/content_settings_supervised_provider_unittest.cc",
      "../browser/supervised_user/child_accounts/family_info_fetcher_unittest.cc",
      "../browser/supervised_user/child_accounts/permission_request_creator_apiary_unittest.cc",
      "../browser/supervised_user/experimental/safe_search_url_reporter_unittest.cc",
      "../browser/supervised_user/supervised_user_bookmarks_handler_unittest.cc",
      "../browser/supervised_user/supervised_user_pref_store_unittest.cc",
      "../browser/supervised_user/supervised_user_service_unittest.cc",
      "../browser/supervised_user/supervised_user_settings_service_unittest.cc",
      "../browser/supervised_user/supervised_user_url_filter_unittest.cc",
      "../browser/supervised_user/supervised_user_whitelist_service_unittest.cc",
    ]
  }
  if (enable_supervised_users && !is_android) {
    # TODO(bauerb): This code should be removed (on desktop) once child account
    # support has launched (https://crbug.com/505443).
    sources += [
      "../browser/supervised_user/legacy/supervised_user_pref_mapping_service_unittest.cc",
      "../browser/supervised_user/legacy/supervised_user_refresh_token_fetcher_unittest.cc",
      "../browser/supervised_user/legacy/supervised_user_registration_utility_unittest.cc",
      "../browser/supervised_user/legacy/supervised_user_shared_settings_service_unittest.cc",
      "../browser/supervised_user/legacy/supervised_user_shared_settings_update_unittest.cc",
      "../browser/supervised_user/legacy/supervised_user_sync_service_unittest.cc",
    ]
  }
  if (enable_supervised_users && !is_android && !is_chromeos) {
    sources += [
      "../browser/supervised_user/supervised_user_creation_policy_handler_unittest.cc",
      "../browser/ui/webui/signin/signin_supervised_user_import_handler_unittest.cc",
    ]
  }
  if (safe_browsing_mode == 1 && enable_extensions) {
    sources += [ "../browser/extensions/blacklist_unittest.cc" ]
  }
  if (enable_app_list) {
    sources += [
      "../browser/apps/drive/drive_app_mapping_unittest.cc",
      "../browser/ui/app_list/app_context_menu_unittest.cc",
      "../browser/ui/app_list/app_list_service_unittest.cc",
      "../browser/ui/app_list/app_list_syncable_service_unittest.cc",
      "../browser/ui/app_list/app_list_test_util.cc",
      "../browser/ui/app_list/app_list_test_util.h",
      "../browser/ui/app_list/arc/arc_app_test.cc",
      "../browser/ui/app_list/arc/arc_app_test.h",
      "../browser/ui/app_list/arc/arc_app_unittest.cc",
      "../browser/ui/app_list/arc/arc_app_utils_unittest.cc",
      "../browser/ui/app_list/extension_app_model_builder_unittest.cc",
      "../browser/ui/app_list/profile_loader_unittest.cc",
      "../browser/ui/app_list/search/answer_card/answer_card_result_unittest.cc",
      "../browser/ui/app_list/search/answer_card/answer_card_search_provider_unittest.cc",
      "../browser/ui/app_list/search/app_search_provider_unittest.cc",
      "../browser/ui/app_list/search/arc/arc_playstore_search_provider_unittest.cc",
      "../browser/ui/app_list/search/history_unittest.cc",
      "../browser/ui/app_list/search/launcher_search/launcher_search_icon_image_loader_unittest.cc",
      "../browser/ui/app_list/search/omnibox_result_unittest.cc",
      "../browser/ui/app_list/search/suggestions/suggestions_search_provider_unittest.cc",
      "../browser/ui/app_list/speech_auth_helper_unittest.cc",
      "../browser/ui/app_list/test/fake_profile.cc",
      "../browser/ui/app_list/test/fake_profile.h",
      "../browser/ui/app_list/test/fake_profile_store.cc",
      "../browser/ui/app_list/test/fake_profile_store.h",
      "../browser/ui/views/apps/app_info_dialog/app_info_dialog_ash_unittest.cc",
    ]
    deps += [
      "//components/arc:arc_test_support",
      "//ui/app_list:test_support",
    ]
  }

  if (is_win || is_mac || (is_linux && !is_chromeos)) {
    sources += [ "../browser/password_manager/password_store_signin_notifier_impl_unittest.cc" ]
  }
}

if (safe_browsing_mode == 1 && is_mac) {
  action("mac_safe_browsing_test_data") {
    script = "//build/gn_run_binary.py"
    shell_script = "//chrome/test/data/safe_browsing/dmg/generate_test_data.sh"
    inputs = [
      script,
      shell_script,
      "data/safe_browsing/dmg/make_hfs.sh",
      "data/safe_browsing/mach_o/executablefat",
      "data/safe_browsing/mach_o/lib64.dylib",
    ]
    _output_dir = "$root_out_dir/test_data/chrome/safe_browsing_dmg"
    outputs = [
      "$_output_dir/dmg_UDBZ_GPTSPUD.dmg",
      "$_output_dir/dmg_UDBZ_NONE.dmg",
      "$_output_dir/dmg_UDBZ_SPUD.dmg",
      "$_output_dir/dmg_UDCO_GPTSPUD.dmg",
      "$_output_dir/dmg_UDCO_NONE.dmg",
      "$_output_dir/dmg_UDCO_SPUD.dmg",
      "$_output_dir/dmg_UDRO_GPTSPUD.dmg",
      "$_output_dir/dmg_UDRO_NONE.dmg",
      "$_output_dir/dmg_UDRO_SPUD.dmg",
      "$_output_dir/dmg_UDRW_GPTSPUD.dmg",
      "$_output_dir/dmg_UDRW_NONE.dmg",
      "$_output_dir/dmg_UDRW_SPUD.dmg",
      "$_output_dir/dmg_UDSP_GPTSPUD.sparseimage",
      "$_output_dir/dmg_UDSP_NONE.sparseimage",
      "$_output_dir/dmg_UDSP_SPUD.sparseimage",
      "$_output_dir/dmg_UDTO_GPTSPUD.cdr",
      "$_output_dir/dmg_UDTO_NONE.cdr",
      "$_output_dir/dmg_UDTO_SPUD.cdr",
      "$_output_dir/dmg_UDZO_GPTSPUD.dmg",
      "$_output_dir/dmg_UDZO_NONE.dmg",
      "$_output_dir/dmg_UDZO_SPUD.dmg",
      "$_output_dir/dmg_UFBI_GPTSPUD.dmg",
      "$_output_dir/dmg_UFBI_NONE.dmg",
      "$_output_dir/dmg_UFBI_SPUD.dmg",
      "$_output_dir/hfs_plus.img",
      "$_output_dir/hfsx_case_sensitive.img",
      "$_output_dir/mach_o_in_dmg.dmg",
      "$_output_dir/mach_o_in_dmg.txt",
      "$_output_dir/mach_o_in_dmg_no_koly_signature.dmg",
      "$_output_dir/mach_o_in_dmg_no_koly_signature.txt",
    ]
    args = [
      rebase_path(shell_script, root_out_dir),
      rebase_path(_output_dir, root_out_dir),
    ]
  }
}

if (!is_android) {
  # TODO(609855): Make this compile on Android and run on the bots.
  test("chrome_app_unittests") {
    sources = [
      "../app/chrome_watcher_client_unittest_win.cc",
      "../app/chrome_watcher_client_win.cc",
      "../app/chrome_watcher_command_line_win.cc",
      "../app/chrome_watcher_command_line_win_unittest.cc",
      "../app/resources/resources_unittest.cc",
      "../common/crash_keys.cc",
      "../common/crash_keys.h",
    ]
    deps = [
      ":test_support",
      "//base/test:run_all_unittests",
      "//base/test:test_support",
      "//breakpad:client",
      "//chrome/browser",
      "//chrome/child",
      "//components/crash/core/common",
      "//components/flags_ui:switches",
      "//gpu/config:crash_keys",
    ]
  }
}

if (!is_android && !is_chromecast) {
  test("performance_browser_tests") {
    sources = [
      "../app/chrome_version.rc.version",
      "../browser/extensions/api/cast_streaming/performance_test.cc",
      "../browser/extensions/api/tab_capture/tab_capture_performancetest.cc",
      "../browser/extensions/browsertest_util.cc",
      "../browser/extensions/chrome_extension_test_notification_observer.cc",
      "../browser/extensions/chrome_extension_test_notification_observer.h",
      "../browser/extensions/extension_apitest.cc",
      "../browser/extensions/extension_browsertest.cc",
      "../browser/extensions/updater/extension_cache_fake.cc",
      "../browser/extensions/updater/extension_cache_fake.h",
      "base/browser_perf_tests_main.cc",
      "base/chrome_render_view_test.cc",
      "base/chrome_render_view_test.h",
      "perf/mach_ports_performancetest.cc",
      "perf/url_parse_perftest.cc",
    ]

    defines = [ "HAS_OUT_OF_PROC_TEST_RUNNER" ]

    deps = [
      ":test_support",
      ":test_support_ui",
      "//base",
      "//base:i18n",
      "//base/test:test_support",
      "//chrome/app:chrome_dll_resources",
      "//chrome/browser",
      "//chrome/renderer",
      "//components/about_handler",
      "//components/autofill/content/renderer:test_support",
      "//components/spellcheck:build_features",
      "//content/test:test_support",
      "//extensions/features",
      "//media/cast:test_support",
      "//testing/gmock",
      "//testing/gtest",
      "//testing/perf",
    ]

    data = [
      "//chrome/test/data/extensions/api_test/",

      # Needed for isolate script to execute.
      "//testing/scripts/common.py",
      "//testing/xvfb.py",
      "//testing/scripts/run_gtest_perf_test.py",
      "//tools/perf/generate_legacy_perf_dashboard_json.py",
    ]

    if (is_win) {
      configs -= [ "//build/config/win:default_incremental_linking" ]
      configs +=
          [ "//build/config/win:default_large_module_incremental_linking" ]
      deps += [ "//chrome/app:command_ids" ]
    } else {
      sources -= [ "../app/chrome_version.rc.version" ]
    }
    if (!is_mac) {
      sources -= [ "perf/mach_ports_performancetest.cc" ]
    }

    if (is_linux || is_win) {
      data += [
        "$root_out_dir/chrome_100_percent.pak",
        "$root_out_dir/chrome_200_percent.pak",
        "$root_out_dir/locales/en-US.pak",
        "$root_out_dir/locales/fr.pak",
        "$root_out_dir/resources.pak",
      ]
    }
    if (is_mac) {
      deps += [ "//chrome:chrome_app" ]
    }

    # This target should not require the Chrome executable to run.
    assert_no_deps = [ "//chrome" ]
  }
}

static_library("test_support_unit") {
  testonly = true
  sources = [
    "base/run_all_unittests.cc",
  ]

  public_deps = [
    ":test_support",
    "//base",
    "//chrome:resources",
    "//chrome:strings",
    "//chrome/browser",
    "//chrome/common",
    "//mojo/edk/test:test_support",
  ]

  if (is_win) {
    deps = [
      "//chrome/install_static/test:test_support",
    ]
  }
}

if (is_android) {
  android_library("unit_tests_java") {
    java_files = [ "android/unit_tests_apk/src/org/chromium/chrome/unit_tests_apk/ChromeNativeTestApplication.java" ]
    deps = [
      "//base:base_java",
      "//chrome/android:app_hooks_java",
      "//chrome/android:chrome_java",
      "//content/public/android:content_java",
    ]
  }
}

if (is_chromeos && enable_package_mash_services) {
  group("mash_browser_tests") {
    testonly = true
    data_deps = [
      ":browser_tests",
    ]
  }

  service_manifest("mash_browser_tests_manifest") {
    name = "mash_browser_tests"
    source = "base/mash_browser_tests_manifest.json"
  }

  catalog("mash_browser_tests_catalog") {
    testonly = true
    embedded_services = [ ":mash_browser_tests_manifest" ]
    catalog_deps = [ "//chrome/app/mash:catalog" ]
  }

  copy("mash_browser_tests_catalog_copy") {
    testonly = true
    sources = get_target_outputs(":mash_browser_tests_catalog")
    outputs = [
      "${root_out_dir}/mash_browser_tests_catalog.json",
    ]
    deps = [
      ":mash_browser_tests_catalog",
    ]
  }

  group("mus_browser_tests_run") {
    testonly = true
    deps = [
      ":mus_browser_tests",
    ]
  }

  group("mus_browser_tests") {
    testonly = true
    data_deps = [
      ":browser_tests",
    ]
  }

  service_manifest("mus_browser_tests_manifest") {
    name = "mus_browser_tests"
    source = "base/mus_browser_tests_manifest.json"
  }

  catalog("mus_browser_tests_catalog") {
    testonly = true
    embedded_services = [ ":mus_browser_tests_manifest" ]
    catalog_deps = [ "//chrome/app/mash:catalog_mus" ]
  }

  copy("mus_browser_tests_catalog_copy") {
    testonly = true
    sources = get_target_outputs(":mus_browser_tests_catalog")
    outputs = [
      "${root_out_dir}/mus_browser_tests_catalog.json",
    ]
    deps = [
      ":mus_browser_tests_catalog",
    ]
  }
}

if (is_win) {
  loadable_module("conflicts_dll") {
    testonly = true
    sources = [
      "conflicts/conflicts_dll.cc",
    ]
  }
}<|MERGE_RESOLUTION|>--- conflicted
+++ resolved
@@ -819,10 +819,6 @@
         "../browser/notifications/platform_notification_service_interactive_uitest.cc",
       ]
     }
-
-    if (!use_aura || is_chromeos) {
-      sources -= [ "//ui/views/corewm/desktop_capture_controller_unittest.cc" ]
-    }
   }
 
   if (enable_app_list && use_ash) {
@@ -973,67 +969,6 @@
       ]
     }
   }
-<<<<<<< HEAD
-=======
-
-  group("telemetry_unittests") {
-    testonly = true
-    deps = [
-      "//tools/perf/chrome_telemetry_build:telemetry_chrome_test",
-    ]
-
-    data = [
-      "//tools/perf/run_telemetry_tests",
-
-      # For isolate contract.
-      "//testing/scripts/common.py",
-      "//testing/xvfb.py",
-      "//testing/scripts/run_telemetry_as_googletest.py",
-    ]
-
-    if (enable_package_mash_services) {
-      deps += [ "//chrome:chrome_test" ]
-      data_deps = [
-        "//chrome:chrome_test",
-      ]
-    }
-  }
-
-  group("telemetry_gpu_unittests_run") {
-    testonly = true
-    deps = [
-      ":telemetry_gpu_unittests",
-    ]
-  }
-
-  group("telemetry_gpu_unittests") {
-    deps = [
-      "//third_party/catapult/telemetry:telemetry_test_support",
-    ]
-    data = [
-      # TODO(kbr): refactor the telemetry dependencies more cleanly.
-      "//content/test/gpu/",
-      "//content/test/data/gpu/",
-
-      # For GpuProcess.video
-      "//content/test/data/media/bear.ogv",
-
-      # For webgl_conformance_expectations_unittest
-      "//third_party/webgl/src/sdk/tests/",
-
-      # For resolve the imports in content/test/gpu/run_gpu_test.py
-      "//tools/perf/core/",
-      "//tools/perf/chrome_telemetry_build/",
-
-      # From telemetry_gpu_unittests.isolate
-      "//third_party/pylint/",
-      "//third_party/logilab/",
-      "//testing/scripts/common.py",
-      "//testing/xvfb.py",
-      "//testing/scripts/run_telemetry_as_googletest.py",
-    ]
-  }
->>>>>>> e6430e57
 }
 
 static_library("browser_tests_runner") {
