// Copyright (c) 2012 The Chromium Authors. All rights reserved.
// Use of this source code is governed by a BSD-style license that can be
// found in the LICENSE file.

#include "ui/base/resource/resource_bundle.h"

#include <stdint.h>

#include <limits>
#include <utility>
#include <vector>

#include "base/big_endian.h"
#include "base/command_line.h"
#include "base/files/file.h"
#include "base/files/file_util.h"
#include "base/logging.h"
#include "base/macros.h"
#include "base/memory/ptr_util.h"
#include "base/memory/ref_counted_memory.h"
#include "base/path_service.h"
#include "base/stl_util.h"
#include "base/strings/string_piece.h"
#include "base/strings/utf_string_conversions.h"
#include "base/synchronization/lock.h"
#include "build/build_config.h"
#include "skia/ext/image_operations.h"
#include "third_party/skia/include/core/SkBitmap.h"
#include "third_party/skia/include/core/SkColor.h"
#include "ui/base/l10n/l10n_util.h"
#include "ui/base/layout.h"
#include "ui/base/resource/data_pack.h"
#include "ui/base/ui_base_paths.h"
#include "ui/base/ui_base_switches.h"
#include "ui/base/ui_features.h"
#include "ui/display/display.h"
#include "ui/display/screen.h"
#include "ui/gfx/codec/jpeg_codec.h"
#include "ui/gfx/codec/png_codec.h"
#include "ui/gfx/geometry/safe_integer_conversions.h"
#include "ui/gfx/geometry/size_conversions.h"
#include "ui/gfx/image/image_skia.h"
#include "ui/gfx/image/image_skia_source.h"
#include "ui/strings/grit/app_locale_settings.h"

#if defined(OS_ANDROID)
#include "base/android/build_info.h"
#include "ui/base/resource/resource_bundle_android.h"
#endif

#if defined(OS_CHROMEOS)
#include "ui/gfx/platform_font_linux.h"
#endif

#if defined(OS_WIN)
#include "ui/display/win/dpi.h"
#endif

namespace ui {

namespace {

// PNG-related constants.
const unsigned char kPngMagic[8] = { 0x89, 'P', 'N', 'G', 13, 10, 26, 10 };
const size_t kPngChunkMetadataSize = 12;  // length, type, crc32
const unsigned char kPngScaleChunkType[4] = { 'c', 's', 'C', 'l' };
const unsigned char kPngDataChunkType[4] = { 'I', 'D', 'A', 'T' };

#if !defined(OS_MACOSX) || defined(TOOLKIT_QT)
const char kPakFileExtension[] = ".pak";
#endif

ResourceBundle* g_shared_instance_ = NULL;

#if defined(OS_ANDROID)
// Returns the scale factor closest to |scale| from the full list of factors.
// Note that it does NOT rely on the list of supported scale factors.
// Finding the closest match is inefficient and shouldn't be done frequently.
ScaleFactor FindClosestScaleFactorUnsafe(float scale) {
  float smallest_diff =  std::numeric_limits<float>::max();
  ScaleFactor closest_match = SCALE_FACTOR_100P;
  for (int i = SCALE_FACTOR_100P; i < NUM_SCALE_FACTORS; ++i) {
    const ScaleFactor scale_factor = static_cast<ScaleFactor>(i);
    float diff = std::abs(GetScaleForScaleFactor(scale_factor) - scale);
    if (diff < smallest_diff) {
      closest_match = scale_factor;
      smallest_diff = diff;
    }
  }
  return closest_match;
}
#endif  // OS_ANDROID

base::FilePath GetResourcesPakFilePath(const std::string& pak_name) {
  base::FilePath path;
  if (PathService::Get(base::DIR_MODULE, &path))
    return path.AppendASCII(pak_name.c_str());

  // Return just the name of the pak file.
#if defined(OS_WIN)
  return base::FilePath(base::ASCIIToUTF16(pak_name));
#else
  return base::FilePath(pak_name.c_str());
#endif  // OS_WIN
}

SkBitmap CreateEmptyBitmap() {
  SkBitmap bitmap;
  bitmap.allocN32Pixels(32, 32);
  bitmap.eraseARGB(255, 255, 255, 0);
  return bitmap;
}

}  // namespace

// An ImageSkiaSource that loads bitmaps for the requested scale factor from
// ResourceBundle on demand for a given |resource_id|. If the bitmap for the
// requested scale factor does not exist, it will return the 1x bitmap scaled
// by the scale factor. This may lead to broken UI if the correct size of the
// scaled image is not exactly |scale_factor| * the size of the 1x resource.
// When --highlight-missing-scaled-resources flag is specified, scaled 1x images
// are higlighted by blending them with red.
class ResourceBundle::ResourceBundleImageSource : public gfx::ImageSkiaSource {
 public:
  ResourceBundleImageSource(ResourceBundle* rb, int resource_id)
      : rb_(rb), resource_id_(resource_id) {}
  ~ResourceBundleImageSource() override {}

  // gfx::ImageSkiaSource overrides:
  gfx::ImageSkiaRep GetImageForScale(float scale) override {
    SkBitmap image;
    bool fell_back_to_1x = false;
    ScaleFactor scale_factor = GetSupportedScaleFactor(scale);
    bool found = rb_->LoadBitmap(resource_id_, &scale_factor,
                                 &image, &fell_back_to_1x);
    if (!found) {
#if defined(OS_ANDROID)
      // TODO(oshima): Android unit_tests runs at DSF=3 with 100P assets.
      return gfx::ImageSkiaRep();
#else
      NOTREACHED() << "Unable to load image with id " << resource_id_
                   << ", scale=" << scale;
      return gfx::ImageSkiaRep(CreateEmptyBitmap(), scale);
#endif
    }

    // If the resource is in the package with SCALE_FACTOR_NONE, it
    // can be used in any scale factor. The image is maked as "unscaled"
    // so that the ImageSkia do not automatically scale.
    if (scale_factor == ui::SCALE_FACTOR_NONE)
      return gfx::ImageSkiaRep(image, 0.0f);

    if (fell_back_to_1x) {
      // GRIT fell back to the 100% image, so rescale it to the correct size.
      image = skia::ImageOperations::Resize(
          image,
          skia::ImageOperations::RESIZE_LANCZOS3,
          gfx::ToCeiledInt(image.width() * scale),
          gfx::ToCeiledInt(image.height() * scale));
    } else {
      scale = GetScaleForScaleFactor(scale_factor);
    }
    return gfx::ImageSkiaRep(image, scale);
  }

 private:
  ResourceBundle* rb_;
  const int resource_id_;

  DISALLOW_COPY_AND_ASSIGN(ResourceBundleImageSource);
};

struct ResourceBundle::FontKey {
  FontKey(int in_size_delta,
          gfx::Font::FontStyle in_style,
          gfx::Font::Weight in_weight)
      : size_delta(in_size_delta), style(in_style), weight(in_weight) {}

  ~FontKey() {}

  bool operator==(const FontKey& rhs) const {
    return std::tie(size_delta, style, weight) ==
           std::tie(rhs.size_delta, rhs.style, rhs.weight);
  }

  bool operator<(const FontKey& rhs) const {
    return std::tie(size_delta, style, weight) <
           std::tie(rhs.size_delta, rhs.style, rhs.weight);
  }

  int size_delta;
  gfx::Font::FontStyle style;
  gfx::Font::Weight weight;
};

// static
std::string ResourceBundle::InitSharedInstanceWithLocale(
    const std::string& pref_locale,
    Delegate* delegate,
    LoadResources load_resources) {
  InitSharedInstance(delegate);
  if (load_resources == LOAD_COMMON_RESOURCES)
    g_shared_instance_->LoadCommonResources();
  std::string result = g_shared_instance_->LoadLocaleResources(pref_locale);
  g_shared_instance_->InitDefaultFontList();
  return result;
}

// static
void ResourceBundle::InitSharedInstanceWithPakFileRegion(
    base::File pak_file,
    const base::MemoryMappedFile::Region& region) {
  InitSharedInstance(NULL);
  auto data_pack = base::MakeUnique<DataPack>(SCALE_FACTOR_100P);
  if (!data_pack->LoadFromFileRegion(std::move(pak_file), region)) {
    LOG(WARNING) << "failed to load pak file";
    NOTREACHED();
    return;
  }
  g_shared_instance_->locale_resources_data_ = std::move(data_pack);
  g_shared_instance_->InitDefaultFontList();
}

// static
void ResourceBundle::InitSharedInstanceWithPakPath(const base::FilePath& path) {
  InitSharedInstance(NULL);
  g_shared_instance_->LoadTestResources(path, path);

  g_shared_instance_->InitDefaultFontList();
}

// static
void ResourceBundle::CleanupSharedInstance() {
  if (g_shared_instance_) {
    delete g_shared_instance_;
    g_shared_instance_ = NULL;
  }
}

// static
bool ResourceBundle::HasSharedInstance() {
  return g_shared_instance_ != NULL;
}

// static
ResourceBundle& ResourceBundle::GetSharedInstance() {
  // Must call InitSharedInstance before this function.
  CHECK(g_shared_instance_ != NULL);
  return *g_shared_instance_;
}

<<<<<<< HEAD
#if !defined(OS_ANDROID) && !defined(TOOLKIT_QT)
=======
void ResourceBundle::LoadSecondaryLocaleDataWithPakFileRegion(
    base::File pak_file,
    const base::MemoryMappedFile::Region& region) {
  auto data_pack = base::MakeUnique<DataPack>(SCALE_FACTOR_100P);
  if (!data_pack->LoadFromFileRegion(std::move(pak_file), region)) {
    LOG(WARNING) << "failed to load secondary pak file";
    NOTREACHED();
    return;
  }
  secondary_locale_resources_data_ = std::move(data_pack);
}

#if !defined(OS_ANDROID)
>>>>>>> e6430e57
bool ResourceBundle::LocaleDataPakExists(const std::string& locale) {
  return !GetLocaleFilePath(locale, true).empty();
}
#endif  // !defined(OS_ANDROID)

void ResourceBundle::AddDataPackFromPath(const base::FilePath& path,
                                         ScaleFactor scale_factor) {
  AddDataPackFromPathInternal(path, scale_factor, false);
}

void ResourceBundle::AddOptionalDataPackFromPath(const base::FilePath& path,
                                                 ScaleFactor scale_factor) {
  AddDataPackFromPathInternal(path, scale_factor, true);
}

void ResourceBundle::AddDataPackFromFile(base::File file,
                                         ScaleFactor scale_factor) {
  AddDataPackFromFileRegion(std::move(file),
                            base::MemoryMappedFile::Region::kWholeFile,
                            scale_factor);
}

void ResourceBundle::AddDataPackFromBuffer(base::StringPiece buffer,
                                           ScaleFactor scale_factor) {
  std::unique_ptr<DataPack> data_pack(new DataPack(scale_factor));
  if (data_pack->LoadFromBuffer(buffer)) {
    AddDataPack(std::move(data_pack));
  } else {
    LOG(ERROR) << "Failed to load data pack from buffer";
  }
}

void ResourceBundle::AddDataPackFromFileRegion(
    base::File file,
    const base::MemoryMappedFile::Region& region,
    ScaleFactor scale_factor) {
  std::unique_ptr<DataPack> data_pack(new DataPack(scale_factor));
  if (data_pack->LoadFromFileRegion(std::move(file), region)) {
    AddDataPack(std::move(data_pack));
  } else {
    LOG(ERROR) << "Failed to load data pack from file."
               << "\nSome features may not be available.";
  }
}

#if !defined(OS_MACOSX) || defined(TOOLKIT_QT)
base::FilePath ResourceBundle::GetLocaleFilePath(const std::string& app_locale,
                                                 bool test_file_exists) {
  if (app_locale.empty())
    return base::FilePath();

  base::FilePath locale_file_path;

  PathService::Get(ui::DIR_LOCALES, &locale_file_path);

  if (!locale_file_path.empty()) {
#if defined(OS_ANDROID)
    if (locale_file_path.value().find("chromium_tests") == std::string::npos) {
      std::string extracted_file_suffix =
          base::android::BuildInfo::GetInstance()->extracted_file_suffix();
      locale_file_path = locale_file_path.AppendASCII(
          app_locale + kPakFileExtension + extracted_file_suffix);
    } else {
      // TODO(agrieve): Update tests to not side-load pak files and remove
      //     this special-case. https://crbug.com/691719
      locale_file_path =
          locale_file_path.AppendASCII(app_locale + kPakFileExtension);
    }
#else
    locale_file_path =
        locale_file_path.AppendASCII(app_locale + kPakFileExtension);
#endif
  }

  if (delegate_) {
    locale_file_path =
        delegate_->GetPathForLocalePack(locale_file_path, app_locale);
  }

  // Don't try to load empty values or values that are not absolute paths.
  if (locale_file_path.empty() || !locale_file_path.IsAbsolute())
    return base::FilePath();

  if (test_file_exists && !base::PathExists(locale_file_path))
    return base::FilePath();

  return locale_file_path;
}
#endif

#if !defined(OS_ANDROID) && !defined(TOOLKIT_QT)
std::string ResourceBundle::LoadLocaleResources(
    const std::string& pref_locale) {
  DCHECK(!locale_resources_data_.get()) << "locale.pak already loaded";
  std::string app_locale = l10n_util::GetApplicationLocale(pref_locale);
  base::FilePath locale_file_path = GetOverriddenPakPath();
  if (locale_file_path.empty())
    locale_file_path = GetLocaleFilePath(app_locale, true);

  if (locale_file_path.empty()) {
    // It's possible that there is no locale.pak.
    LOG(WARNING) << "locale_file_path.empty() for locale " << app_locale;
    return std::string();
  }

  std::unique_ptr<DataPack> data_pack(new DataPack(SCALE_FACTOR_100P));
  if (!data_pack->LoadFromPath(locale_file_path)) {
    LOG(ERROR) << "failed to load locale.pak";
    NOTREACHED();
    return std::string();
  }

  locale_resources_data_ = std::move(data_pack);
  return app_locale;
}
#endif  // defined(OS_ANDROID)

void ResourceBundle::LoadTestResources(const base::FilePath& path,
                                       const base::FilePath& locale_path) {
  is_test_resources_ = true;
  DCHECK(!ui::GetSupportedScaleFactors().empty());
  const ScaleFactor scale_factor(ui::GetSupportedScaleFactors()[0]);
  // Use the given resource pak for both common and localized resources.
  std::unique_ptr<DataPack> data_pack(new DataPack(scale_factor));
  if (!path.empty() && data_pack->LoadFromPath(path))
    AddDataPack(std::move(data_pack));

  data_pack.reset(new DataPack(ui::SCALE_FACTOR_NONE));
  if (!locale_path.empty() && data_pack->LoadFromPath(locale_path)) {
    locale_resources_data_ = std::move(data_pack);
  } else {
    locale_resources_data_.reset(new DataPack(ui::SCALE_FACTOR_NONE));
  }
  // This is necessary to initialize ICU since we won't be calling
  // LoadLocaleResources in this case.
  l10n_util::GetApplicationLocale(std::string());
}

void ResourceBundle::UnloadLocaleResources() {
  locale_resources_data_.reset();
  secondary_locale_resources_data_.reset();
}

void ResourceBundle::OverrideLocalePakForTest(const base::FilePath& pak_path) {
  overridden_pak_path_ = pak_path;
}

void ResourceBundle::OverrideLocaleStringResource(
    int message_id,
    const base::string16& string) {
  overridden_locale_strings_[message_id] = string;
}

const base::FilePath& ResourceBundle::GetOverriddenPakPath() {
  return overridden_pak_path_;
}

std::string ResourceBundle::ReloadLocaleResources(
    const std::string& pref_locale) {
  base::AutoLock lock_scope(*locale_resources_data_lock_);

  // Remove all overriden strings, as they will not be valid for the new locale.
  overridden_locale_strings_.clear();

  UnloadLocaleResources();
  return LoadLocaleResources(pref_locale);
}

gfx::ImageSkia* ResourceBundle::GetImageSkiaNamed(int resource_id) {
  DCHECK(sequence_checker_.CalledOnValidSequence());

  const gfx::ImageSkia* image = GetImageNamed(resource_id).ToImageSkia();
  return const_cast<gfx::ImageSkia*>(image);
}

gfx::Image& ResourceBundle::GetImageNamed(int resource_id) {
  DCHECK(sequence_checker_.CalledOnValidSequence());

  // Check to see if the image is already in the cache.
  auto found = images_.find(resource_id);
  if (found != images_.end())
    return found->second;

  gfx::Image image;
  if (delegate_)
    image = delegate_->GetImageNamed(resource_id);

  if (image.IsEmpty()) {
    DCHECK(!data_packs_.empty()) <<
        "Missing call to SetResourcesDataDLL?";

#if defined(OS_CHROMEOS)
    ui::ScaleFactor scale_factor_to_load = GetMaxScaleFactor();
#elif defined(OS_WIN)
    ui::ScaleFactor scale_factor_to_load =
        display::win::GetDPIScale() > 1.25
            ? GetMaxScaleFactor()
            : ui::SCALE_FACTOR_100P;
#else
    ui::ScaleFactor scale_factor_to_load = ui::SCALE_FACTOR_100P;
#endif
    // TODO(oshima): Consider reading the image size from png IHDR chunk and
    // skip decoding here and remove #ifdef below.
    // ResourceBundle::GetSharedInstance() is destroyed after the
    // BrowserMainLoop has finished running. |image_skia| is guaranteed to be
    // destroyed before the resource bundle is destroyed.
    gfx::ImageSkia image_skia(
        base::MakeUnique<ResourceBundleImageSource>(this, resource_id),
        GetScaleForScaleFactor(scale_factor_to_load));
    if (image_skia.isNull()) {
      LOG(WARNING) << "Unable to load image with id " << resource_id;
      NOTREACHED();  // Want to assert in debug mode.
      // The load failed to retrieve the image; show a debugging red square.
      return GetEmptyImage();
    }
    image_skia.SetReadOnly();
    image = gfx::Image(image_skia);
  }

  // The load was successful, so cache the image.
  auto inserted = images_.insert(std::make_pair(resource_id, image));
  DCHECK(inserted.second);
  return inserted.first->second;
}

base::RefCountedMemory* ResourceBundle::LoadDataResourceBytes(
    int resource_id) const {
  return LoadDataResourceBytesForScale(resource_id, ui::SCALE_FACTOR_NONE);
}

base::RefCountedMemory* ResourceBundle::LoadDataResourceBytesForScale(
    int resource_id,
    ScaleFactor scale_factor) const {
  base::RefCountedMemory* bytes = NULL;
  if (delegate_)
    bytes = delegate_->LoadDataResourceBytes(resource_id, scale_factor);

  if (!bytes) {
    base::StringPiece data =
        GetRawDataResourceForScale(resource_id, scale_factor);
    if (!data.empty())
      bytes = new base::RefCountedStaticMemory(data.data(), data.length());
  }

  return bytes;
}

base::StringPiece ResourceBundle::GetRawDataResource(int resource_id) const {
  return GetRawDataResourceForScale(resource_id, ui::SCALE_FACTOR_NONE);
}

base::StringPiece ResourceBundle::GetRawDataResourceForScale(
    int resource_id,
    ScaleFactor scale_factor) const {
  base::StringPiece data;
  if (delegate_ &&
      delegate_->GetRawDataResource(resource_id, scale_factor, &data))
    return data;

  if (scale_factor != ui::SCALE_FACTOR_100P) {
    for (size_t i = 0; i < data_packs_.size(); i++) {
      if (data_packs_[i]->GetScaleFactor() == scale_factor &&
          data_packs_[i]->GetStringPiece(static_cast<uint16_t>(resource_id),
                                         &data))
        return data;
    }
  }

  for (size_t i = 0; i < data_packs_.size(); i++) {
    if ((data_packs_[i]->GetScaleFactor() == ui::SCALE_FACTOR_100P ||
         data_packs_[i]->GetScaleFactor() == ui::SCALE_FACTOR_200P ||
         data_packs_[i]->GetScaleFactor() == ui::SCALE_FACTOR_300P ||
         data_packs_[i]->GetScaleFactor() == ui::SCALE_FACTOR_NONE) &&
        data_packs_[i]->GetStringPiece(static_cast<uint16_t>(resource_id),
                                       &data))
      return data;
  }

  return base::StringPiece();
}

base::string16 ResourceBundle::GetLocalizedString(int message_id) {
  base::string16 string;
  if (delegate_ && delegate_->GetLocalizedString(message_id, &string))
    return string;

  // Ensure that ReloadLocaleResources() doesn't drop the resources while
  // we're using them.
  base::AutoLock lock_scope(*locale_resources_data_lock_);

  IdToStringMap::const_iterator it =
      overridden_locale_strings_.find(message_id);
  if (it != overridden_locale_strings_.end())
    return it->second;

  // If for some reason we were unable to load the resources , return an empty
  // string (better than crashing).
  if (!locale_resources_data_.get()) {
    LOG(WARNING) << "locale resources are not loaded";
    return base::string16();
  }

  base::StringPiece data;
  ResourceHandle::TextEncodingType encoding =
      locale_resources_data_->GetTextEncodingType();
  if (!locale_resources_data_->GetStringPiece(static_cast<uint16_t>(message_id),
                                              &data)) {
    if (secondary_locale_resources_data_.get() &&
        secondary_locale_resources_data_->GetStringPiece(
            static_cast<uint16_t>(message_id), &data)) {
      // Fall back on the secondary locale pak if it exists.
      encoding = secondary_locale_resources_data_->GetTextEncodingType();
    } else {
      // Fall back on the main data pack (shouldn't be any strings here except
      // in unittests).
      data = GetRawDataResource(message_id);
      if (data.empty()) {
        LOG(WARNING) << "unable to find resource: " << message_id;
        NOTREACHED();
        return base::string16();
      }
    }
  }

  // Strings should not be loaded from a data pack that contains binary data.
  DCHECK(encoding == ResourceHandle::UTF16 || encoding == ResourceHandle::UTF8)
      << "requested localized string from binary pack file";

  // Data pack encodes strings as either UTF8 or UTF16.
  base::string16 msg;
  if (encoding == ResourceHandle::UTF16) {
    msg = base::string16(reinterpret_cast<const base::char16*>(data.data()),
                         data.length() / 2);
  } else if (encoding == ResourceHandle::UTF8) {
    msg = base::UTF8ToUTF16(data);
  }
  return msg;
}

base::RefCountedMemory* ResourceBundle::LoadLocalizedResourceBytes(
    int resource_id) {
  {
    base::AutoLock lock_scope(*locale_resources_data_lock_);
    base::StringPiece data;

    if (locale_resources_data_.get() &&
        locale_resources_data_->GetStringPiece(
            static_cast<uint16_t>(resource_id), &data) &&
        !data.empty()) {
      return new base::RefCountedStaticMemory(data.data(), data.length());
    }

    if (secondary_locale_resources_data_.get() &&
        secondary_locale_resources_data_->GetStringPiece(
            static_cast<uint16_t>(resource_id), &data) &&
        !data.empty()) {
      return new base::RefCountedStaticMemory(data.data(), data.length());
    }
  }
  // Release lock_scope and fall back to main data pack.
  return LoadDataResourceBytes(resource_id);
}

const gfx::FontList& ResourceBundle::GetFontListWithDelta(
    int size_delta,
    gfx::Font::FontStyle style,
    gfx::Font::Weight weight) {
  DCHECK(sequence_checker_.CalledOnValidSequence());

  const FontKey styled_key(size_delta, style, weight);

  auto found = font_cache_.find(styled_key);
  if (found != font_cache_.end())
    return found->second;

  const FontKey base_key(0, gfx::Font::NORMAL, gfx::Font::Weight::NORMAL);
  gfx::FontList& base = font_cache_[base_key];
  if (styled_key == base_key)
    return base;

  // Fonts of a given style are derived from the unstyled font of the same size.
  // Cache the unstyled font by first inserting a default-constructed font list.
  // Then, derive it for the initial insertion, or use the iterator that points
  // to the existing entry that the insertion collided with.
  const FontKey sized_key(size_delta, gfx::Font::NORMAL,
                          gfx::Font::Weight::NORMAL);
  auto sized = font_cache_.insert(std::make_pair(sized_key, gfx::FontList()));
  if (sized.second)
    sized.first->second = base.DeriveWithSizeDelta(size_delta);
  if (styled_key == sized_key)
    return sized.first->second;

  auto styled = font_cache_.insert(std::make_pair(styled_key, gfx::FontList()));
  DCHECK(styled.second);  // Otherwise font_cache_.find(..) would have found it.
  styled.first->second = sized.first->second.Derive(
      0, sized.first->second.GetFontStyle() | style, weight);

  return styled.first->second;
}

const gfx::Font& ResourceBundle::GetFontWithDelta(int size_delta,
                                                  gfx::Font::FontStyle style,
                                                  gfx::Font::Weight weight) {
  DCHECK(sequence_checker_.CalledOnValidSequence());
  return GetFontListWithDelta(size_delta, style, weight).GetPrimaryFont();
}

const gfx::FontList& ResourceBundle::GetFontList(FontStyle legacy_style) {
  DCHECK(sequence_checker_.CalledOnValidSequence());
  gfx::Font::Weight font_weight = gfx::Font::Weight::NORMAL;
  if (legacy_style == BoldFont || legacy_style == MediumBoldFont)
    font_weight = gfx::Font::Weight::BOLD;

  int size_delta = 0;
  switch (legacy_style) {
    case SmallFont:
      size_delta = kSmallFontDelta;
      break;
    case MediumFont:
    case MediumBoldFont:
      size_delta = kMediumFontDelta;
      break;
    case LargeFont:
      size_delta = kLargeFontDelta;
      break;
    case BaseFont:
    case BoldFont:
      break;
  }

  return GetFontListWithDelta(size_delta, gfx::Font::NORMAL, font_weight);
}

const gfx::Font& ResourceBundle::GetFont(FontStyle style) {
  DCHECK(sequence_checker_.CalledOnValidSequence());
  return GetFontList(style).GetPrimaryFont();
}

void ResourceBundle::ReloadFonts() {
  DCHECK(sequence_checker_.CalledOnValidSequence());
  InitDefaultFontList();
  font_cache_.clear();
}

ScaleFactor ResourceBundle::GetMaxScaleFactor() const {
#if defined(OS_CHROMEOS) || defined(OS_WIN) || defined(OS_LINUX)
  return max_scale_factor_;
#else
  return GetSupportedScaleFactors().back();
#endif
}

bool ResourceBundle::IsScaleFactorSupported(ScaleFactor scale_factor) {
  const std::vector<ScaleFactor>& supported_scale_factors =
      ui::GetSupportedScaleFactors();
  return base::ContainsValue(supported_scale_factors, scale_factor);
}

ResourceBundle::ResourceBundle(Delegate* delegate)
    : delegate_(delegate),
      locale_resources_data_lock_(new base::Lock),
      max_scale_factor_(SCALE_FACTOR_100P) {
}

ResourceBundle::~ResourceBundle() {
  FreeImages();
  UnloadLocaleResources();
}

// static
void ResourceBundle::InitSharedInstance(Delegate* delegate) {
  DCHECK(g_shared_instance_ == NULL) << "ResourceBundle initialized twice";
  g_shared_instance_ = new ResourceBundle(delegate);
  static std::vector<ScaleFactor> supported_scale_factors;
#if !defined(OS_IOS)
  // On platforms other than iOS, 100P is always a supported scale factor.
  // For Windows we have a separate case in this function.
  supported_scale_factors.push_back(SCALE_FACTOR_100P);
#endif
#if defined(OS_ANDROID)
  float display_density;
  if (display::Display::HasForceDeviceScaleFactor()) {
    display_density = display::Display::GetForcedDeviceScaleFactor();
  } else {
    display_density = GetPrimaryDisplayScale();
  }
  const ScaleFactor closest = FindClosestScaleFactorUnsafe(display_density);
  if (closest != SCALE_FACTOR_100P)
    supported_scale_factors.push_back(closest);
#elif defined(OS_IOS)
  display::Display display = display::Screen::GetScreen()->GetPrimaryDisplay();
  if (display.device_scale_factor() > 2.0) {
    DCHECK_EQ(3.0, display.device_scale_factor());
    supported_scale_factors.push_back(SCALE_FACTOR_300P);
  } else if (display.device_scale_factor() > 1.0) {
    DCHECK_EQ(2.0, display.device_scale_factor());
    supported_scale_factors.push_back(SCALE_FACTOR_200P);
  } else {
    supported_scale_factors.push_back(SCALE_FACTOR_100P);
  }
#elif defined(OS_MACOSX) || defined(OS_CHROMEOS) || defined(OS_LINUX) || \
    defined(OS_WIN)
  supported_scale_factors.push_back(SCALE_FACTOR_200P);
#endif
  ui::SetSupportedScaleFactors(supported_scale_factors);
}

void ResourceBundle::FreeImages() {
  images_.clear();
}

void ResourceBundle::LoadChromeResources() {
  // Always load the 1x data pack first as the 2x data pack contains both 1x and
  // 2x images. The 1x data pack only has 1x images, thus passes in an accurate
  // scale factor to gfx::ImageSkia::AddRepresentation.
  if (IsScaleFactorSupported(SCALE_FACTOR_100P)) {
    AddDataPackFromPath(GetResourcesPakFilePath(
        "chrome_100_percent.pak"), SCALE_FACTOR_100P);
  }

  if (IsScaleFactorSupported(SCALE_FACTOR_200P)) {
    AddOptionalDataPackFromPath(GetResourcesPakFilePath(
        "chrome_200_percent.pak"), SCALE_FACTOR_200P);
  }
}

void ResourceBundle::AddDataPackFromPathInternal(
    const base::FilePath& path,
    ScaleFactor scale_factor,
    bool optional) {
  // Do not pass an empty |path| value to this method. If the absolute path is
  // unknown pass just the pack file name.
  DCHECK(!path.empty());

  base::FilePath pack_path = path;
  if (delegate_)
    pack_path = delegate_->GetPathForResourcePack(pack_path, scale_factor);

  // Don't try to load empty values or values that are not absolute paths.
  if (pack_path.empty() || !pack_path.IsAbsolute())
    return;

  std::unique_ptr<DataPack> data_pack(new DataPack(scale_factor));
  if (data_pack->LoadFromPath(pack_path)) {
    AddDataPack(std::move(data_pack));
  } else if (!optional) {
    LOG(ERROR) << "Failed to load " << pack_path.value()
               << "\nSome features may not be available.";
  }
}

void ResourceBundle::AddDataPack(std::unique_ptr<DataPack> data_pack) {
#if DCHECK_IS_ON()
  data_pack->CheckForDuplicateResources(data_packs_);
#endif

  if (GetScaleForScaleFactor(data_pack->GetScaleFactor()) >
      GetScaleForScaleFactor(max_scale_factor_))
    max_scale_factor_ = data_pack->GetScaleFactor();

  data_packs_.push_back(std::move(data_pack));
}

void ResourceBundle::InitDefaultFontList() {
#if defined(OS_CHROMEOS)
  std::string font_family = base::UTF16ToUTF8(
      GetLocalizedString(IDS_UI_FONT_FAMILY_CROS));
  gfx::FontList::SetDefaultFontDescription(font_family);

  // TODO(yukishiino): Remove SetDefaultFontDescription() once the migration to
  // the font list is done.  We will no longer need SetDefaultFontDescription()
  // after every client gets started using a FontList instead of a Font.
  gfx::PlatformFontLinux::SetDefaultFontDescription(font_family);
#else
  // Use a single default font as the default font list.
  gfx::FontList::SetDefaultFontDescription(std::string());
#endif
}

bool ResourceBundle::LoadBitmap(const ResourceHandle& data_handle,
                                int resource_id,
                                SkBitmap* bitmap,
                                bool* fell_back_to_1x) const {
  DCHECK(fell_back_to_1x);
  scoped_refptr<base::RefCountedMemory> memory(
      data_handle.GetStaticMemory(static_cast<uint16_t>(resource_id)));
  if (!memory.get())
    return false;

  if (DecodePNG(memory->front(), memory->size(), bitmap, fell_back_to_1x))
    return true;

#if !defined(OS_IOS)
  // iOS does not compile or use the JPEG codec.  On other platforms,
  // 99% of our assets are PNGs, however fallback to JPEG.
  std::unique_ptr<SkBitmap> jpeg_bitmap(
      gfx::JPEGCodec::Decode(memory->front(), memory->size()));
  if (jpeg_bitmap.get()) {
    bitmap->swap(*jpeg_bitmap.get());
    *fell_back_to_1x = false;
    return true;
  }
#endif

  NOTREACHED() << "Unable to decode theme image resource " << resource_id;
  return false;
}

bool ResourceBundle::LoadBitmap(int resource_id,
                                ScaleFactor* scale_factor,
                                SkBitmap* bitmap,
                                bool* fell_back_to_1x) const {
  DCHECK(fell_back_to_1x);
  for (const auto& pack : data_packs_) {
    if (pack->GetScaleFactor() == ui::SCALE_FACTOR_NONE &&
        LoadBitmap(*pack, resource_id, bitmap, fell_back_to_1x)) {
      DCHECK(!*fell_back_to_1x);
      *scale_factor = ui::SCALE_FACTOR_NONE;
      return true;
    }

    if (pack->GetScaleFactor() == *scale_factor &&
        LoadBitmap(*pack, resource_id, bitmap, fell_back_to_1x)) {
      return true;
    }
  }

  // Unit tests may only have 1x data pack. Allow them to fallback to 1x
  // resources.
  if (is_test_resources_ && *scale_factor != ui::SCALE_FACTOR_100P) {
    for (const auto& pack : data_packs_) {
      if (pack->GetScaleFactor() == ui::SCALE_FACTOR_100P &&
          LoadBitmap(*pack, resource_id, bitmap, fell_back_to_1x)) {
        *fell_back_to_1x = true;
        return true;
      }
    }
  }

  return false;
}

gfx::Image& ResourceBundle::GetEmptyImage() {
  DCHECK(sequence_checker_.CalledOnValidSequence());

  if (empty_image_.IsEmpty()) {
    // The placeholder bitmap is bright red so people notice the problem.
    SkBitmap bitmap = CreateEmptyBitmap();
    empty_image_ = gfx::Image::CreateFrom1xBitmap(bitmap);
  }
  return empty_image_;
}

// static
bool ResourceBundle::PNGContainsFallbackMarker(const unsigned char* buf,
                                               size_t size) {
  if (size < arraysize(kPngMagic) ||
      memcmp(buf, kPngMagic, arraysize(kPngMagic)) != 0) {
    // Data invalid or a JPEG.
    return false;
  }
  size_t pos = arraysize(kPngMagic);

  // Scan for custom chunks until we find one, find the IDAT chunk, or run out
  // of chunks.
  for (;;) {
    if (size - pos < kPngChunkMetadataSize)
      break;
    uint32_t length = 0;
    base::ReadBigEndian(reinterpret_cast<const char*>(buf + pos), &length);
    if (size - pos - kPngChunkMetadataSize < length)
      break;
    if (length == 0 &&
        memcmp(buf + pos + sizeof(uint32_t), kPngScaleChunkType,
               arraysize(kPngScaleChunkType)) == 0) {
      return true;
    }
    if (memcmp(buf + pos + sizeof(uint32_t), kPngDataChunkType,
               arraysize(kPngDataChunkType)) == 0) {
      // Stop looking for custom chunks, any custom chunks should be before an
      // IDAT chunk.
      break;
    }
    pos += length + kPngChunkMetadataSize;
  }
  return false;
}

// static
bool ResourceBundle::DecodePNG(const unsigned char* buf,
                               size_t size,
                               SkBitmap* bitmap,
                               bool* fell_back_to_1x) {
  *fell_back_to_1x = PNGContainsFallbackMarker(buf, size);
  return gfx::PNGCodec::Decode(buf, size, bitmap);
}

}  // namespace ui<|MERGE_RESOLUTION|>--- conflicted
+++ resolved
@@ -249,9 +249,6 @@
   return *g_shared_instance_;
 }
 
-<<<<<<< HEAD
-#if !defined(OS_ANDROID) && !defined(TOOLKIT_QT)
-=======
 void ResourceBundle::LoadSecondaryLocaleDataWithPakFileRegion(
     base::File pak_file,
     const base::MemoryMappedFile::Region& region) {
@@ -264,8 +261,7 @@
   secondary_locale_resources_data_ = std::move(data_pack);
 }
 
-#if !defined(OS_ANDROID)
->>>>>>> e6430e57
+#if !defined(OS_ANDROID) && !defined(TOOLKIT_QT)
 bool ResourceBundle::LocaleDataPakExists(const std::string& locale) {
   return !GetLocaleFilePath(locale, true).empty();
 }
