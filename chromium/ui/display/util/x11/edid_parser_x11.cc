--- conflicted
+++ resolved
@@ -36,13 +36,7 @@
   if (!IsRandRAvailable())
     return false;
 
-<<<<<<< HEAD
-  static Atom edid_property = XInternAtom(
-      display,
-      RR_PROPERTY_RANDR_EDID, false);
-=======
   Atom edid_property = gfx::GetAtom(RR_PROPERTY_RANDR_EDID);
->>>>>>> e6430e57
 
   bool has_edid_property = false;
   int num_properties = 0;
