--- conflicted
+++ resolved
@@ -66,13 +66,6 @@
       "platform/ax_platform_node_delegate.h",
       "platform/ax_platform_node_mac.h",
       "platform/ax_platform_node_mac.mm",
-<<<<<<< HEAD
-=======
-      "platform/ax_platform_node_win.cc",
-      "platform/ax_platform_node_win.h",
-      "platform/ax_system_caret_win.cc",
-      "platform/ax_system_caret_win.h",
->>>>>>> e6430e57
     ]
   }
 
