# Copyright 2016 The Chromium Authors. All rights reserved.
# Use of this source code is governed by a BSD-style license that can be
# found in the LICENSE file.

import("//services/service_manager/public/cpp/service.gni")
import("//services/service_manager/public/service_manifest.gni")
import("//testing/test.gni")
import("//tools/grit/repack.gni")

group("all") {
  testonly = true
  data_deps = [
    ":navigation",
    ":navigation_unittests",
  ]
}

source_set("navigation") {
  sources = [
    "navigation.cc",
    "navigation.h",
    "view_impl.cc",
    "view_impl.h",
  ]

  public_deps = [
    "//base",
    "//content/public/common",
    "//mojo/public/cpp/bindings",
    "//services/navigation/public/interfaces",
    "//services/service_manager/public/cpp",
    "//services/ui/public/cpp",
  ]

  deps = [
    "//content/public/browser",
    "//skia",
    "//ui/gfx/geometry/mojo",
    "//ui/views",
    "//ui/views/controls/webview",
    "//ui/views/mus",
  ]
}

test("navigation_unittests") {
  sources = [
    "navigation_unittest.cc",
  ]

  deps = [
    "//base",
    "//base/test:test_support",
    "//services/navigation/public/interfaces",
    "//services/service_manager/public/cpp",
    "//services/service_manager/public/cpp:service_test_support",
    "//services/service_manager/public/cpp/test:run_all_service_tests",
    "//testing/gtest",
  ]

  data_deps = [
    ":unittest_manifest",
    "//content/shell:content_shell",
    "//services/ui/test_wm",
  ]
}

service_manifest("manifest") {
  name = "navigation"
  source = "manifest.json"
}

service_manifest("unittest_manifest") {
  name = "navigation_unittests"
  source = "unittest_manifest.json"
<<<<<<< HEAD
}

repack("pak") {
  sources = [
    "$root_gen_dir/blink/devtools_resources.pak",
    "$root_gen_dir/blink/public/resources/blink_image_resources_100_percent.pak",
    "$root_gen_dir/blink/public/resources/blink_resources.pak",
    "$root_gen_dir/content/app/resources/content_resources_100_percent.pak",
    "$root_gen_dir/content/app/strings/content_strings_en-US.pak",
    "$root_gen_dir/content/browser/tracing/tracing_resources.pak",
    "$root_gen_dir/content/content_resources.pak",
    "$root_gen_dir/content/shell/shell_resources.pak",
    "$root_gen_dir/net/net_resources.pak",
    "$root_gen_dir/ui/resources/ui_resources_100_percent.pak",
    "$root_gen_dir/ui/resources/webui_resources.pak",
    "$root_gen_dir/ui/strings/app_locale_settings_en-US.pak",
    "$root_gen_dir/ui/strings/ui_strings_en-US.pak",
    "$root_gen_dir/ui/views/resources/views_resources_100_percent.pak",
  ]

  deps = [
    "//content:resources",
    "//content/app/resources",
    "//content/app/strings",
    "//content/browser/devtools:resources",
    "//content/browser/tracing:resources",
    "//content/shell:resources",
    "//net:net_resources",
    "//third_party/WebKit/public:image_resources",
    "//third_party/WebKit/public:resources",
    "//ui/resources",
    "//ui/strings",
    "//ui/views/resources",
  ]
  if (use_qt) {
    sources -= [
      "$root_gen_dir/content/browser/tracing/tracing_resources.pak",
    ]
    deps -= [
      "//content/browser/tracing:resources",
    ]
  }

  output = "$root_out_dir/navigation.pak"
=======
>>>>>>> e733310d
}<|MERGE_RESOLUTION|>--- conflicted
+++ resolved
@@ -72,51 +72,4 @@
 service_manifest("unittest_manifest") {
   name = "navigation_unittests"
   source = "unittest_manifest.json"
-<<<<<<< HEAD
-}
-
-repack("pak") {
-  sources = [
-    "$root_gen_dir/blink/devtools_resources.pak",
-    "$root_gen_dir/blink/public/resources/blink_image_resources_100_percent.pak",
-    "$root_gen_dir/blink/public/resources/blink_resources.pak",
-    "$root_gen_dir/content/app/resources/content_resources_100_percent.pak",
-    "$root_gen_dir/content/app/strings/content_strings_en-US.pak",
-    "$root_gen_dir/content/browser/tracing/tracing_resources.pak",
-    "$root_gen_dir/content/content_resources.pak",
-    "$root_gen_dir/content/shell/shell_resources.pak",
-    "$root_gen_dir/net/net_resources.pak",
-    "$root_gen_dir/ui/resources/ui_resources_100_percent.pak",
-    "$root_gen_dir/ui/resources/webui_resources.pak",
-    "$root_gen_dir/ui/strings/app_locale_settings_en-US.pak",
-    "$root_gen_dir/ui/strings/ui_strings_en-US.pak",
-    "$root_gen_dir/ui/views/resources/views_resources_100_percent.pak",
-  ]
-
-  deps = [
-    "//content:resources",
-    "//content/app/resources",
-    "//content/app/strings",
-    "//content/browser/devtools:resources",
-    "//content/browser/tracing:resources",
-    "//content/shell:resources",
-    "//net:net_resources",
-    "//third_party/WebKit/public:image_resources",
-    "//third_party/WebKit/public:resources",
-    "//ui/resources",
-    "//ui/strings",
-    "//ui/views/resources",
-  ]
-  if (use_qt) {
-    sources -= [
-      "$root_gen_dir/content/browser/tracing/tracing_resources.pak",
-    ]
-    deps -= [
-      "//content/browser/tracing:resources",
-    ]
-  }
-
-  output = "$root_out_dir/navigation.pak"
-=======
->>>>>>> e733310d
 }